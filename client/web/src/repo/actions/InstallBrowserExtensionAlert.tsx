import React from 'react'
import CloseIcon from 'mdi-react/CloseIcon'
import ExportIcon from 'mdi-react/ExportIcon'
import { serviceTypeDisplayNameAndIcon } from './GoToCodeHostAction'
<<<<<<< HEAD
import { eventLogger } from '../../tracking/eventLogger'
interface InstallBrowserExtensionAlertProps {
=======
import { ExternalLinkFields } from '../../graphql-operations'

interface Props {
>>>>>>> c189e606
    onAlertDismissed: () => void
    externalURLs: ExternalLinkFields[]
    isChrome: boolean
    codeHostIntegrationMessaging: 'browser-extension' | 'native-integration'

    // TEMPORARY
    showFirefoxAddonAlert?: boolean
}

// TODO(tj): Add Firefox once the Firefox extension is listed on AMO again
const CHROME_EXTENSION_STORE_LINK = 'https://chrome.google.com/webstore/detail/dgjhfomjieaadpoljlnidmbgkdffpack'

/** Code hosts the browser extension supports */
const supportedServiceTypes = new Set<string>(['github', 'gitlab', 'phabricator', 'bitbucketServer'])

export const InstallBrowserExtensionAlert: React.FunctionComponent<InstallBrowserExtensionAlertProps> = ({
    onAlertDismissed,
    externalURLs,
    isChrome,
    codeHostIntegrationMessaging,
    showFirefoxAddonAlert,
}) => {
    const externalLink = externalURLs.find(link => link.serviceType && supportedServiceTypes.has(link.serviceType))
    if (!externalLink) {
        return null
    }

    const { serviceType } = externalLink
    const { displayName, icon } = serviceTypeDisplayNameAndIcon(serviceType)

    const Icon = icon || ExportIcon

    const renderedIcon = <Icon className="install-browser-extension-alert__icon" />

    if (showFirefoxAddonAlert) {
        return (
            <FirefoxAddonAlert
                onAlertDismissed={onAlertDismissed}
                serviceType={serviceType}
                displayName={displayName}
                icon={renderedIcon}
            />
        )
    }

    return (
        <div className="alert alert-info m-2 d-flex justify-content-between install-browser-extension-alert">
            <div className="d-flex align-items-center">
                <div className="position-relative">
                    <div className="install-browser-extension-alert__icon-flash" />
                    {renderedIcon}
                </div>
                <p className="install-browser-extension-alert__text my-0 mr-3">
                    {codeHostIntegrationMessaging === 'native-integration' ? (
                        <>
                            Sourcegraph's code intelligence will follow you to your code host. Your site admin set up
                            the Sourcegraph native integration for {displayName}.{' '}
                            <a
                                className="alert-link"
                                href="https://docs.sourcegraph.com/integration/browser_extension"
                                target="_blank"
                                rel="noopener"
                            >
                                Learn more
                            </a>{' '}
                            or{' '}
                            <a className="alert-link" href={externalLink.url} target="_blank" rel="noopener">
                                try it out
                            </a>
                        </>
                    ) : isChrome ? (
                        <>
                            <a
                                href={CHROME_EXTENSION_STORE_LINK}
                                target="_blank"
                                rel="noopener noreferrer"
                                className="alert-link"
                            >
                                Install the Sourcegraph browser extension
                            </a>{' '}
                            to add code intelligence{' '}
                            {serviceType === 'github' ||
                            serviceType === 'bitbucketServer' ||
                            serviceType === 'gitlab' ? (
                                <>to {serviceType === 'gitlab' ? 'merge requests' : 'pull requests'} and file views</>
                            ) : (
                                <>while browsing and reviewing code</>
                            )}{' '}
                            on {displayName}.
                        </>
                    ) : (
                        <>
                            Get code intelligence{' '}
                            {serviceType === 'github' ||
                            serviceType === 'bitbucketServer' ||
                            serviceType === 'gitlab' ? (
                                <>
                                    while browsing files and reviewing{' '}
                                    {serviceType === 'gitlab' ? 'merge requests' : 'pull requests'}
                                </>
                            ) : (
                                <>while browsing and reviewing code</>
                            )}{' '}
                            on {displayName}.{' '}
                            <a
                                href="/help/integration/browser_extension"
                                target="_blank"
                                rel="noopener noreferrer"
                                className="alert-link"
                            >
                                Learn more about Sourcegraph Chrome and Firefox extensions
                            </a>
                        </>
                    )}
                </p>
            </div>
            <button
                type="button"
                onClick={onAlertDismissed}
                aria-label="Close alert"
                className="btn btn-icon test-close-alert"
            >
                <CloseIcon className="icon-inline" />
            </button>
        </div>
    )
}

// TEMPORARY: Firefox alert. Remove after the final date
interface FirefoxAlertProps {
    onAlertDismissed: () => void

    displayName: string

    serviceType: string | null

    icon: JSX.Element
}

const FIREFOX_ALERT_START_DATE = new Date('December 6, 2020')
export const FIREFOX_ALERT_FINAL_DATE = new Date('December 31, 2020')

export function isFirefoxCampaignActive(currentMs: number): boolean {
    return currentMs < FIREFOX_ALERT_FINAL_DATE.getTime() && currentMs > FIREFOX_ALERT_START_DATE.getTime()
}

/**
 * Ignore codeHostIntegrationMessaging type, this is important for all users to know
 */
export const FirefoxAddonAlert: React.FunctionComponent<FirefoxAlertProps> = ({
    onAlertDismissed,
    displayName,
    serviceType,
    icon,
}) => (
    <div className="alert alert-info m-2 d-flex justify-content-between install-browser-extension-alert">
        <div className="d-flex align-items-center">
            <div className="position-relative">
                <div className="install-browser-extension-alert__icon-flash" />
                {icon}
            </div>
            <p className="install-browser-extension-alert__text my-0 mr-3">
                <strong>Sourcegraph Firefox add-on is back!</strong> 🎉️ To add code intelligence{' '}
                {serviceType === 'github' || serviceType === 'bitbucketServer' || serviceType === 'gitlab' ? (
                    <>to {serviceType === 'gitlab' ? 'merge requests' : 'pull requests'} and file views</>
                ) : (
                    <>while browsing and reviewing code</>
                )}{' '}
                on {displayName} or any other connected code host,{' '}
                <a
                    href="/help/integration/browser_extension"
                    target="_blank"
                    rel="noopener noreferrer"
                    className="alert-link"
                    onClick={onInstallLinkClick}
                >
                    install the add-on
                </a>
            </p>
        </div>
        <button
            type="button"
            onClick={onAlertDismissed}
            aria-label="Close alert"
            className="btn btn-icon test-close-alert"
        >
            <CloseIcon className="icon-inline" />
        </button>
    </div>
)

const onInstallLinkClick = (): void => {
    eventLogger.log('FirefoxAlertInstallClicked')
}<|MERGE_RESOLUTION|>--- conflicted
+++ resolved
@@ -2,14 +2,9 @@
 import CloseIcon from 'mdi-react/CloseIcon'
 import ExportIcon from 'mdi-react/ExportIcon'
 import { serviceTypeDisplayNameAndIcon } from './GoToCodeHostAction'
-<<<<<<< HEAD
+import { ExternalLinkFields } from '../../graphql-operations'
 import { eventLogger } from '../../tracking/eventLogger'
 interface InstallBrowserExtensionAlertProps {
-=======
-import { ExternalLinkFields } from '../../graphql-operations'
-
-interface Props {
->>>>>>> c189e606
     onAlertDismissed: () => void
     externalURLs: ExternalLinkFields[]
     isChrome: boolean
