--- conflicted
+++ resolved
@@ -477,80 +477,7 @@
             <ApolloProvider client={graphqlClient}>
                 <ErrorBoundary location={null}>
                     <ShortcutProvider>
-<<<<<<< HEAD
                         <TemporarySettingsProvider isAuthenticatedUser={window.context?.isAuthenticatedUser}>
-                            <Router history={history} key={0}>
-                                <Route
-                                    path="/"
-                                    render={routeComponentProps => (
-                                        <CodeHostScopeProvider authenticatedUser={authenticatedUser}>
-                                            <LayoutWithActivation
-                                                {...props}
-                                                {...routeComponentProps}
-                                                authenticatedUser={authenticatedUser}
-                                                viewerSubject={this.state.viewerSubject}
-                                                settingsCascade={this.state.settingsCascade}
-                                                batchChangesEnabled={this.props.batchChangesEnabled}
-                                                // Search query
-                                                navbarSearchQueryState={this.state.navbarSearchQueryState}
-                                                onNavbarQueryChange={this.onNavbarQueryChange}
-                                                fetchHighlightedFileLineRanges={fetchHighlightedFileLineRanges}
-                                                parsedSearchQuery={this.state.parsedSearchQuery}
-                                                setParsedSearchQuery={this.setParsedSearchQuery}
-                                                patternType={this.state.searchPatternType}
-                                                setPatternType={this.setPatternType}
-                                                caseSensitive={this.state.searchCaseSensitivity}
-                                                setCaseSensitivity={this.setCaseSensitivity}
-                                                versionContext={this.state.versionContext}
-                                                setVersionContext={this.setVersionContext}
-                                                availableVersionContexts={this.state.availableVersionContexts}
-                                                previousVersionContext={this.state.previousVersionContext}
-                                                // Extensions
-                                                platformContext={this.platformContext}
-                                                extensionsController={this.extensionsController}
-                                                telemetryService={eventLogger}
-                                                isSourcegraphDotCom={window.context.sourcegraphDotComMode}
-                                                showRepogroupHomepage={this.state.showRepogroupHomepage}
-                                                showOnboardingTour={this.state.showOnboardingTour}
-                                                showSearchContext={this.state.showSearchContext}
-                                                hasUserAddedRepositories={this.hasUserAddedRepositories()}
-                                                hasUserAddedExternalServices={this.state.hasUserAddedExternalServices}
-                                                showSearchContextManagement={this.state.showSearchContextManagement}
-                                                selectedSearchContextSpec={this.getSelectedSearchContextSpec()}
-                                                setSelectedSearchContextSpec={this.setSelectedSearchContextSpec}
-                                                getUserSearchContextNamespaces={getUserSearchContextNamespaces}
-                                                fetchAutoDefinedSearchContexts={fetchAutoDefinedSearchContexts}
-                                                fetchSearchContexts={fetchSearchContexts}
-                                                fetchSearchContextBySpec={fetchSearchContextBySpec}
-                                                fetchSearchContext={fetchSearchContext}
-                                                createSearchContext={createSearchContext}
-                                                updateSearchContext={updateSearchContext}
-                                                deleteSearchContext={deleteSearchContext}
-                                                convertVersionContextToSearchContext={
-                                                    convertVersionContextToSearchContext
-                                                }
-                                                isSearchContextSpecAvailable={isSearchContextSpecAvailable}
-                                                defaultSearchContextSpec={this.state.defaultSearchContextSpec}
-                                                showEnterpriseHomePanels={this.state.showEnterpriseHomePanels}
-                                                globbing={this.state.globbing}
-                                                showMultilineSearchConsole={this.state.showMultilineSearchConsole}
-                                                showSearchNotebook={this.state.showSearchNotebook}
-                                                showQueryBuilder={this.state.showQueryBuilder}
-                                                enableCodeMonitoring={this.state.enableCodeMonitoring}
-                                                fetchSavedSearches={fetchSavedSearches}
-                                                fetchRecentSearches={fetchRecentSearches}
-                                                fetchRecentFileViews={fetchRecentFileViews}
-                                                streamSearch={aggregateStreamingSearch}
-                                                onUserExternalServicesOrRepositoriesUpdate={
-                                                    this.onUserExternalServicesOrRepositoriesUpdate
-                                                }
-                                                onSyncedPublicRepositoriesUpdate={this.onSyncedPublicRepositoriesUpdate}
-                                                featureFlags={this.state.featureFlags}
-                                            />
-                                        </CodeHostScopeProvider>
-                                    )}
-=======
-                        <TemporarySettingsProvider authenticatedUser={authenticatedUser}>
                             <SearchResultsCacheProvider>
                                 <Router history={history} key={0}>
                                     <Route
@@ -633,7 +560,6 @@
                                     key={2}
                                     extensionsController={this.extensionsController}
                                     notificationClassNames={notificationClassNames}
->>>>>>> c7090e2d
                                 />
                             </SearchResultsCacheProvider>
                         </TemporarySettingsProvider>
