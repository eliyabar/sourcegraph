--- conflicted
+++ resolved
@@ -168,20 +168,12 @@
     testId: string
 ) => {
     const { user } = screen
-<<<<<<< HEAD
     const dashboardMenu = await waitFor(() => screen.getByTestId('dashboard-context-menu'))
     user.click(dashboardMenu)
 
-    const dashboardMenuItem = screen.getByTestId(testId)
-=======
-
-    const dashboardMenu = await screen.findByRole('button', { name: /dashboard context menu/ })
-    userEvent.click(dashboardMenu)
->>>>>>> ee61b57a
-
     // We're simulating keyboard navigation here to circumvent a bug in ReachUI
     // does not respond to programmatic click events on menu items
-    screen.getByText(name).closest<HTMLButtonElement>('[role="menuitem"]')?.focus()
+    screen.getByTestId(testId).closest<HTMLButtonElement>('[role="menuitem"]')?.focus()
     user.keyboard('{enter}')
 }
 
@@ -227,11 +219,7 @@
 
         const { history } = screen
 
-<<<<<<< HEAD
         await triggerDashboardMenuItem(screen, 'configure-dashboard')
-=======
-        await triggerDashboardMenuItem(screen, /configure dashboard/i)
->>>>>>> ee61b57a
 
         expect(history.location.pathname).toEqual('/insights/dashboards/foo/edit')
     })
@@ -251,11 +239,7 @@
     it('opens delete dashboard modal', async () => {
         const screen = renderDashboardsContent()
 
-<<<<<<< HEAD
         await triggerDashboardMenuItem(screen, 'delete')
-=======
-        await triggerDashboardMenuItem(screen, /delete/i)
->>>>>>> ee61b57a
 
         await waitFor(() => expect(screen.getByRole('heading', { name: /Delete/ })).toBeInTheDocument())
     })
@@ -264,11 +248,7 @@
     it('copies dashboard url', async () => {
         const screen = renderDashboardsContent()
 
-<<<<<<< HEAD
         await triggerDashboardMenuItem(screen, 'copy-link')
-=======
-        await triggerDashboardMenuItem(screen, /copy link/i)
->>>>>>> ee61b57a
 
         await waitFor(() => sinon.assert.calledOnce(mockCopyURL))
     })
