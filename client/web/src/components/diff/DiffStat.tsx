import * as React from 'react'

import classNames from 'classnames'

import { numberWithCommas, pluralize } from '@sourcegraph/common'

import styles from './DiffStat.module.scss'

const NUM_SQUARES = 5

interface DiffProps {
    /** Number of additions (added lines). */
    added: number

    /** Number of changes (changed lines). */
    changed: number

    /** Number of deletions (deleted lines). */
    deleted: number
}

interface DiffStatProps extends DiffProps {
    /* Show +/- numbers, not just the total change count. */
    expandedCounts?: boolean

    className?: string
}

/** Displays a diff stat (visual representation of added, changed, and deleted lines in a diff). */
export const DiffStat: React.FunctionComponent<React.PropsWithChildren<DiffStatProps>> = React.memo(function DiffStat({
    added,
    changed,
    deleted,
    expandedCounts = false,
    className = '',
}) {
    const total = added + changed + deleted

    const labels: string[] = []
    if (added > 0) {
        labels.push(`${numberWithCommas(added)} ${pluralize('addition', added)}`)
    }
    if (changed > 0) {
        labels.push(`${numberWithCommas(changed)} ${pluralize('change', changed)}`)
    }
    if (deleted > 0) {
        labels.push(`${numberWithCommas(deleted)} ${pluralize('deletion', deleted)}`)
    }
    return (
        <>
            <div className="sr-only">{`Diff stat: added ${added} ${pluralize(
                'line',
                added
            )}, changed ${changed} ${pluralize('line', changed)}, deleted ${deleted} ${pluralize(
                'line',
                deleted
            )}`}</div>
            <div className={classNames(styles.diffStat, className)} data-tooltip={labels.join(', ')} aria-hidden={true}>
                {expandedCounts ? (
                    <div>
                        {/*
                        a11y-ignore
                        Rule: "color-contrast" (Elements must have sufficient color contrast)
                        GitHub issue: https://github.com/sourcegraph/sourcegraph/issues/33343
                    */}
                        <strong className="a11y-ignore text-success mr-1">+{numberWithCommas(added)}</strong>
                        {changed > 0 && (
                            <strong className="a11y-ignore text-warning mr-1">&bull;{numberWithCommas(changed)}</strong>
                        )}
                        <strong className="a11y-ignore text-danger">&minus;{numberWithCommas(deleted)}</strong>
                    </div>
                ) : (
                    <small>{numberWithCommas(total + changed)}</small>
                )}
            </div>
        </>
    )
})

export const DiffStatSquares: React.FunctionComponent<React.PropsWithChildren<DiffProps>> = React.memo(
    function DiffStatSquares({ added, changed, deleted }) {
        const total = added + changed + deleted
        const numberOfSquares = Math.min(NUM_SQUARES, total)
        let addedSquares = allocateSquares(added, total)
        let changedSquares = allocateSquares(changed, total)
        let deletedSquares = allocateSquares(deleted, total)

        // Make sure we have exactly numSquares squares.
        const totalSquares = addedSquares + changedSquares + deletedSquares
        if (totalSquares < numberOfSquares) {
            const deficit = numberOfSquares - totalSquares
            if (deleted > changed && deleted > added) {
                deletedSquares += deficit
            } else if (changed > added && changed > deleted) {
                changedSquares += deficit
            } else {
                addedSquares += deficit
            }
        } else if (totalSquares > numberOfSquares) {
            const surplus = numberOfSquares - totalSquares
            if (deleted <= changed && deleted <= added) {
                deletedSquares -= surplus
            } else if (changed < added && changed < deleted) {
                changedSquares -= surplus
            } else {
                addedSquares -= surplus
            }
        }

        const squares = new Array<'bg-success' | 'bg-warning' | 'bg-danger'>(addedSquares)
            .fill('bg-success')
            .concat(
                new Array<'bg-warning'>(changedSquares).fill('bg-warning'),
                new Array<'bg-danger'>(deletedSquares).fill('bg-danger'),
                new Array(NUM_SQUARES - numberOfSquares).fill(styles.empty)
            )

        return (
            <div className={styles.squares}>
                {squares.map((className, index) => (
                    // eslint-disable-next-line react/no-array-index-key
                    <div key={index} className={classNames(styles.square, className)} />
                ))}
            </div>
        )
<<<<<<< HEAD

    return (
        <div className={styles.squares} aria-hidden={true}>
            {squares.map((className, index) => (
                // eslint-disable-next-line react/no-array-index-key
                <div key={index} className={classNames(styles.square, className)} />
            ))}
        </div>
    )
})
=======
    }
)
>>>>>>> a2fdce85

interface DiffStatStackProps extends DiffProps {
    className?: string
}

/** A commonly used combined vertical stack of a `DiffStat` and a `DiffStatSquares` */
export const DiffStatStack: React.FunctionComponent<React.PropsWithChildren<DiffStatStackProps>> = React.memo(
    function DiffStatStack({ className = '', ...props }) {
        return (
            <div className={classNames('d-flex flex-column align-items-center', className)}>
                <DiffStat className="pb-1" expandedCounts={true} {...props} />
                <DiffStatSquares {...props} />
            </div>
        )
    }
)

function allocateSquares(number: number, total: number): number {
    if (total === 0) {
        return 0
    }
    return Math.max(Math.round(number / total), number > 0 ? 1 : 0)
}<|MERGE_RESOLUTION|>--- conflicted
+++ resolved
@@ -116,28 +116,15 @@
             )
 
         return (
-            <div className={styles.squares}>
+            <div className={styles.squares} aria-hidden={true}>
                 {squares.map((className, index) => (
                     // eslint-disable-next-line react/no-array-index-key
                     <div key={index} className={classNames(styles.square, className)} />
                 ))}
             </div>
         )
-<<<<<<< HEAD
-
-    return (
-        <div className={styles.squares} aria-hidden={true}>
-            {squares.map((className, index) => (
-                // eslint-disable-next-line react/no-array-index-key
-                <div key={index} className={classNames(styles.square, className)} />
-            ))}
-        </div>
-    )
-})
-=======
     }
 )
->>>>>>> a2fdce85
 
 interface DiffStatStackProps extends DiffProps {
     className?: string
