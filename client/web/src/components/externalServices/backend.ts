import type { Dispatch, SetStateAction } from 'react'

import type { QueryTuple, MutationTuple, QueryResult } from '@apollo/client'
import { parse } from 'jsonc-parser'
import type { Observable } from 'rxjs'
import { map } from 'rxjs/operators'

import { createAggregateError } from '@sourcegraph/common'
import { gql, dataOrThrowErrors, useMutation, useLazyQuery, useQuery } from '@sourcegraph/http-client'

import { requestGraphQL } from '../../backend/graphql'
import type {
    UpdateExternalServiceResult,
    UpdateExternalServiceVariables,
    Scalars,
    AddExternalServiceVariables,
    AddExternalServiceResult,
    DeleteExternalServiceVariables,
    DeleteExternalServiceResult,
    ExternalServicesVariables,
    ExternalServicesResult,
    ExternalServiceCheckConnectionByIdVariables,
    ExternalServiceCheckConnectionByIdResult,
    SyncExternalServiceResult,
    SyncExternalServiceVariables,
    ExternalServiceSyncJobsVariables,
    ExternalServiceSyncJobConnectionFields,
    ExternalServiceSyncJobsResult,
    CancelExternalServiceSyncVariables,
    CancelExternalServiceSyncResult,
    ListExternalServiceFields,
    ExternalServiceFields,
    ExternalServiceResult,
    ExternalServiceVariables,
} from '../../graphql-operations'
import {
    useShowMorePagination,
    type UseShowMorePaginationResult,
} from '../FilteredConnection/hooks/useShowMorePagination'

const RATE_LIMITER_STATE_FRAGMENT = gql`
    fragment RateLimiterStateFields on RateLimiterState {
        __typename
        currentCapacity
        burst
        limit
        interval
        lastReplenishment
        infinite
    }
`

export const externalServiceFragment = gql`
    ${RATE_LIMITER_STATE_FRAGMENT}
    fragment ExternalServiceFields on ExternalService {
        id
        kind
        displayName
        config
        warning
        lastSyncError
        rateLimiterState {
            ...RateLimiterStateFields
        }
        repoCount
        lastSyncAt
        nextSyncAt
        updatedAt
        createdAt
        webhookURL
        hasConnectionCheck
<<<<<<< HEAD
        creator {
            username
            url
        }
        lastUpdater {
            username
            url
        }
=======
        unrestricted
>>>>>>> 52669a7c
    }
`

export const ADD_EXTERNAL_SERVICE = gql`
    mutation AddExternalService($input: AddExternalServiceInput!) {
        addExternalService(input: $input) {
            ...ExternalServiceFields
        }
    }

    ${externalServiceFragment}
`

export const useAddExternalService = (): MutationTuple<AddExternalServiceResult, AddExternalServiceVariables> =>
    useMutation<AddExternalServiceResult, AddExternalServiceVariables>(ADD_EXTERNAL_SERVICE)

export const UPDATE_EXTERNAL_SERVICE = gql`
    mutation UpdateExternalService($input: UpdateExternalServiceInput!) {
        updateExternalService(input: $input) {
            ...ExternalServiceFields
        }
    }
    ${externalServiceFragment}
`

export const useUpdateExternalService = (
    onCompleted: (result: UpdateExternalServiceResult) => void
): MutationTuple<UpdateExternalServiceResult, UpdateExternalServiceVariables> =>
    useMutation(UPDATE_EXTERNAL_SERVICE, { onCompleted })

export function updateExternalService(
    variables: UpdateExternalServiceVariables
): Promise<UpdateExternalServiceResult['updateExternalService']> {
    return requestGraphQL<UpdateExternalServiceResult, UpdateExternalServiceVariables>(
        UPDATE_EXTERNAL_SERVICE,
        variables
    )
        .pipe(
            map(dataOrThrowErrors),
            map(data => data.updateExternalService)
        )
        .toPromise()
}

export async function deleteExternalService(externalService: Scalars['ID']): Promise<void> {
    const result = await requestGraphQL<DeleteExternalServiceResult, DeleteExternalServiceVariables>(
        gql`
            mutation DeleteExternalService($externalService: ID!) {
                deleteExternalService(externalService: $externalService) {
                    alwaysNil
                }
            }
        `,
        { externalService }
    ).toPromise()
    dataOrThrowErrors(result)
}

export const EXTERNAL_SERVICE_CHECK_CONNECTION_BY_ID = gql`
    query ExternalServiceCheckConnectionById($id: ID!) {
        node(id: $id) {
            __typename
            ... on ExternalService {
                id
                hasConnectionCheck
                checkConnection {
                    __typename
                    ... on ExternalServiceUnavailable {
                        suspectedReason
                    }
                }
            }
        }
    }
`

export const useExternalServiceCheckConnectionByIdLazyQuery = (
    id: string
): QueryTuple<ExternalServiceCheckConnectionByIdResult, ExternalServiceCheckConnectionByIdVariables> =>
    useLazyQuery<ExternalServiceCheckConnectionByIdResult, ExternalServiceCheckConnectionByIdVariables>(
        EXTERNAL_SERVICE_CHECK_CONNECTION_BY_ID,
        {
            variables: { id },
        }
    )

const EXTERNAL_SERVICE_SYNC_JOB_LIST_FIELDS_FRAGMENT = gql`
    fragment ExternalServiceSyncJobListFields on ExternalServiceSyncJob {
        __typename
        id
        state
        startedAt
        finishedAt
        failureMessage
        reposSynced
        repoSyncErrors
        reposAdded
        reposDeleted
        reposModified
        reposUnmodified
    }
`

const EXTERNAL_SERVICE_SYNC_JOB_CONNECTION_FIELDS_FRAGMENT = gql`
    ${EXTERNAL_SERVICE_SYNC_JOB_LIST_FIELDS_FRAGMENT}
    fragment ExternalServiceSyncJobConnectionFields on ExternalServiceSyncJobConnection {
        totalCount
        pageInfo {
            endCursor
            hasNextPage
        }
        nodes {
            ...ExternalServiceSyncJobListFields
        }
    }
`

export const EXTERNAL_SERVICE_SYNC_JOBS = gql`
    ${EXTERNAL_SERVICE_SYNC_JOB_CONNECTION_FIELDS_FRAGMENT}
    query ExternalServiceSyncJobs($first: Int, $externalService: ID!) {
        node(id: $externalService) {
            __typename
            ... on ExternalService {
                syncJobs(first: $first) {
                    ...ExternalServiceSyncJobConnectionFields
                }
            }
        }
    }
`

export const LIST_EXTERNAL_SERVICE_FRAGMENT = gql`
    ${EXTERNAL_SERVICE_SYNC_JOB_CONNECTION_FIELDS_FRAGMENT}
    ${RATE_LIMITER_STATE_FRAGMENT}
    fragment ListExternalServiceFields on ExternalService {
        id
        kind
        displayName
        rateLimiterState {
            ...RateLimiterStateFields
        }
        config
        warning
        lastSyncError
        repoCount
        lastSyncAt
        nextSyncAt
        updatedAt
        createdAt
        webhookURL
        hasConnectionCheck
        creator {
            username
            url
        }
        lastUpdater {
            username
            url
        }
        syncJobs(first: 1) {
            ...ExternalServiceSyncJobConnectionFields
        }
        unrestricted
    }
`

export const FETCH_EXTERNAL_SERVICE = gql`
    query ExternalService($id: ID!) {
        node(id: $id) {
            __typename
            ...ListExternalServiceFields
        }
    }
    ${LIST_EXTERNAL_SERVICE_FRAGMENT}
`

export const EXTERNAL_SERVICES = gql`
    query ExternalServices($first: Int, $after: String, $repo: ID) {
        externalServices(first: $first, after: $after, repo: $repo) {
            nodes {
                ...ListExternalServiceFields
            }
            totalCount
            pageInfo {
                endCursor
                hasNextPage
            }
        }
    }

    ${LIST_EXTERNAL_SERVICE_FRAGMENT}
`

export const EXTERNAL_SERVICE_IDS_AND_NAMES = gql`
    query ExternalServiceIDsAndNames {
        externalServices {
            nodes {
                id
                displayName
            }
        }
    }
`

export const useExternalServicesConnection = (
    vars: ExternalServicesVariables
): UseShowMorePaginationResult<ExternalServicesResult, ListExternalServiceFields> =>
    useShowMorePagination<ExternalServicesResult, ExternalServicesVariables, ListExternalServiceFields>({
        query: EXTERNAL_SERVICES,
        variables: { after: vars.after, first: vars.first ?? 10, repo: vars.repo },
        getConnection: result => {
            const { externalServices } = dataOrThrowErrors(result)
            return externalServices
        },
        options: {
            fetchPolicy: 'cache-and-network',
            pollInterval: 15000,
        },
    })

export const SYNC_EXTERNAL_SERVICE = gql`
    mutation SyncExternalService($id: ID!) {
        syncExternalService(id: $id) {
            alwaysNil
        }
    }
`

export function useSyncExternalService(): MutationTuple<SyncExternalServiceResult, SyncExternalServiceVariables> {
    return useMutation<SyncExternalServiceResult, SyncExternalServiceVariables>(SYNC_EXTERNAL_SERVICE)
}

export const CANCEL_EXTERNAL_SERVICE_SYNC = gql`
    mutation CancelExternalServiceSync($id: ID!) {
        cancelExternalServiceSync(id: $id) {
            alwaysNil
        }
    }
`

export function useCancelExternalServiceSync(): MutationTuple<
    CancelExternalServiceSyncResult,
    CancelExternalServiceSyncVariables
> {
    return useMutation<CancelExternalServiceSyncResult, CancelExternalServiceSyncVariables>(
        CANCEL_EXTERNAL_SERVICE_SYNC
    )
}

export function queryExternalServiceSyncJobs(
    variables: ExternalServiceSyncJobsVariables
): Observable<ExternalServiceSyncJobConnectionFields> {
    return requestGraphQL<ExternalServiceSyncJobsResult, ExternalServiceSyncJobsVariables>(
        EXTERNAL_SERVICE_SYNC_JOBS,
        variables
    ).pipe(
        map(({ data, errors }) => {
            if (errors) {
                throw createAggregateError(errors)
            }
            if (!data) {
                throw new Error('No data found')
            }
            if (!data.node) {
                throw new Error('External service not found')
            }
            if (data.node.__typename !== 'ExternalService') {
                throw new Error(`Node is a ${data.node.__typename}, not ExternalService`)
            }
            return data.node.syncJobs
        })
    )
}

export const getExternalService = (
    data?: ExternalServiceFields | null
): ExternalServiceFieldsWithConfig | undefined => {
    if (!data) {
        return undefined
    }
    const node: ExternalServiceFieldsWithConfig = data
    node.parsedConfig = parse(node.config) as ExternalServiceFieldsWithConfig['parsedConfig']
    return node
}

export const useFetchExternalService = (
    externalServiceID: string,
    setExternalService: Dispatch<SetStateAction<ExternalServiceFieldsWithConfig | undefined>>
): QueryResult<ExternalServiceResult, ExternalServiceVariables> =>
    useQuery<ExternalServiceResult, ExternalServiceVariables>(FETCH_EXTERNAL_SERVICE, {
        variables: { id: externalServiceID },
        notifyOnNetworkStatusChange: false,
        fetchPolicy: 'no-cache',
        onCompleted: (result: ExternalServiceResult) => {
            if (result?.node?.__typename !== 'ExternalService') {
                return
            }
            const data = getExternalService(result?.node)
            if (data) {
                setExternalService(data)
            }
        },
    })

export interface GitHubAppDetails {
    appID: number
    baseURL: string
    installationID: number
}

export interface ExternalServiceFieldsWithConfig extends ExternalServiceFields {
    parsedConfig?: {
        gitHubAppDetails?: GitHubAppDetails
        url: string
    }
}

export type RateLimiterState = NonNullable<ExternalServiceFields['rateLimiterState']><|MERGE_RESOLUTION|>--- conflicted
+++ resolved
@@ -69,7 +69,7 @@
         createdAt
         webhookURL
         hasConnectionCheck
-<<<<<<< HEAD
+        unrestricted
         creator {
             username
             url
@@ -78,9 +78,6 @@
             username
             url
         }
-=======
-        unrestricted
->>>>>>> 52669a7c
     }
 `
 
