import { ChatQuestion } from '@sourcegraph/cody-shared/src/chat/recipes/chat-question'
import { ContextSearch } from '@sourcegraph/cody-shared/src/chat/recipes/context-search'
import { ExplainCodeDetailed } from '@sourcegraph/cody-shared/src/chat/recipes/explain-code-detailed'
import { ExplainCodeHighLevel } from '@sourcegraph/cody-shared/src/chat/recipes/explain-code-high-level'
import { FileFlow } from '@sourcegraph/cody-shared/src/chat/recipes/file-flow'
import { FindCodeSmells } from '@sourcegraph/cody-shared/src/chat/recipes/find-code-smells'
import { Fixup } from '@sourcegraph/cody-shared/src/chat/recipes/fixup'
import { GenerateDocstring } from '@sourcegraph/cody-shared/src/chat/recipes/generate-docstring'
import { PrDescription } from '@sourcegraph/cody-shared/src/chat/recipes/generate-pr-description'
import { ReleaseNotes } from '@sourcegraph/cody-shared/src/chat/recipes/generate-release-notes'
import { GenerateTest } from '@sourcegraph/cody-shared/src/chat/recipes/generate-test'
import { GitHistory } from '@sourcegraph/cody-shared/src/chat/recipes/git-log'
import { ImproveVariableNames } from '@sourcegraph/cody-shared/src/chat/recipes/improve-variable-names'
import { InlineAssist } from '@sourcegraph/cody-shared/src/chat/recipes/inline-chat'
import { NextQuestions } from '@sourcegraph/cody-shared/src/chat/recipes/next-questions'
import { NonStop } from '@sourcegraph/cody-shared/src/chat/recipes/non-stop'
import { OptimizeCode } from '@sourcegraph/cody-shared/src/chat/recipes/optimize-code'
import { Recipe, RecipeID } from '@sourcegraph/cody-shared/src/chat/recipes/recipe'
import { TranslateToLanguage } from '@sourcegraph/cody-shared/src/chat/recipes/translate'

import { debug } from '../log'

const registeredRecipes: { [id in RecipeID]?: Recipe } = {}

export function getRecipe(id: RecipeID): Recipe | undefined {
    return registeredRecipes[id]
}

function registerRecipe(id: RecipeID, recipe: Recipe): void {
    registeredRecipes[id] = recipe
}

function init(): void {
    if (Object.keys(registeredRecipes).length > 0) {
        return
    }

    const recipes: Recipe[] = [
        new ChatQuestion(debug),
        new ContextSearch(),
        new ExplainCodeDetailed(),
        new ExplainCodeHighLevel(),
        new FileFlow(),
        new FindCodeSmells(),
        new Fixup(),
        new GenerateDocstring(),
        new GenerateTest(),
        new GitHistory(),
        new ImproveVariableNames(),
        new InlineAssist(),
        new NextQuestions(),
        new NonStop(),
        new OptimizeCode(),
        new ReleaseNotes(),
<<<<<<< HEAD
        new PrDescription(),
=======
        new TranslateToLanguage(),
>>>>>>> b1fcad6b
    ]

    for (const recipe of recipes) {
        const existingRecipe = getRecipe(recipe.id)
        if (existingRecipe) {
            throw new Error(`Duplicate recipe with ID ${recipe.id}`)
        }
        registerRecipe(recipe.id, recipe)
    }
}

init()<|MERGE_RESOLUTION|>--- conflicted
+++ resolved
@@ -52,11 +52,8 @@
         new NonStop(),
         new OptimizeCode(),
         new ReleaseNotes(),
-<<<<<<< HEAD
         new PrDescription(),
-=======
         new TranslateToLanguage(),
->>>>>>> b1fcad6b
     ]
 
     for (const recipe of recipes) {
