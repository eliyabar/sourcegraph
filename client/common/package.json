{
  "private": true,
  "name": "@sourcegraph/common",
  "version": "0.0.1",
  "description": "Sourcegraph common utilities",
  "main": "./src/index.ts",
  "sideEffects": false,
  "license": "Apache-2.0",
  "scripts": {
    "lint:js": "eslint --cache 'src/**/*.[jt]s?(x)'",
    "test": "jest"
  },
  "devDependencies": {
<<<<<<< HEAD
    "@sourcegraph/extension-api-types": "workspace:*",
    "expect": "^27.5.1",
    "graphql": "^15.4.0",
    "mockdate": "^3.0.2",
    "jest-fetch-mock": "^3.0.3"
  },
  "dependencies": {
    "delay": "^4.4.1",
    "highlight.js": "^10.5.0",
    "highlightjs-graphql": "^1.0.2",
    "jsonc-parser": "^3.0.0",
    "lodash": "^4.17.20",
    "marked": "4.0.16",
    "rxjs": "^6.6.3",
    "sanitize-html": "^2.0.0",
    "utility-types": "^3.10.0"
=======
    "@sourcegraph/extension-api-types": "workspace:*"
>>>>>>> 1ffffed2
  }
}<|MERGE_RESOLUTION|>--- conflicted
+++ resolved
@@ -11,12 +11,11 @@
     "test": "jest"
   },
   "devDependencies": {
-<<<<<<< HEAD
     "@sourcegraph/extension-api-types": "workspace:*",
     "expect": "^27.5.1",
     "graphql": "^15.4.0",
-    "mockdate": "^3.0.2",
-    "jest-fetch-mock": "^3.0.3"
+    "jest-fetch-mock": "^3.0.3",
+    "mockdate": "^3.0.2"
   },
   "dependencies": {
     "delay": "^4.4.1",
@@ -28,8 +27,5 @@
     "rxjs": "^6.6.3",
     "sanitize-html": "^2.0.0",
     "utility-types": "^3.10.0"
-=======
-    "@sourcegraph/extension-api-types": "workspace:*"
->>>>>>> 1ffffed2
   }
 }