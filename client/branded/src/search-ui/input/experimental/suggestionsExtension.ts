import React from 'react'

import { snippet } from '@codemirror/autocomplete'
import {
    EditorSelection,
    EditorState,
    Extension,
    Facet,
    Prec,
    StateEffect,
    StateField,
    Transaction,
} from '@codemirror/state'
import { Command as CodeMirrorCommand, EditorView, KeyBinding, keymap, ViewPlugin, ViewUpdate } from '@codemirror/view'
import { createRoot, Root } from 'react-dom/client'

import { compatNavigate, HistoryOrNavigate } from '@sourcegraph/common'

import { getSelectedMode, modeChanged, modesFacet, setModeEffect } from './modes'
import { Suggestions } from './Suggestions'

<<<<<<< HEAD
// Temporary solution to make some editor settings available to other extensions
interface EditorConfig {
    onSubmit: () => void
}
export const editorConfigFacet = Facet.define<EditorConfig, EditorConfig>({
    combine(configs) {
        return configs[0] ?? { onSubmit: () => {} }
    },
})
export function getEditorConfig(state: EditorState): EditorConfig {
    return state.facet(editorConfigFacet)
}
=======
const ASYNC_THROTTLE_TIME = 300
>>>>>>> 53f2a963

/**
 * A source for completion/suggestion results
 */
export interface Source {
    query: (state: EditorState, position: number, mode?: string) => SuggestionResult
    mode?: string
}

export interface SuggestionResult {
    /**
     * Initial/synchronous result.
     */
    result: Group[]
    /**
     * Function to be called to load additional results if necessary.
     */
    next?: () => Promise<SuggestionResult>
    /**
     * Determines whether this result is invalidated by the new editor state.
     */
    valid?: (state: EditorState, position: number) => boolean
}

export type CustomRenderer<T> = ((value: T) => React.ReactElement) | string

export interface Option {
    /**
     * The label the input is matched against and shown in the UI.
     */
    label: string
    /**
     * What to do when this option is applied (via Enter)
     */
    action: Action
    /**
     * Options can have perform an alternative action when applied via
     * Shift+Enter.
     */
    alternativeAction?: Action
    /**
     * A short description of the option, shown next to the label.
     */
    description?: string
    /**
     * The SVG path of the icon to use for this option.
     */
    icon?: string
    /**
     * If present the provided component will be used to render the label of the
     * option.
     */
    render?: CustomRenderer<Option>
    /**
     * If present this component is rendered as footer.
     */
    info?: CustomRenderer<Option>
    /**
     * A set of character indexes. If provided the characters of at these
     * positions in the label will be highlighted as matches.
     */
    matches?: Set<number>
}

export interface CommandAction {
    type: 'command'
    apply: (option: Option, view: EditorView) => void
    name?: string
    /**
     * If present this component is rendered as part of the footer.
     */
    info?: CustomRenderer<Action>
}
export interface GoToAction {
    type: 'goto'
    url: string
    name?: string
    /**
     * If present this component is rendered as part of the footer.
     */
    info?: CustomRenderer<Action>
}
export interface CompletionAction {
    type: 'completion'
    from: number
    name?: string
    to?: number
    insertValue?: string
    /**
     * If present this component is rendered as part of the footer.
     */
    info?: CustomRenderer<Action>
    asSnippet?: boolean
}
export type Action = CommandAction | GoToAction | CompletionAction

export interface Group {
    title: string
    options: Option[]
}

class SuggestionView {
    private container: HTMLDivElement
    private root: Root

    private onSelect = (option: Option, action?: Action): void => {
        applyAction(this.view, action ?? option.action, option)
        // Query input looses focus when option is selected via
        // mousedown/click. This is a necessary hack to re-focus the query
        // input.
        window.requestAnimationFrame(() => this.view.contentDOM.focus())
    }

    constructor(private readonly id: string, public readonly view: EditorView, public parent: HTMLDivElement) {
        const state = view.state.field(suggestionsStateField)
        this.container = document.createElement('div')
        this.root = createRoot(this.container)
        parent.append(this.container)

        // We need to delay the initial render otherwise React complains that
        // wer are rendering a component while already rendering another one
        // (the query input component)
        setTimeout(() => {
            this.root.render(
                React.createElement(Suggestions, {
                    id,
                    results: state.result.groups,
                    activeRowIndex: state.selectedOption,
                    open: state.open,
                    onSelect: this.onSelect,
                })
            )
        }, 0)
    }

    public update(update: ViewUpdate): void {
        const state = update.state.field(suggestionsStateField)

        if (state !== update.startState.field(suggestionsStateField)) {
            this.updateResults(state)
        }
    }

    private updateResults(state: SuggestionsState): void {
        this.root.render(
            React.createElement(Suggestions, {
                id: this.id,
                results: state.result.groups,
                activeRowIndex: state.selectedOption,
                open: state.open,
                onSelect: this.onSelect,
            })
        )
    }

    public destroy(): void {
        this.container.remove()

        // We need to delay unmounting the root otherwise React complains about
        // synchronsouly unmounting multiple components.
        setTimeout(() => {
            this.root.unmount()
        }, 0)
    }
}

const completionPlugin = ViewPlugin.fromClass(
    class {
        private running: RunningQuery | null = null

        constructor(public readonly view: EditorView) {
            this.startQuery(view.state.field(suggestionsStateField).source)
        }

        public update(update: ViewUpdate): void {
            if (update.view.hasFocus) {
                this.startQuery(update.state.field(suggestionsStateField).source)
            }
        }

        private startQuery(source: RegisteredSource): void {
            if (
                source.state === RegisteredSourceState.Pending &&
                (!this.running || this.running.timestamp !== source.timestamp)
            ) {
                const query = (this.running = new RunningQuery(source))
                query.source
                    .run()
                    ?.then(result => {
                        if (this.running === query) {
                            this.view.dispatch({ effects: updateResultEffect.of({ source, result }) })
                        }
                    })
                    .catch(() => {})
            } else if (source.state === RegisteredSourceState.Inactive) {
                this.running = null
            }
        }
    }
)

class RunningQuery {
    constructor(public readonly source: RegisteredSource) {}

    public get timestamp(): number {
        return this.source.timestamp
    }
}

/**
 * Wrapper class to make operating on groups of options easier.
 */
class Result {
    private allOptions: Option[]

    constructor(
        public readonly groups: Group[],
        public valid: (state: EditorState, position: number) => boolean = () => false
    ) {
        this.allOptions = groups.flatMap(group => group.options)
    }

    // eslint-disable-next-line id-length
    public at(index: number): Option | undefined {
        return this.allOptions[index]
    }

    public groupRowIndex(index: number): [number, number] | undefined {
        const option = this.allOptions[index]

        if (!option) {
            return undefined
        }

        for (let groupIndex = 0; groupIndex < this.groups.length; groupIndex++) {
            const options = this.groups[groupIndex].options
            for (let rowIndex = 0; rowIndex < options.length; rowIndex++) {
                if (options[rowIndex] === option) {
                    return [groupIndex, rowIndex]
                }
            }
        }

        return undefined
    }

    public empty(): boolean {
        return this.length === 0
    }

    public get length(): number {
        return this.allOptions.length
    }
}

const emptyResult = new Result([])

enum RegisteredSourceState {
    Inactive,
    Pending,
    Complete,
}

/**
 * Internal wrapper around a provided source. Keeps track of the sources state
 * and results.
 */
class RegisteredSource {
    public timestamp: number

    constructor(
        public readonly sources: readonly Source[],
        public readonly state: RegisteredSourceState,
        public readonly result: Result,
        private readonly next?: () => Promise<SuggestionResult>
    ) {
        switch (state) {
            case RegisteredSourceState.Pending:
                this.timestamp = Date.now()
                break
            default:
                this.timestamp = -1
        }
    }

    public update(transaction: Transaction): RegisteredSource {
        // Aliasing this makes it easier to create new instances based on all
        // changes and effects of the transaction.
        // eslint-disable-next-line @typescript-eslint/no-this-alias, unicorn/no-this-assignment
        let source: RegisteredSource = this

        // TODO: We probably don't want to trigger fetches on every doc changed
        if (isUserInput(transaction) || transaction.docChanged || modeChanged(transaction)) {
            source = source.query(transaction.state)
        } else if (transaction.selection) {
            if (!transaction.selection.main.empty) {
                // Hide suggestions when the user selects a range in the input
                source = new RegisteredSource(source.sources, RegisteredSourceState.Inactive, source.result)
            } else if (!this.result.valid(transaction.state, transaction.newSelection.main.head)) {
                source = this.query(transaction.state)
            }
        }

        for (const effect of transaction.effects) {
            if (
                effect.is(updateResultEffect) &&
                effect.value.source.sources === source.sources &&
                source.state === RegisteredSourceState.Pending
            ) {
                const { result } = effect.value
                source = new RegisteredSource(
                    source.sources,
                    result.next ? RegisteredSourceState.Pending : RegisteredSourceState.Complete,
                    new Result(result.result, result.valid),
                    result.next
                )
            }

            if (effect.is(startCompletionEffect)) {
                source = source.query(transaction.state)
            }
        }

        return source
    }

    private query(state: EditorState): RegisteredSource {
        const selectedMode = getSelectedMode(state)
        const activeSources = this.sources.filter(source => source.mode === selectedMode?.name)
        const result = combineResults(
            activeSources.map(source => source.query(state, state.selection.main.head, selectedMode?.name))
        )
        const nextState = result.next ? RegisteredSourceState.Pending : RegisteredSourceState.Complete
        return new RegisteredSource(this.sources, nextState, new Result(result.result, result.valid), result.next)
    }

    public run(): Promise<SuggestionResult> | null {
        return this.next?.() ?? null
    }

    public get inactive(): boolean {
        return this.state === RegisteredSourceState.Inactive
    }
}

/**
 * Takes multiple suggestion results and combines the groups of each of them.
 * The order of items within a group is determined by the order of results.
 */
export function combineResults(results: (SuggestionResult | null)[]): SuggestionResult {
    const options: Record<Group['title'], Group['options'][]> = {}
    let hasValid = false
    let hasNext = false

    for (const result of results) {
        if (!result) {
            continue
        }
        for (const group of result.result) {
            if (!options[group.title]) {
                options[group.title] = []
            }
            options[group.title].push(group.options)
        }
        if (result.next) {
            hasNext = true
        }
        if (result.valid) {
            hasValid = true
        }
    }

    const staticResult: SuggestionResult = {
        result: Object.entries(options).map(([title, options]) => ({ title, options: options.flat() })),
    }

    if (hasValid) {
        staticResult.valid = (...args) => results.every(result => result?.valid?.(...args) ?? false)
    }
    if (hasNext) {
        staticResult.next = () => Promise.all(results.map(result => result?.next?.() ?? result)).then(combineResults)
    }

    return staticResult
}

/**
 * Main suggestions state. Mangages of data source and selected option.
 */
class SuggestionsState {
    constructor(
        public readonly source: RegisteredSource,
        public readonly open: boolean,
        public readonly selectedOption: number
    ) {}

    public update(transaction: Transaction): SuggestionsState {
        // Aliasing makes it easier to update the state
        // eslint-disable-next-line @typescript-eslint/no-this-alias,unicorn/no-this-assignment
        let state: SuggestionsState = this

        const sources = transaction.state.facet(suggestionSources)
        let registeredSource =
            sources === state.source.sources
                ? state.source
                : new RegisteredSource(sources, RegisteredSourceState.Inactive, emptyResult)
        registeredSource = registeredSource.update(transaction)
        if (registeredSource !== state.source) {
            state = new SuggestionsState(
                registeredSource,
                !registeredSource.inactive,
                state.source.state === RegisteredSourceState.Inactive ||
                state.source.state === RegisteredSourceState.Complete
                    ? -1
                    : state.selectedOption
            )
        }

        if (state.selectedOption > -1 && transaction.newDoc.length === 0) {
            state = new SuggestionsState(state.source, !state.source.inactive, -1)
        }

        for (const effect of transaction.effects) {
            if (effect.is(setSelectedEffect)) {
                state = new SuggestionsState(state.source, state.open, effect.value)
            }
            if (effect.is(hideCompletionEffect)) {
                state = new SuggestionsState(state.source, false, state.selectedOption)
            }
        }

        return state
    }

    public get result(): Result {
        return this.source.result
    }
}

function isUserInput(transaction: Transaction): boolean {
    return (
        transaction.isUserEvent('input.type') ||
        transaction.isUserEvent('input.paste') ||
        transaction.isUserEvent('delete')
    )
}

interface Config {
    id: string
    historyOrNavigate?: HistoryOrNavigate
}

const suggestionsConfig = Facet.define<Config, Config>({
    combine(configs) {
        return configs[0] ?? {}
    },
})

const setSelectedEffect = StateEffect.define<number>()
const startCompletionEffect = StateEffect.define<void>()
const hideCompletionEffect = StateEffect.define<void>()
const updateResultEffect = StateEffect.define<{ source: RegisteredSource; result: SuggestionResult }>()
const suggestionsStateField = StateField.define<SuggestionsState>({
    create() {
        return new SuggestionsState(new RegisteredSource([], RegisteredSourceState.Inactive, emptyResult), false, -1)
    },

    update(state, transaction) {
        return state.update(transaction)
    },

    provide(field) {
        return EditorView.contentAttributes.compute([field, suggestionsConfig], state => {
            const id = state.facet(suggestionsConfig).id
            const suggestionState = state.field(field)
            const groupRowIndex = suggestionState.result.groupRowIndex(suggestionState.selectedOption)
            return {
                'aria-expanded': suggestionState.result.empty() ? 'false' : 'true',
                'aria-activedescendant': groupRowIndex ? `${id}-${groupRowIndex[0]}x${groupRowIndex[1]}` : '',
            }
        })
    },
})

function moveSelection(direction: 'forward' | 'backward'): CodeMirrorCommand {
    const forward = direction === 'forward'
    return view => {
        const state = view.state.field(suggestionsStateField, false)
        if (!state?.open || state.result.empty()) {
            return false
        }
        const { length } = state?.result
        let selected = state.selectedOption > -1 ? state.selectedOption + (forward ? 1 : -1) : forward ? 0 : length - 1
        if (selected < 0) {
            selected = length - 1
        } else if (selected >= length) {
            selected = 0
        }
        view.dispatch({ effects: setSelectedEffect.of(selected) })
        return true
    }
}

function applyAction(view: EditorView, action: Action, option: Option): void {
    switch (action.type) {
        case 'completion':
            {
                const to = action.to ?? view.state.selection.main.to
                const value = action.insertValue ?? option.label
                if (action.asSnippet) {
                    const apply = snippet(value)
                    // {label: value} is just a dummy value to be able to use
                    // snippet(...)
                    apply(view, { label: value }, action.from, to)
                } else {
                    const changeSet = view.state.changeByRange(range => {
                        if (range === view.state.selection.main) {
                            return {
                                changes: {
                                    from: action.from,
                                    to,
                                    insert: value,
                                },
                                range: EditorSelection.cursor(action.from + value.length),
                            }
                        }
                        return { range }
                    })
                    view.dispatch({
                        ...changeSet,
                        effects: changeSet.effects.concat(setModeEffect.of(null)),
                    })
                }
                notifySelectionListeners(view.state, option, action, source)
            }
            break
        case 'command':
            action.apply(option, view)
            break
        case 'goto':
            {
                const historyOrNavigate = view.state.facet(suggestionsConfig).historyOrNavigate
                if (historyOrNavigate) {
                    compatNavigate(historyOrNavigate, action.url)
                    view.contentDOM.blur()
                }
            }
            break
    }
}

const defaultKeyboardBindings: KeyBinding[] = [
    {
        key: 'ArrowDown',
        run: moveSelection('forward'),
    },
    {
        key: 'ArrowUp',
        run: moveSelection('backward'),
    },
    {
        mac: 'Ctrl-n',
        run: moveSelection('forward'),
    },
    {
        mac: 'Ctrl-p',
        run: moveSelection('backward'),
    },
    {
        key: 'Mod-Space',
        run(view) {
            startCompletion(view)
            return true
        },
    },
    {
        key: 'Enter',
        run(view) {
            const state = view.state.field(suggestionsStateField)
            const option = state.result.at(state.selectedOption)
            if (!state.open || !option) {
                return false
            }
            applyAction(view, option.action, option)
            return true
        },
        shift(view) {
            const state = view.state.field(suggestionsStateField)
            const option = state.result.at(state.selectedOption)
            if (!state.open || !option || !option.alternativeAction) {
                return false
            }
            applyAction(view, option.alternativeAction, option)
            return true
        },
    },
    {
        key: 'Escape',
        run(view) {
            if (view.state.field(suggestionsStateField).open) {
                view.dispatch({ effects: hideCompletionEffect.of() })
                return true
            }
            return false
        },
    },
]

export const suggestionSources = Facet.define<Source>({
    enables: [
        completionPlugin,
        suggestionsStateField,
        EditorView.updateListener.of(update => {
            if (
                update.focusChanged &&
                update.view.hasFocus &&
                update.view.state.field(suggestionsStateField).result.empty()
            ) {
                startCompletion(update.view)
            }
        }),
        Prec.highest(keymap.of(defaultKeyboardBindings)),
    ],
})

interface ExternalConfig extends Config {
    parent: HTMLDivElement
    source: Source
}

export const suggestions = ({ id, parent, source, historyOrNavigate }: ExternalConfig): Extension => [
    modesFacet.of([]), // makes sure the facet is defined
    suggestionsConfig.of({ historyOrNavigate, id }),
    suggestionSources.of(source),
    ViewPlugin.define(view => new SuggestionView(id, view, parent)),
]

/**
 * Load and show suggestions.
 */
export function startCompletion(view: EditorView): void {
    view.dispatch({ effects: startCompletionEffect.of() })
}<|MERGE_RESOLUTION|>--- conflicted
+++ resolved
@@ -19,28 +19,13 @@
 import { getSelectedMode, modeChanged, modesFacet, setModeEffect } from './modes'
 import { Suggestions } from './Suggestions'
 
-<<<<<<< HEAD
-// Temporary solution to make some editor settings available to other extensions
-interface EditorConfig {
-    onSubmit: () => void
-}
-export const editorConfigFacet = Facet.define<EditorConfig, EditorConfig>({
-    combine(configs) {
-        return configs[0] ?? { onSubmit: () => {} }
-    },
-})
-export function getEditorConfig(state: EditorState): EditorConfig {
-    return state.facet(editorConfigFacet)
-}
-=======
 const ASYNC_THROTTLE_TIME = 300
->>>>>>> 53f2a963
 
 /**
  * A source for completion/suggestion results
  */
 export interface Source {
-    query: (state: EditorState, position: number, mode?: string) => SuggestionResult
+    query: (state: EditorState, position: number, mode?: string) => SuggestionResult | null
     mode?: string
 }
 
@@ -72,7 +57,7 @@
     action: Action
     /**
      * Options can have perform an alternative action when applied via
-     * Shift+Enter.
+     * Mod-Enter.
      */
     alternativeAction?: Action
     /**
@@ -97,6 +82,11 @@
      * positions in the label will be highlighted as matches.
      */
     matches?: Set<number>
+    /**
+     * A word that describes the nature of this option (e.g. file, repo, ...)
+     * Not used by the suggestion engine, but possibly used for metrics collection.
+     */
+    kind: string
 }
 
 export interface CommandAction {
@@ -141,7 +131,7 @@
     private root: Root
 
     private onSelect = (option: Option, action?: Action): void => {
-        applyAction(this.view, action ?? option.action, option)
+        applyAction(this.view, action ?? option.action, option, 'mouse')
         // Query input looses focus when option is selected via
         // mousedown/click. This is a necessary hack to re-focus the query
         // input.
@@ -201,48 +191,64 @@
     }
 }
 
+/**
+ * This plugin is responsible for executing async queries.
+ */
 const completionPlugin = ViewPlugin.fromClass(
     class {
-        private running: RunningQuery | null = null
+        private next: Query | null = null
+        private timer: number | null = null
 
         constructor(public readonly view: EditorView) {
-            this.startQuery(view.state.field(suggestionsStateField).source)
+            this.maybeScheduleRun(view.state.field(suggestionsStateField).query)
         }
 
         public update(update: ViewUpdate): void {
-            if (update.view.hasFocus) {
-                this.startQuery(update.state.field(suggestionsStateField).source)
-            }
-        }
-
-        private startQuery(source: RegisteredSource): void {
-            if (
-                source.state === RegisteredSourceState.Pending &&
-                (!this.running || this.running.timestamp !== source.timestamp)
-            ) {
-                const query = (this.running = new RunningQuery(source))
-                query.source
-                    .run()
-                    ?.then(result => {
-                        if (this.running === query) {
-                            this.view.dispatch({ effects: updateResultEffect.of({ source, result }) })
-                        }
-                    })
+            const source = update.state.field(suggestionsStateField).query
+
+            if (update.view.hasFocus && source !== update.startState.field(suggestionsStateField).query) {
+                this.maybeScheduleRun(source)
+            }
+        }
+
+        /**
+         * Implements a throttle mechanism. If no timer is running we execute the query
+         * immediately and start a timer. When the timer expires we run the last query that
+         * has arrived in the meantime.
+         * If a timer is running we keep track of the next query that should be run.
+         */
+        private maybeScheduleRun(query: Query): void {
+            // If the source is not in a pending state we clear any possibly
+            // ongoing request
+            if (!query.isPending()) {
+                this.next = null
+                if (this.timer !== null) {
+                    window.clearTimeout(this.timer)
+                }
+                this.timer = null
+                return
+            }
+
+            if (this.timer) {
+                // Request is already in progress, schedule a new one for the
+                // next "tick"
+                this.next = query
+            } else {
+                this.next = null
+                query
+                    .fetch()
+                    .then(result => this.view.dispatch({ effects: updateResultEffect.of({ query, result }) }))
                     .catch(() => {})
-            } else if (source.state === RegisteredSourceState.Inactive) {
-                this.running = null
+                this.timer = window.setTimeout(() => {
+                    this.timer = null
+                    if (this.next) {
+                        this.maybeScheduleRun(this.next)
+                    }
+                }, ASYNC_THROTTLE_TIME)
             }
         }
     }
 )
-
-class RunningQuery {
-    constructor(public readonly source: RegisteredSource) {}
-
-    public get timestamp(): number {
-        return this.source.timestamp
-    }
-}
 
 /**
  * Wrapper class to make operating on groups of options easier.
@@ -255,6 +261,10 @@
         public valid: (state: EditorState, position: number) => boolean = () => false
     ) {
         this.allOptions = groups.flatMap(group => group.options)
+    }
+
+    public static fromSuggestionResult(result: SuggestionResult): Result {
+        return new Result(result.result, result.valid)
     }
 
     // eslint-disable-next-line id-length
@@ -281,6 +291,10 @@
         return undefined
     }
 
+    public groupFor(option: Option): Group | undefined {
+        return this.groups.find(group => group.options.includes(option))
+    }
+
     public empty(): boolean {
         return this.length === 0
     }
@@ -292,91 +306,89 @@
 
 const emptyResult = new Result([])
 
-enum RegisteredSourceState {
+enum QueryState {
     Inactive,
     Pending,
     Complete,
 }
 
 /**
- * Internal wrapper around a provided source. Keeps track of the sources state
- * and results.
+ * Wrapper around the configered sources. Keeps track of the state and results.
  */
-class RegisteredSource {
-    public timestamp: number
-
+class Query {
     constructor(
         public readonly sources: readonly Source[],
-        public readonly state: RegisteredSourceState,
-        public readonly result: Result,
-        private readonly next?: () => Promise<SuggestionResult>
-    ) {
-        switch (state) {
-            case RegisteredSourceState.Pending:
-                this.timestamp = Date.now()
-                break
-            default:
-                this.timestamp = -1
-        }
-    }
-
-    public update(transaction: Transaction): RegisteredSource {
+        public readonly state: QueryState,
+        public readonly result: Result
+    ) {}
+
+    public update(transaction: Transaction): Query {
         // Aliasing this makes it easier to create new instances based on all
         // changes and effects of the transaction.
         // eslint-disable-next-line @typescript-eslint/no-this-alias, unicorn/no-this-assignment
-        let source: RegisteredSource = this
-
-        // TODO: We probably don't want to trigger fetches on every doc changed
+        let query: Query = this
+
         if (isUserInput(transaction) || transaction.docChanged || modeChanged(transaction)) {
-            source = source.query(transaction.state)
+            query = query.run(transaction.state)
         } else if (transaction.selection) {
             if (!transaction.selection.main.empty) {
                 // Hide suggestions when the user selects a range in the input
-                source = new RegisteredSource(source.sources, RegisteredSourceState.Inactive, source.result)
-            } else if (!this.result.valid(transaction.state, transaction.newSelection.main.head)) {
-                source = this.query(transaction.state)
+                query = query.updateWithState(QueryState.Inactive)
+            } else if (!query.result.valid(transaction.state, transaction.newSelection.main.head)) {
+                query = query.run(transaction.state)
             }
         }
 
         for (const effect of transaction.effects) {
-            if (
-                effect.is(updateResultEffect) &&
-                effect.value.source.sources === source.sources &&
-                source.state === RegisteredSourceState.Pending
-            ) {
-                const { result } = effect.value
-                source = new RegisteredSource(
-                    source.sources,
-                    result.next ? RegisteredSourceState.Pending : RegisteredSourceState.Complete,
-                    new Result(result.result, result.valid),
-                    result.next
-                )
-            }
-
-            if (effect.is(startCompletionEffect)) {
-                source = source.query(transaction.state)
-            }
-        }
-
-        return source
-    }
-
-    private query(state: EditorState): RegisteredSource {
+            // Only "apply" the effect if the results are for the curent query. This prevents
+            // overwriting the results from stale requests.
+            if (effect.is(updateResultEffect) && effect.value.query === query) {
+                query = query.updateWithSuggestionResult(effect.value.result)
+            } else if (effect.is(startCompletionEffect)) {
+                query = query.run(transaction.state)
+            } else if (effect.is(hideCompletionEffect)) {
+                query = query.updateWithState(QueryState.Inactive)
+            }
+        }
+
+        return query
+    }
+
+    private run(state: EditorState): Query {
         const selectedMode = getSelectedMode(state)
         const activeSources = this.sources.filter(source => source.mode === selectedMode?.name)
         const result = combineResults(
             activeSources.map(source => source.query(state, state.selection.main.head, selectedMode?.name))
         )
-        const nextState = result.next ? RegisteredSourceState.Pending : RegisteredSourceState.Complete
-        return new RegisteredSource(this.sources, nextState, new Result(result.result, result.valid), result.next)
-    }
-
-    public run(): Promise<SuggestionResult> | null {
-        return this.next?.() ?? null
-    }
-
-    public get inactive(): boolean {
-        return this.state === RegisteredSourceState.Inactive
+        return this.updateWithSuggestionResult(result)
+    }
+
+    private updateWithSuggestionResult(result: SuggestionResult): Query {
+        return result.next
+            ? new PendingQuery(this.sources, Result.fromSuggestionResult(result), result.next)
+            : new Query(this.sources, QueryState.Complete, Result.fromSuggestionResult(result))
+    }
+
+    private updateWithState(state: QueryState.Inactive | QueryState.Complete): Query {
+        return state !== this.state ? new Query(this.sources, state, this.result) : this
+    }
+
+    public isInactive(): boolean {
+        return this.state === QueryState.Inactive
+    }
+
+    public isPending(): this is PendingQuery {
+        return this.state === QueryState.Pending
+    }
+}
+
+class PendingQuery extends Query {
+    constructor(
+        public readonly sources: readonly Source[],
+        public readonly result: Result,
+        public readonly fetch: () => Promise<SuggestionResult>
+    ) {
+        super(sources, QueryState.Pending, result)
     }
 }
 
@@ -425,11 +437,7 @@
  * Main suggestions state. Mangages of data source and selected option.
  */
 class SuggestionsState {
-    constructor(
-        public readonly source: RegisteredSource,
-        public readonly open: boolean,
-        public readonly selectedOption: number
-    ) {}
+    constructor(public readonly query: Query, public readonly open: boolean, public readonly selectedOption: number) {}
 
     public update(transaction: Transaction): SuggestionsState {
         // Aliasing makes it easier to update the state
@@ -437,32 +445,28 @@
         let state: SuggestionsState = this
 
         const sources = transaction.state.facet(suggestionSources)
-        let registeredSource =
-            sources === state.source.sources
-                ? state.source
-                : new RegisteredSource(sources, RegisteredSourceState.Inactive, emptyResult)
-        registeredSource = registeredSource.update(transaction)
-        if (registeredSource !== state.source) {
+        let query = sources === state.query.sources ? state.query : new Query(sources, QueryState.Inactive, emptyResult)
+        query = query.update(transaction)
+        if (query !== state.query) {
             state = new SuggestionsState(
-                registeredSource,
-                !registeredSource.inactive,
-                state.source.state === RegisteredSourceState.Inactive ||
-                state.source.state === RegisteredSourceState.Complete
-                    ? -1
-                    : state.selectedOption
+                query,
+                !query.isInactive(),
+                // Preserve the currently selected option if the query was pending
+                // (ensures that the selected option doesn't change when new options become available)
+                state.query.isPending() ? state.selectedOption : -1
             )
         }
 
         if (state.selectedOption > -1 && transaction.newDoc.length === 0) {
-            state = new SuggestionsState(state.source, !state.source.inactive, -1)
+            state = new SuggestionsState(state.query, !state.query.isInactive(), -1)
         }
 
         for (const effect of transaction.effects) {
             if (effect.is(setSelectedEffect)) {
-                state = new SuggestionsState(state.source, state.open, effect.value)
+                state = new SuggestionsState(state.query, state.open, effect.value)
             }
             if (effect.is(hideCompletionEffect)) {
-                state = new SuggestionsState(state.source, false, state.selectedOption)
+                state = new SuggestionsState(state.query, false, state.selectedOption)
             }
         }
 
@@ -470,7 +474,7 @@
     }
 
     public get result(): Result {
-        return this.source.result
+        return this.query.result
     }
 }
 
@@ -496,10 +500,10 @@
 const setSelectedEffect = StateEffect.define<number>()
 const startCompletionEffect = StateEffect.define<void>()
 const hideCompletionEffect = StateEffect.define<void>()
-const updateResultEffect = StateEffect.define<{ source: RegisteredSource; result: SuggestionResult }>()
+const updateResultEffect = StateEffect.define<{ query: Query; result: SuggestionResult }>()
 const suggestionsStateField = StateField.define<SuggestionsState>({
     create() {
-        return new SuggestionsState(new RegisteredSource([], RegisteredSourceState.Inactive, emptyResult), false, -1)
+        return new SuggestionsState(new Query([], QueryState.Inactive, emptyResult), false, -1)
     },
 
     update(state, transaction) {
@@ -538,7 +542,7 @@
     }
 }
 
-function applyAction(view: EditorView, action: Action, option: Option): void {
+function applyAction(view: EditorView, action: Action, option: Option, source: SelectionSource): void {
     switch (action.type) {
         case 'completion':
             {
@@ -572,17 +576,26 @@
             }
             break
         case 'command':
+            notifySelectionListeners(view.state, option, action, source)
             action.apply(option, view)
             break
         case 'goto':
             {
                 const historyOrNavigate = view.state.facet(suggestionsConfig).historyOrNavigate
                 if (historyOrNavigate) {
+                    notifySelectionListeners(view.state, option, action, source)
                     compatNavigate(historyOrNavigate, action.url)
                     view.contentDOM.blur()
                 }
             }
             break
+    }
+}
+
+function notifySelectionListeners(state: EditorState, option: Option, action: Action, source: SelectionSource): void {
+    const params = { option, action, source }
+    for (const listener of state.facet(selectionListener)) {
+        listener(params)
     }
 }
 
@@ -618,16 +631,18 @@
             if (!state.open || !option) {
                 return false
             }
-            applyAction(view, option.action, option)
+            applyAction(view, option.action, option, 'keyboard')
             return true
         },
-        shift(view) {
+    },
+    {
+        key: 'Mod-Enter',
+        run(view) {
             const state = view.state.field(suggestionsStateField)
             const option = state.result.at(state.selectedOption)
-            if (!state.open || !option || !option.alternativeAction) {
-                return false
-            }
-            applyAction(view, option.alternativeAction, option)
+            if (state.open && option && option.alternativeAction) {
+                applyAction(view, option.alternativeAction, option, 'keyboard')
+            }
             return true
         },
     },
@@ -660,6 +675,10 @@
     ],
 })
 
+type SelectionSource = 'keyboard' | 'mouse'
+export const selectionListener =
+    Facet.define<(params: { option: Option; action: Action; source: SelectionSource }) => void>()
+
 interface ExternalConfig extends Config {
     parent: HTMLDivElement
     source: Source
