--- conflicted
+++ resolved
@@ -77,11 +77,7 @@
 
 <p class="subtitle">Learn how to use Cody and its features with the VS Code editor.</p>
 
-<<<<<<< HEAD
-The Cody extension by Sourcegraph enhances your coding experience in VS Code by providing intelligent code suggestions, context-aware completions, and advanced code analysis. This guide will walk you through the steps to install and set up the Cody extension within your VS Code environment.
-=======
 The Cody extension by Sourcegraph enhances your coding experience in VS Code by providing intelligent code suggestions, context-aware autocomplete, and advanced code analysis. This guide will walk you through the steps to install and set up the Cody within your VS Code environment.
->>>>>>> b150dedb
 
 <ul class="limg">
   <li>
