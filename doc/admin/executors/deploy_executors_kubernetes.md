--- conflicted
+++ resolved
@@ -50,10 +50,7 @@
 | EXECUTOR_KUBERNETES_RESOURCE_REQUEST_MEMORY                  | `12Gi`            | The minimum memory resource for Kubernetes Jobs.                                                                                       |
 | KUBERNETES_JOB_RETRY_BACKOFF_LIMIT                           | `600`             | The number of attempts to try when checking if a Job has completed.                                                                    |
 | KUBERNETES_JOB_RETRY_BACKOFF_DURATION                        | `100ms`           | The duration of the backoff when checking if a Job has completed.                                                                      |
-<<<<<<< HEAD
-=======
 | KUBERNETES_KEEP_JOBS                                         | `false`           | If true, Kubernetes jobs will not be deleted after they complete. Useful for debugging.                                                |
->>>>>>> d50c8740
 
 See other possible Environment Variables [here](./deploy_executors_binary.md#step-2-setup-environment-variables).
 
