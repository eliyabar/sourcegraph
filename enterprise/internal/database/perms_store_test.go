package database

import (
	"context"
	"fmt"
	"sort"
	"sync"
	"sync/atomic"
	"testing"
	"time"

	"github.com/gitchander/permutation"
	"github.com/google/go-cmp/cmp"
	"github.com/google/go-cmp/cmp/cmpopts"
	"github.com/keegancsmith/sqlf"
	"github.com/lib/pq"
	"github.com/stretchr/testify/assert"
	"github.com/stretchr/testify/require"
	"golang.org/x/exp/maps"
	"golang.org/x/exp/slices"
	"golang.org/x/sync/errgroup"

	"github.com/sourcegraph/log/logtest"

	"github.com/sourcegraph/sourcegraph/internal/actor"
	"github.com/sourcegraph/sourcegraph/internal/api"
	"github.com/sourcegraph/sourcegraph/internal/authz"
	"github.com/sourcegraph/sourcegraph/internal/database"
	"github.com/sourcegraph/sourcegraph/internal/database/basestore"
	"github.com/sourcegraph/sourcegraph/internal/database/dbutil"
	"github.com/sourcegraph/sourcegraph/internal/extsvc"
	"github.com/sourcegraph/sourcegraph/internal/timeutil"
	"github.com/sourcegraph/sourcegraph/internal/types"
	"github.com/sourcegraph/sourcegraph/lib/errors"
	"github.com/sourcegraph/sourcegraph/schema"
)

func cleanupPermsTables(t *testing.T, s *permsStore) {
	if t.Failed() {
		return
	}

	q := `TRUNCATE TABLE user_permissions, repo_permissions, user_pending_permissions, repo_pending_permissions, user_repo_permissions;`
	if err := s.execute(context.Background(), sqlf.Sprintf(q)); err != nil {
		t.Fatal(err)
	}
}

func mapsetToArray(ms map[int32]struct{}) []int {
	ints := []int{}
	for id := range ms {
		ints = append(ints, int(id))
	}
	sort.Slice(ints, func(i, j int) bool { return ints[i] < ints[j] })

	return ints
}

func toMapset(ids ...int32) map[int32]struct{} {
	ms := map[int32]struct{}{}
	for _, id := range ids {
		ms[id] = struct{}{}
	}
	return ms
}

var now = timeutil.Now().UnixNano()

func clock() time.Time {
	return time.Unix(0, atomic.LoadInt64(&now))
}

func TestPermsStore_LoadUserPermissions(t *testing.T) {
	if testing.Short() {
		t.Skip()
	}

	logger := logtest.Scoped(t)
	testDb := dbtest.NewDB(logger, t)
	db := database.NewDB(logger, testDb)
	ctx := context.Background()

	runTests := func(t *testing.T) {
		t.Helper()

		t.Run("no matching", func(t *testing.T) {
			s := perms(logger, db, clock)
			t.Cleanup(func() {
				cleanupPermsTables(t, s)
				cleanupUsersTable(t, s)
				cleanupReposTable(t, s)
			})

			rp := &authz.RepoPermissions{
				RepoID:  1,
				Perm:    authz.Read,
				UserIDs: toMapset(2),
			}
			setupPermsRelatedEntities(t, s, []authz.Permission{{UserID: 2, RepoID: 1}})

			if err := s.SetRepoPerms(ctx, 1, []authz.UserIDWithExternalAccountID{{UserID: 2}}, authz.SourceRepoSync); err != nil {
				t.Fatal(err)
			} else if _, err := s.SetRepoPermissions(context.Background(), rp); err != nil {
				t.Fatal(err)
			}

			up, err := s.LoadUserPermissions(context.Background(), 1)
			require.NoError(t, err)

			equal(t, "IDs", 0, len(up))
		})

		t.Run("found matching", func(t *testing.T) {
			s := perms(logger, db, clock)
			t.Cleanup(func() {
				cleanupPermsTables(t, s)
				cleanupUsersTable(t, s)
				cleanupReposTable(t, s)
			})

			rp := &authz.RepoPermissions{
				RepoID:  1,
				Perm:    authz.Read,
				UserIDs: toMapset(2),
			}
			setupPermsRelatedEntities(t, s, []authz.Permission{{UserID: 2, RepoID: 1}})

			if err := s.SetRepoPerms(ctx, 1, []authz.UserIDWithExternalAccountID{{UserID: 2}}, authz.SourceRepoSync); err != nil {
				t.Fatal(err)
			} else if _, err := s.SetRepoPermissions(context.Background(), rp); err != nil {
				t.Fatal(err)
			}

			up, err := s.LoadUserPermissions(context.Background(), 2)
			require.NoError(t, err)

			gotIDs := make([]int32, len(up))
			for i, perm := range up {
				gotIDs[i] = perm.RepoID
			}

			equal(t, "IDs", []int32{1}, gotIDs)
		})

		t.Run("add and change", func(t *testing.T) {
			s := perms(logger, db, clock)
			t.Cleanup(func() {
				cleanupPermsTables(t, s)
				cleanupUsersTable(t, s)
				cleanupReposTable(t, s)
			})

			rp := &authz.RepoPermissions{
				RepoID:  1,
				Perm:    authz.Read,
				UserIDs: toMapset(1, 2),
			}
			setupPermsRelatedEntities(t, s, []authz.Permission{{UserID: 1, RepoID: 1}, {UserID: 2, RepoID: 1}, {UserID: 3, RepoID: 1}})

			if err := s.SetRepoPerms(ctx, 1, []authz.UserIDWithExternalAccountID{{UserID: 1}, {UserID: 2}}, authz.SourceRepoSync); err != nil {
				t.Fatal(err)
			} else if _, err := s.SetRepoPermissions(context.Background(), rp); err != nil {
				t.Fatal(err)
			}

			rp = &authz.RepoPermissions{
				RepoID:  1,
				Perm:    authz.Read,
				UserIDs: toMapset(2, 3),
			}
			if err := s.SetRepoPerms(ctx, 1, []authz.UserIDWithExternalAccountID{{UserID: 2}, {UserID: 3}}, authz.SourceRepoSync); err != nil {
				t.Fatal(err)
			} else if _, err := s.SetRepoPermissions(context.Background(), rp); err != nil {
				t.Fatal(err)
			}

			up1, err := s.LoadUserPermissions(context.Background(), 1)
			require.NoError(t, err)

			equal(t, "No IDs", 0, len(up1))

			up2, err := s.LoadUserPermissions(context.Background(), 2)
			require.NoError(t, err)
			gotIDs := make([]int32, len(up2))
			for i, perm := range up2 {
				gotIDs[i] = perm.RepoID
			}

			equal(t, "IDs", []int32{1}, gotIDs)

			up3, err := s.LoadUserPermissions(context.Background(), 3)
			require.NoError(t, err)
			gotIDs = make([]int32, len(up3))
			for i, perm := range up3 {
				gotIDs[i] = perm.RepoID
			}

			equal(t, "IDs", []int32{1}, gotIDs)
		})
	}

	t.Run("With legacy perms tables", func(t *testing.T) {
		mockUnifiedPermsConfig(false)

		t.Cleanup(func() {
			conf.Mock(nil)
		})

		runTests(t)
	})

	t.Run("With unified perms table", func(t *testing.T) {
		mockUnifiedPermsConfig(true)

		t.Cleanup(func() {
			conf.Mock(nil)
		})

		runTests(t)
	})
}

func TestPermsStore_LoadRepoPermissions(t *testing.T) {
	if testing.Short() {
		t.Skip()
	}

	logger := logtest.Scoped(t)
	testDb := dbtest.NewDB(logger, t)
	db := database.NewDB(logger, testDb)
	ctx := context.Background()

	runTests := func(t *testing.T) {
		t.Helper()
		t.Run("no matching", func(t *testing.T) {
			s := perms(logger, db, time.Now)
			t.Cleanup(func() {
				cleanupPermsTables(t, s)
				cleanupUsersTable(t, s)
				cleanupReposTable(t, s)
			})

			setupPermsRelatedEntities(t, s, []authz.Permission{{UserID: 2, RepoID: 1}})

			up := &authz.UserPermissions{
				UserID: 2,
				Perm:   authz.Read,
				Type:   authz.PermRepos,
				IDs:    toMapset(1),
			}
			if err := s.SetRepoPerms(ctx, 1, []authz.UserIDWithExternalAccountID{{UserID: 2}}, authz.SourceRepoSync); err != nil {
				t.Fatal(err)
			} else if _, err := s.SetUserPermissions(context.Background(), up); err != nil {
				t.Fatal(err)
			}

			rp, err := s.LoadRepoPermissions(context.Background(), 2)
			require.NoError(t, err)
			require.Equal(t, 0, len(rp))
		})

		t.Run("found matching", func(t *testing.T) {
			s := perms(logger, db, time.Now)
			t.Cleanup(func() {
				cleanupPermsTables(t, s)
				cleanupUsersTable(t, s)
				cleanupReposTable(t, s)
			})

			setupPermsRelatedEntities(t, s, []authz.Permission{{UserID: 2, RepoID: 1}})

			up := &authz.UserPermissions{
				UserID: 2,
				Perm:   authz.Read,
				Type:   authz.PermRepos,
				IDs:    toMapset(1),
			}
			if err := s.SetRepoPerms(ctx, 1, []authz.UserIDWithExternalAccountID{{UserID: 2}}, authz.SourceRepoSync); err != nil {
				t.Fatal(err)
			} else if _, err := s.SetUserPermissions(context.Background(), up); err != nil {
				t.Fatal(err)
			}

			rp, err := s.LoadRepoPermissions(context.Background(), 1)
			require.NoError(t, err)
			gotIDs := make([]int32, len(rp))
			for i, perm := range rp {
				gotIDs[i] = perm.UserID
			}

			equal(t, "permissions UserIDs", []int32{2}, gotIDs)
		})
	}

	t.Run("With legacy perms tables", func(t *testing.T) {
		t.Cleanup(func() {
			conf.Mock(nil)
		})
		mockUnifiedPermsConfig(false)

		runTests(t)
	})

	t.Run("With unified perms tables", func(t *testing.T) {
		t.Cleanup(func() {
			conf.Mock(nil)
		})
		mockUnifiedPermsConfig(true)

		runTests(t)
	})
}

func testPermsStore_FetchReposByUserAndExternalService(db database.DB) func(*testing.T) {
	return func(t *testing.T) {
		logger := logtest.Scoped(t)
		t.Run("found matching", func(t *testing.T) {
			logger := logtest.Scoped(t)
			ctx := context.Background()
			s := perms(logger, db, clock)
			if _, err := db.ExecContext(ctx, `INSERT into repo (name, external_service_type, external_service_id) values ('github.com/test/test', 'github', 'https://github.com/')`); err != nil {
				t.Fatal(err)
			}
			t.Cleanup(func() {
				cleanupPermsTables(t, s)
				cleanupUsersTable(t, s)
				cleanupReposTable(t, s)
			})

			rp := &authz.RepoPermissions{
				RepoID:  1,
				Perm:    authz.Read,
				UserIDs: toMapset(2),
			}

			if _, err := s.SetRepoPermissions(context.Background(), rp); err != nil {
				t.Fatal(err)
			}

			repos, err := s.FetchReposByUserAndExternalService(ctx, 2, "github", "https://github.com/")
			if err != nil {
				t.Fatal(err)
			}
			equal(t, "repos", []api.RepoID{1}, repos)
		})
		t.Run("skips non matching", func(t *testing.T) {
			ctx := context.Background()
			s := perms(logger, db, clock)
			if _, err := db.ExecContext(ctx, `INSERT into repo (name, external_service_type, external_service_id) values ('github.com/test/test', 'github', 'https://github.com/')`); err != nil {
				t.Fatal(err)
			}
			t.Cleanup(func() {
				cleanupReposTable(t, s)
				cleanupPermsTables(t, s)
			})

			rp := &authz.RepoPermissions{
				RepoID:  1,
				Perm:    authz.Read,
				UserIDs: toMapset(2),
			}
			if _, err := s.SetRepoPermissions(context.Background(), rp); err != nil {
				t.Fatal(err)
			}

			repos, err := s.FetchReposByUserAndExternalService(ctx, 2, "gitlab", "https://gitlab.com/")
			if err != nil {
				t.Fatal(err)
			}
			equal(t, "repos", 0, len(repos))
		})
	}
}

func checkRegularPermsTable(s *permsStore, sql string, expects map[int32][]uint32) error {
	rows, err := s.Handle().QueryContext(context.Background(), sql)
	if err != nil {
		return err
	}

	for rows.Next() {
		var id int32
		var ids []int64
		if err = rows.Scan(&id, pq.Array(&ids)); err != nil {
			return err
		}

		intIDs := make([]uint32, 0, len(ids))
		for _, id := range ids {
			intIDs = append(intIDs, uint32(id))
		}

		if expects[id] == nil {
			return errors.Errorf("unexpected row in table: (id: %v) -> (ids: %v)", id, intIDs)
		}

		comparator := func(a, b uint32) bool {
			return a < b
		}

		if cmp.Diff(expects[id], intIDs, cmpopts.SortSlices(comparator)) != "" {
			return errors.Errorf("intIDs - key %v: want %d but got %d", id, expects[id], intIDs)
		}

		delete(expects, id)
	}

	if err = rows.Close(); err != nil {
		return err
	}

	if len(expects) > 0 {
		return errors.Errorf("missing rows from table: %v", expects)
	}

	return nil
}

func TestPermsStore_SetUserPermissions(t *testing.T) {
	if testing.Short() {
		t.Skip()
	}

	logger := logtest.Scoped(t)

	testDb := dbtest.NewDB(logger, t)
	db := database.NewDB(logger, testDb)

	const countToExceedParameterLimit = 17000 // ~ 65535 / 4 parameters per row

	tests := []struct {
		name            string
		slowTest        bool
		updates         []*authz.UserPermissions
		expectUserPerms map[int32][]uint32 // user_id -> object_ids
		expectRepoPerms map[int32][]uint32 // repo_id -> user_ids
		expectedResult  []*database.SetPermissionsResult

		upsertRepoPermissionsPageSize int
	}{
		{
			name: "empty",
			updates: []*authz.UserPermissions{
				{
					UserID: 1,
					Perm:   authz.Read,
				},
			},
			expectUserPerms: map[int32][]uint32{
				1: {},
			},
			expectedResult: []*database.SetPermissionsResult{{
				Added:   0,
				Removed: 0,
				Found:   0,
			}},
		},
		{
			name: "add",
			updates: []*authz.UserPermissions{
				{
					UserID: 1,
					Perm:   authz.Read,
					IDs:    toMapset(1),
				}, {
					UserID: 2,
					Perm:   authz.Read,
					IDs:    toMapset(1, 2),
				}, {
					UserID: 3,
					Perm:   authz.Read,
					IDs:    toMapset(3, 4),
				},
			},
			expectUserPerms: map[int32][]uint32{
				1: {1},
				2: {1, 2},
				3: {3, 4},
			},
			expectRepoPerms: map[int32][]uint32{
				1: {1, 2},
				2: {2},
				3: {3},
				4: {3},
			},
			expectedResult: []*database.SetPermissionsResult{
				{
					Added:   1,
					Removed: 0,
					Found:   1,
				},
				{
					Added:   2,
					Removed: 0,
					Found:   2,
				},
				{
					Added:   2,
					Removed: 0,
					Found:   2,
				},
			},
		},
		{
			name: "add and update",
			updates: []*authz.UserPermissions{
				{
					UserID: 1,
					Perm:   authz.Read,
					IDs:    toMapset(1),
				}, {
					UserID: 1,
					Perm:   authz.Read,
					IDs:    toMapset(2, 3),
				}, {
					UserID: 2,
					Perm:   authz.Read,
					IDs:    toMapset(1, 2),
				}, {
					UserID: 2,
					Perm:   authz.Read,
					IDs:    toMapset(1, 3),
				},
			},
			expectUserPerms: map[int32][]uint32{
				1: {2, 3},
				2: {1, 3},
			},
			expectRepoPerms: map[int32][]uint32{
				1: {2},
				2: {1},
				3: {1, 2},
			},
			expectedResult: []*database.SetPermissionsResult{
				{
					Added:   1,
					Removed: 0,
					Found:   1,
				},
				{
					Added:   2,
					Removed: 1,
					Found:   2,
				},
				{
					Added:   2,
					Removed: 0,
					Found:   2,
				},
				{
					Added:   1,
					Removed: 1,
					Found:   2,
				},
			},
		},
		{
			name: "add and clear",
			updates: []*authz.UserPermissions{
				{
					UserID: 1,
					Perm:   authz.Read,
					IDs:    toMapset(1, 2, 3),
				}, {
					UserID: 1,
					Perm:   authz.Read,
					IDs:    toMapset(),
				},
			},
			expectUserPerms: map[int32][]uint32{
				1: {},
			},
			expectRepoPerms: map[int32][]uint32{
				1: {},
				2: {},
				3: {},
			},
			expectedResult: []*database.SetPermissionsResult{
				{
					Added:   3,
					Removed: 0,
					Found:   3,
				},
				{
					Added:   0,
					Removed: 3,
					Found:   0,
				},
			},
		},
		{
			name:                          "add and page",
			upsertRepoPermissionsPageSize: 2,
			updates: []*authz.UserPermissions{
				{
					UserID: 1,
					Perm:   authz.Read,
					IDs:    toMapset(1, 2, 3),
				},
			},
			expectUserPerms: map[int32][]uint32{
				1: {1, 2, 3},
			},
			expectRepoPerms: map[int32][]uint32{
				1: {1},
				2: {1},
				3: {1},
			},
			expectedResult: []*database.SetPermissionsResult{
				{
					Added:   3,
					Removed: 0,
					Found:   3,
				},
			},
		},
		{
			name:     postgresParameterLimitTest,
			slowTest: true,
			updates: func() []*authz.UserPermissions {
				user := &authz.UserPermissions{
					UserID: 1,
					Perm:   authz.Read,
					IDs:    toMapset(),
				}
				for i := 1; i <= countToExceedParameterLimit; i += 1 {
					user.IDs[int32(i)] = struct{}{}
				}
				return []*authz.UserPermissions{user}
			}(),
			expectUserPerms: func() map[int32][]uint32 {
				repos := make([]uint32, countToExceedParameterLimit)
				for i := 1; i <= countToExceedParameterLimit; i += 1 {
					repos[i-1] = uint32(i)
				}
				return map[int32][]uint32{1: repos}
			}(),
			expectRepoPerms: func() map[int32][]uint32 {
				repos := make(map[int32][]uint32, countToExceedParameterLimit)
				for i := 1; i <= countToExceedParameterLimit; i += 1 {
					repos[int32(i)] = []uint32{1}
				}
				return repos
			}(),
		},
	}

	t.Run("user-centric update should set permissions", func(t *testing.T) {
		logger := logtest.Scoped(t)
		s := perms(logger, db, clock)
		t.Cleanup(func() {
			cleanupPermsTables(t, s)
		})

		up := &authz.UserPermissions{
			UserID: 2,
			Perm:   authz.Read,
			Type:   authz.PermRepos,
			IDs:    toMapset(1),
		}
		if _, err := s.SetUserPermissions(context.Background(), up); err != nil {
			t.Fatal(err)
		}

		p, err := s.LoadUserPermissions(context.Background(), up.UserID)
		require.NoError(t, err)
		gotIDs := make([]int32, len(p))
		for i, perm := range p {
			gotIDs[i] = perm.RepoID
		}

		equal(t, "up.IDs", []int32{1}, gotIDs)
	})

	for _, test := range tests {
		t.Run(test.name, func(t *testing.T) {
			if test.slowTest && !*slowTests {
				t.Skip("slow-tests not enabled")
			}

			if test.upsertRepoPermissionsPageSize > 0 {
				upsertRepoPermissionsPageSize = test.upsertRepoPermissionsPageSize
			}

			s := perms(logger, db, clock)
			t.Cleanup(func() {
				cleanupPermsTables(t, s)
				if test.upsertRepoPermissionsPageSize > 0 {
					upsertRepoPermissionsPageSize = defaultUpsertRepoPermissionsPageSize
				}
			})

			for index, p := range test.updates {
				tmp := &authz.UserPermissions{
					UserID:    p.UserID,
					Perm:      p.Perm,
					UpdatedAt: p.UpdatedAt,
				}
				if p.IDs != nil {
					tmp.IDs = p.IDs
				}
				result, err := s.SetUserPermissions(context.Background(), tmp)

				if diff := cmp.Diff(test.expectedResult[index], result); diff != "" {
					t.Fatal(diff)
				}

				if err != nil {
					t.Fatal(err)
				}
			}

			err := checkRegularPermsTable(s, `SELECT user_id, object_ids_ints FROM user_permissions`, test.expectUserPerms)
			if err != nil {
				t.Fatal("user_permissions:", err)
			}

			err = checkRegularPermsTable(s, `SELECT repo_id, user_ids_ints FROM repo_permissions`, test.expectRepoPerms)
			if err != nil {
				t.Fatal("repo_permissions:", err)
			}
		})
	}
}

func checkUserRepoPermissions(t *testing.T, s *permsStore, where *sqlf.Query, expectedPermissions []authz.Permission) {
	t.Helper()
	format := "SELECT user_id, user_external_account_id, repo_id, created_at, updated_at, source FROM user_repo_permissions WHERE %s;"
	permissions, err := ScanPermissions(s.Query(context.Background(), sqlf.Sprintf(format, where)))
	if err != nil {
		t.Fatal(err)
	}
	// ScanPermissions returns nil if there are no results, but for the purpose of test readability,
	// we defined expectedPermissions to be an empty slice, which matches the empty permissions input to write to the db.
	// hence if permissions is nil, we set it to an empty slice.
	if permissions == nil {
		permissions = []authz.Permission{}
	}

	if diff := cmp.Diff(expectedPermissions, permissions, cmpopts.IgnoreFields(authz.Permission{}, "CreatedAt", "UpdatedAt")); diff != "" {
		t.Fatalf("Expected permissions: %v do not match actual permissions: %v; diff %v", expectedPermissions, permissions, diff)
	}
}

func setupPermsRelatedEntities(t *testing.T, s *permsStore, permissions []authz.Permission) {
	t.Helper()
	if permissions == nil || len(permissions) == 0 {
		t.Fatal("no permissions to setup related entities for")
	}

	users := make(map[int32]*sqlf.Query, len(permissions))
	externalAccounts := make(map[int32]*sqlf.Query, len(permissions))
	repos := make(map[int32]*sqlf.Query, len(permissions))
	for _, p := range permissions {
		users[p.UserID] = sqlf.Sprintf("(%s::integer, %s::text)", p.UserID, fmt.Sprintf("user-%d", p.UserID))
		externalAccounts[p.ExternalAccountID] = sqlf.Sprintf("(%s::integer, %s::integer, %s::text, %s::text, %s::text, %s::text)", p.ExternalAccountID, p.UserID, "service_type", "service_id", fmt.Sprintf("account_id_%d", p.ExternalAccountID), "client_id")
		repos[p.RepoID] = sqlf.Sprintf("(%s::integer, %s::text)", p.RepoID, fmt.Sprintf("repo-%d", p.RepoID))
	}

	defaultErrMessage := "setup test related entities before actual test"
	usersQuery := sqlf.Sprintf(`INSERT INTO users(id, username) VALUES %s ON CONFLICT (id) DO NOTHING`, sqlf.Join(maps.Values(users), ","))
	if err := s.execute(context.Background(), usersQuery); err != nil {
		t.Fatal(defaultErrMessage, err)
	}
	externalAccountsQuery := sqlf.Sprintf(`INSERT INTO user_external_accounts(id, user_id, service_type, service_id, account_id, client_id) VALUES %s ON CONFLICT(id) DO NOTHING`, sqlf.Join(maps.Values(externalAccounts), ","))
	if err := s.execute(context.Background(), externalAccountsQuery); err != nil {
		t.Fatal(defaultErrMessage, err)
	}
	reposQuery := sqlf.Sprintf(`INSERT INTO repo(id, name) VALUES %s ON CONFLICT(id) DO NOTHING`, sqlf.Join(maps.Values(repos), ","))
	if err := s.execute(context.Background(), reposQuery); err != nil {
		t.Fatal(defaultErrMessage, err)
	}
}

func TestPermsStore_SetUserRepoPermissions(t *testing.T) {
	if testing.Short() {
		t.Skip()
	}

	logger := logtest.Scoped(t)

	testDb := dbtest.NewDB(logger, t)
	db := database.NewDB(logger, testDb)

	source := authz.SourceUserSync

	tests := []struct {
		name                string
		origPermissions     []authz.Permission
		permissions         []authz.Permission
		expectedPermissions []authz.Permission
		entity              authz.PermissionEntity
	}{
		{
			name:                "empty",
			permissions:         []authz.Permission{},
			expectedPermissions: []authz.Permission{},
			entity:              authz.PermissionEntity{UserID: 1, ExternalAccountID: 1},
		},
		{
			name: "add",
			permissions: []authz.Permission{
				{UserID: 1, ExternalAccountID: 1, RepoID: 1},
				{UserID: 1, ExternalAccountID: 1, RepoID: 2},
				{UserID: 1, ExternalAccountID: 1, RepoID: 3},
			},
			expectedPermissions: []authz.Permission{
				{UserID: 1, ExternalAccountID: 1, RepoID: 1, Source: source},
				{UserID: 1, ExternalAccountID: 1, RepoID: 2, Source: source},
				{UserID: 1, ExternalAccountID: 1, RepoID: 3, Source: source},
			},
			entity: authz.PermissionEntity{UserID: 1, ExternalAccountID: 1},
		},
		{
			name: "add, update and remove",
			origPermissions: []authz.Permission{
				{UserID: 1, ExternalAccountID: 1, RepoID: 1},
				{UserID: 1, ExternalAccountID: 1, RepoID: 2},
				{UserID: 1, ExternalAccountID: 1, RepoID: 3},
			},
			permissions: []authz.Permission{
				{UserID: 1, ExternalAccountID: 1, RepoID: 1},
				{UserID: 1, ExternalAccountID: 1, RepoID: 4},
			},
			expectedPermissions: []authz.Permission{
				{UserID: 1, ExternalAccountID: 1, RepoID: 1, Source: source},
				{UserID: 1, ExternalAccountID: 1, RepoID: 4, Source: source},
			},
			entity: authz.PermissionEntity{UserID: 1, ExternalAccountID: 1},
		},
		{
			name: "remove only",
			origPermissions: []authz.Permission{
				{UserID: 1, ExternalAccountID: 1, RepoID: 1},
				{UserID: 1, ExternalAccountID: 1, RepoID: 2},
				{UserID: 1, ExternalAccountID: 1, RepoID: 3},
			},
			permissions:         []authz.Permission{},
			expectedPermissions: []authz.Permission{},
			entity:              authz.PermissionEntity{UserID: 1, ExternalAccountID: 1},
		},
		{
			name: "does not touch explicit permissions when source is sync",
			origPermissions: []authz.Permission{
				{UserID: 1, ExternalAccountID: 1, RepoID: 1},
				{UserID: 1, ExternalAccountID: 1, RepoID: 2, Source: authz.SourceAPI},
				{UserID: 1, ExternalAccountID: 1, RepoID: 3},
			},
			permissions: []authz.Permission{
				{UserID: 1, ExternalAccountID: 1, RepoID: 4},
			},
			expectedPermissions: []authz.Permission{
				{UserID: 1, ExternalAccountID: 1, RepoID: 2, Source: authz.SourceAPI},
				{UserID: 1, ExternalAccountID: 1, RepoID: 4, Source: source},
			},
			entity: authz.PermissionEntity{UserID: 1, ExternalAccountID: 1},
		},
	}

	ctx := actor.WithInternalActor(context.Background())

	for _, test := range tests {
		t.Run(test.name, func(t *testing.T) {
			s := perms(logger, db, clock)
			t.Cleanup(func() {
				cleanupPermsTables(t, s)
				cleanupUsersTable(t, s)
				cleanupReposTable(t, s)
			})

			if len(test.origPermissions) > 0 {
				setupPermsRelatedEntities(t, s, test.origPermissions)
				syncedPermissions := []authz.Permission{}
				explicitPermissions := []authz.Permission{}
				for _, p := range test.origPermissions {
					if p.Source == authz.SourceAPI {
						explicitPermissions = append(explicitPermissions, p)
					} else {
						syncedPermissions = append(syncedPermissions, p)
					}
				}

				err := s.setUserRepoPermissions(ctx, syncedPermissions, test.entity, source)
				require.NoError(t, err)
				err = s.setUserRepoPermissions(ctx, explicitPermissions, test.entity, authz.SourceAPI)
				require.NoError(t, err)
			}

			if len(test.permissions) > 0 {
				setupPermsRelatedEntities(t, s, test.permissions)
			}
			if err := s.setUserRepoPermissions(ctx, test.permissions, test.entity, source); err != nil {
				t.Fatal("testing user repo permissions", err)
			}

			if test.entity.UserID > 0 {
				checkUserRepoPermissions(t, s, sqlf.Sprintf("user_id = %d", test.entity.UserID), test.expectedPermissions)
			} else if test.entity.RepoID > 0 {
				checkUserRepoPermissions(t, s, sqlf.Sprintf("repo_id = %d", test.entity.RepoID), test.expectedPermissions)
			}
		})
	}
}

func TestPermsStore_UnionExplicitAndSyncedPermissions(t *testing.T) {
	if testing.Short() {
		t.Skip()
	}

	logger := logtest.Scoped(t)

	testDb := dbtest.NewDB(logger, t)
	db := database.NewDB(logger, testDb)

	tests := []struct {
		name                    string
		origExplicitPermissions []authz.Permission
		origSyncedPermissions   []authz.Permission
		permissions             []authz.Permission
		expectedPermissions     []authz.Permission
		entity                  authz.PermissionEntity
		source                  authz.PermsSource
	}{
		{
			name: "add explicit permissions when synced are already there",
			origSyncedPermissions: []authz.Permission{
				{UserID: 1, ExternalAccountID: 1, RepoID: 1},
				{UserID: 1, ExternalAccountID: 1, RepoID: 2},
			},
			permissions: []authz.Permission{
				{UserID: 1, RepoID: 3},
			},
			expectedPermissions: []authz.Permission{
				{UserID: 1, RepoID: 3, Source: authz.SourceAPI},
				{UserID: 1, ExternalAccountID: 1, RepoID: 1, Source: authz.SourceUserSync},
				{UserID: 1, ExternalAccountID: 1, RepoID: 2, Source: authz.SourceUserSync},
			},
			entity: authz.PermissionEntity{UserID: 1, ExternalAccountID: 1},
			source: authz.SourceAPI,
		},
		{
			name: "add synced permissions when explicit are already there",
			origExplicitPermissions: []authz.Permission{
				{UserID: 1, RepoID: 1},
				{UserID: 1, RepoID: 3},
			},
			permissions: []authz.Permission{
				{UserID: 1, ExternalAccountID: 1, RepoID: 2},
			},
			expectedPermissions: []authz.Permission{
				{UserID: 1, RepoID: 1, Source: authz.SourceAPI},
				{UserID: 1, RepoID: 3, Source: authz.SourceAPI},
				{UserID: 1, ExternalAccountID: 1, RepoID: 2, Source: authz.SourceUserSync},
			},
			entity: authz.PermissionEntity{UserID: 1, ExternalAccountID: 1},
			source: authz.SourceUserSync,
		},
		{
			name: "add, update and remove synced permissions, when explicit are already there",
			origExplicitPermissions: []authz.Permission{
				{UserID: 1, RepoID: 2},
				{UserID: 1, RepoID: 4},
			},
			origSyncedPermissions: []authz.Permission{
				{UserID: 1, ExternalAccountID: 1, RepoID: 1},
				{UserID: 1, ExternalAccountID: 1, RepoID: 3},
			},
			permissions: []authz.Permission{
				{UserID: 1, ExternalAccountID: 1, RepoID: 3},
				{UserID: 1, ExternalAccountID: 1, RepoID: 5},
			},
			expectedPermissions: []authz.Permission{
				{UserID: 1, RepoID: 2, Source: authz.SourceAPI},
				{UserID: 1, RepoID: 4, Source: authz.SourceAPI},
				{UserID: 1, ExternalAccountID: 1, RepoID: 3, Source: authz.SourceUserSync},
				{UserID: 1, ExternalAccountID: 1, RepoID: 5, Source: authz.SourceUserSync},
			},
			entity: authz.PermissionEntity{UserID: 1, ExternalAccountID: 1},
			source: authz.SourceUserSync,
		},
		{
			name: "add synced permission to same entity as explicit permission adds new row",
			origExplicitPermissions: []authz.Permission{
				{UserID: 1, RepoID: 1},
			},
			permissions: []authz.Permission{
				{UserID: 1, ExternalAccountID: 1, RepoID: 1},
			},
			expectedPermissions: []authz.Permission{
				{UserID: 1, RepoID: 1, Source: authz.SourceAPI},
				{UserID: 1, ExternalAccountID: 1, RepoID: 1, Source: authz.SourceUserSync},
			},
			entity: authz.PermissionEntity{UserID: 1, ExternalAccountID: 1},
			source: authz.SourceUserSync,
		},
	}

	ctx := actor.WithInternalActor(context.Background())

	for _, test := range tests {
		t.Run(test.name, func(t *testing.T) {
			s := perms(logger, db, clock)
			t.Cleanup(func() {
				cleanupPermsTables(t, s)
				cleanupUsersTable(t, s)
				cleanupReposTable(t, s)
			})

			if len(test.origExplicitPermissions) > 0 {
				setupPermsRelatedEntities(t, s, test.origExplicitPermissions)
				err := s.setUserRepoPermissions(ctx, test.origExplicitPermissions, test.entity, authz.SourceAPI)
				require.NoError(t, err)
			}
			if len(test.origSyncedPermissions) > 0 {
				setupPermsRelatedEntities(t, s, test.origSyncedPermissions)
				err := s.setUserRepoPermissions(ctx, test.origSyncedPermissions, test.entity, authz.SourceUserSync)
				require.NoError(t, err)
			}

			if len(test.permissions) > 0 {
				setupPermsRelatedEntities(t, s, test.permissions)
			}
			if err := s.setUserRepoPermissions(ctx, test.permissions, test.entity, test.source); err != nil {
				t.Fatal("testing user repo permissions", err)
			}

			if test.entity.UserID > 0 {
				checkUserRepoPermissions(t, s, sqlf.Sprintf("user_id = %d", test.entity.UserID), test.expectedPermissions)
			} else if test.entity.RepoID > 0 {
				checkUserRepoPermissions(t, s, sqlf.Sprintf("repo_id = %d", test.entity.RepoID), test.expectedPermissions)
			}
		})
	}
}

func testPermsStore_FetchReposByExternalAccount(db database.DB) func(*testing.T) {
	source := authz.SourceRepoSync

	tests := []struct {
		name              string
		origPermissions   []authz.Permission
		expected          []api.RepoID
		externalAccountID int32
	}{
		{
			name:              "empty",
			externalAccountID: 1,
			expected:          nil,
		},
		{
			name:              "one match",
			externalAccountID: 1,
			expected:          []api.RepoID{1},
			origPermissions: []authz.Permission{
				{
					UserID:            1,
					ExternalAccountID: 1,
					RepoID:            1,
				},
				{
					UserID:            1,
					ExternalAccountID: 2,
					RepoID:            2,
				},
				{
					UserID: 1,
					RepoID: 3,
				},
			},
		},
		{
			name:              "multiple matches",
			externalAccountID: 1,
			expected:          []api.RepoID{1, 2},
			origPermissions: []authz.Permission{
				{
					UserID:            1,
					ExternalAccountID: 1,
					RepoID:            1,
				},
				{
					UserID:            1,
					ExternalAccountID: 1,
					RepoID:            2,
				},
				{
					UserID: 1,
					RepoID: 3,
				},
			},
		},
	}

	return func(t *testing.T) {
		ctx := actor.WithInternalActor(context.Background())
		logger := logtest.Scoped(t)

		for _, test := range tests {
			t.Run(test.name, func(t *testing.T) {
				s := perms(logger, db, clock)
				t.Cleanup(func() {
					cleanupPermsTables(t, s)
					cleanupUsersTable(t, s)
					cleanupReposTable(t, s)
				})

				if test.origPermissions != nil && len(test.origPermissions) > 0 {
					setupPermsRelatedEntities(t, s, test.origPermissions)
					err := s.setUserRepoPermissions(ctx, test.origPermissions, authz.PermissionEntity{UserID: 42}, source)
					if err != nil {
						t.Fatal("setup test permissions before actual test", err)
					}
				}

				ids, err := s.FetchReposByExternalAccount(ctx, test.externalAccountID)
				if err != nil {
					t.Fatal("testing fetch repos by user and external account", err)
				}

				assert.Equal(t, test.expected, ids, "no match found for repo IDs")
			})
		}
	}
}

<<<<<<< HEAD
func testPermsStore_SetRepoPermissionsUnrestricted(db database.DB) func(*testing.T) {
	return func(t *testing.T) {
		assertUnrestricted := func(ctx context.Context, t *testing.T, s *permsStore, id int32, want bool) {
			t.Helper()
			p := &authz.RepoPermissions{
				RepoID: id,
				Perm:   authz.Read,
			}
			if err := s.LoadRepoPermissions(ctx, p); err != nil {
				t.Fatalf("loading permissions for %d: %v", id, err)
			}
			if p.Unrestricted != want {
				t.Fatalf("Want %v, got %v for %d", want, p.Unrestricted, id)
			}
=======
func TestPermsStore_SetRepoPermissionsUnrestricted(t *testing.T) {
	if testing.Short() {
		t.Skip()
	}

	logger := logtest.Scoped(t)

	testDb := dbtest.NewDB(logger, t)
	db := database.NewDB(logger, testDb)

	ctx := context.Background()
	s := setupTestPerms(t, db, clock)

	legacyUnrestricted := func(t *testing.T, id int32, want bool) {
		t.Helper()

		p, err := s.LoadRepoPermissions(ctx, id)
		require.NoErrorf(t, err, "loading permissions for %d", id)

		unrestricted := (len(p) == 1 && p[0].UserID == 0)

		if unrestricted != want {
			t.Fatalf("Want %v, got %v for %d", want, unrestricted, id)
		}
	}

	assertUnrestricted := func(t *testing.T, id int32, want bool) {
		t.Helper()
		legacyUnrestricted(t, id, want)

		type unrestrictedResult struct {
			id     int32
			source authz.PermsSource
		}

		scanResults := basestore.NewSliceScanner(func(s dbutil.Scanner) (unrestrictedResult, error) {
			r := unrestrictedResult{}
			err := s.Scan(&r.id, &r.source)
			return r, err
		})

		q := sqlf.Sprintf("SELECT repo_id, source FROM user_repo_permissions WHERE repo_id = %d AND user_id IS NULL", id)
		results, err := scanResults(s.Handle().QueryContext(ctx, q.Query(sqlf.PostgresBindVar), q.Args()...))
		if err != nil {
			t.Fatalf("loading user repo permissions for %d: %v", id, err)
		}
		if want && len(results) == 0 {
			t.Fatalf("Want unrestricted, but found no results for %d", id)
		}
		if !want && len(results) > 0 {
			t.Fatalf("Want restricted, but found results for %d: %v", id, results)
		}

		if want {
			for _, r := range results {
				require.Equal(t, authz.SourceAPI, r.source)
			}
		}
	}

	createRepo := func(t *testing.T, id int) {
		t.Helper()
		execQuery(t, ctx, s, sqlf.Sprintf(`
		INSERT INTO repo (id, name, private)
		VALUES (%d, %s, TRUE)`, id, fmt.Sprintf("repo-%d", id)))
	}

	// Add a couple of repos and a user
	execQuery(t, ctx, s, sqlf.Sprintf(`INSERT INTO users (username) VALUES ('alice')`))
	execQuery(t, ctx, s, sqlf.Sprintf(`INSERT INTO users (username) VALUES ('bob')`))
	for i := 0; i < 2; i++ {
		createRepo(t, i+1)
		rp := &authz.RepoPermissions{
			RepoID:  int32(i + 1),
			Perm:    authz.Read,
			UserIDs: toMapset(2),
		}
		if _, err := s.SetRepoPermissions(context.Background(), rp); err != nil {
			t.Fatal(err)
		}
		if err := s.SetRepoPerms(context.Background(), int32(i+1), []authz.UserIDWithExternalAccountID{{UserID: 2}}, authz.SourceRepoSync); err != nil {
			t.Fatal(err)
>>>>>>> 53f2a963
		}

		t.Run("test simple set", func(t *testing.T) {
			ctx := context.Background()
			s := setupTestPerms(t, db, clock)

			// Add a couple of repos
			for i := 0; i < 2; i++ {
				rp := &authz.RepoPermissions{
					RepoID:  int32(i + 1),
					Perm:    authz.Read,
					UserIDs: toMapset(2),
				}
				if _, err := s.SetRepoPermissions(context.Background(), rp); err != nil {
					t.Fatal(err)
				}
			}
			assertUnrestricted(ctx, t, s, 1, false)
			assertUnrestricted(ctx, t, s, 2, false)

			// Set them both to unrestricted
			if err := s.SetRepoPermissionsUnrestricted(ctx, []int32{1, 2}, true); err != nil {
				t.Fatal(err)
			}
			assertUnrestricted(ctx, t, s, 1, true)
			assertUnrestricted(ctx, t, s, 2, true)

			// Set unrestricted on a repo missing from repo_permissions.
			if err := s.SetRepoPermissionsUnrestricted(ctx, []int32{3}, true); err != nil {
				t.Fatal(err)
			}
			assertUnrestricted(ctx, t, s, 1, true)
			assertUnrestricted(ctx, t, s, 2, true)
			assertUnrestricted(ctx, t, s, 3, true)

			// Unset restricted on a present and missing repo from repo_permissions.
			if err := s.SetRepoPermissionsUnrestricted(ctx, []int32{2, 3, 4}, false); err != nil {
				t.Fatal(err)
			}
			assertUnrestricted(ctx, t, s, 1, true)
			assertUnrestricted(ctx, t, s, 2, false)
			assertUnrestricted(ctx, t, s, 3, false)
			assertUnrestricted(ctx, t, s, 4, false)

			// Set them back to false again, also checking that more than 65535 IDs
			// can be processed without an error
			var ids [66000]int32
			for i := range ids {
				ids[i] = int32(i + 1)
			}
			if err := s.SetRepoPermissionsUnrestricted(ctx, ids[:], false); err != nil {
				t.Fatal(err)
			}
			assertUnrestricted(ctx, t, s, 1, false)
			assertUnrestricted(ctx, t, s, 500, false)
			assertUnrestricted(ctx, t, s, 66000, false)
		})
	}
}

func TestPermsStore_SetRepoPermissions(t *testing.T) {
	if testing.Short() {
		t.Skip()
	}

	logger := logtest.Scoped(t)

	testDb := dbtest.NewDB(logger, t)
	db := database.NewDB(logger, testDb)

	tests := []struct {
		name            string
		updates         []*authz.RepoPermissions
		expectUserPerms map[int32][]uint32 // user_id -> object_ids
		expectRepoPerms map[int32][]uint32 // repo_id -> user_ids
		expectedResult  []*database.SetPermissionsResult
	}{
		{
			name: "empty",
			updates: []*authz.RepoPermissions{
				{
					RepoID: 1,
					Perm:   authz.Read,
				},
			},
			expectRepoPerms: map[int32][]uint32{
				1: {},
			},
			expectedResult: []*database.SetPermissionsResult{
				{
					Added:   0,
					Removed: 0,
					Found:   0,
				},
			},
		},
		{
			name: "add",
			updates: []*authz.RepoPermissions{
				{
					RepoID:  1,
					Perm:    authz.Read,
					UserIDs: toMapset(1),
				}, {
					RepoID:  2,
					Perm:    authz.Read,
					UserIDs: toMapset(1, 2),
				}, {
					RepoID:  3,
					Perm:    authz.Read,
					UserIDs: toMapset(3, 4),
				},
			},
			expectUserPerms: map[int32][]uint32{
				1: {1, 2},
				2: {2},
				3: {3},
				4: {3},
			},
			expectRepoPerms: map[int32][]uint32{
				1: {1},
				2: {1, 2},
				3: {3, 4},
			},
			expectedResult: []*database.SetPermissionsResult{
				{
					Added:   1,
					Removed: 0,
					Found:   1,
				},
				{
					Added:   2,
					Removed: 0,
					Found:   2,
				},
				{
					Added:   2,
					Removed: 0,
					Found:   2,
				},
			},
		},
		{
			name: "add and update",
			updates: []*authz.RepoPermissions{
				{
					RepoID:  1,
					Perm:    authz.Read,
					UserIDs: toMapset(1),
				}, {
					RepoID:  1,
					Perm:    authz.Read,
					UserIDs: toMapset(2, 3),
				}, {
					RepoID:  2,
					Perm:    authz.Read,
					UserIDs: toMapset(1, 2),
				}, {
					RepoID:  2,
					Perm:    authz.Read,
					UserIDs: toMapset(3, 4),
				},
			},
			expectUserPerms: map[int32][]uint32{
				1: {},
				2: {1},
				3: {1, 2},
				4: {2},
			},
			expectRepoPerms: map[int32][]uint32{
				1: {2, 3},
				2: {3, 4},
			},
			expectedResult: []*database.SetPermissionsResult{
				{
					Added:   1,
					Removed: 0,
					Found:   1,
				},
				{
					Added:   2,
					Removed: 1,
					Found:   2,
				},
				{
					Added:   2,
					Removed: 0,
					Found:   2,
				},
				{
					Added:   2,
					Removed: 2,
					Found:   2,
				},
			},
		},
		{
			name: "add and clear",
			updates: []*authz.RepoPermissions{
				{
					RepoID:  1,
					Perm:    authz.Read,
					UserIDs: toMapset(1, 2, 3),
				}, {
					RepoID:  1,
					Perm:    authz.Read,
					UserIDs: toMapset(),
				},
			},
			expectUserPerms: map[int32][]uint32{
				1: {},
				2: {},
				3: {},
			},
			expectRepoPerms: map[int32][]uint32{
				1: {},
			},
			expectedResult: []*database.SetPermissionsResult{
				{
					Added:   3,
					Removed: 0,
					Found:   3,
				},
				{
					Added:   0,
					Removed: 3,
					Found:   0,
				},
			},
		},
	}

	t.Run("repo-centric update should set synced_at", func(t *testing.T) {
		s := perms(logger, db, clock)
		t.Cleanup(func() {
			cleanupPermsTables(t, s)
		})

		rp := &authz.RepoPermissions{
			RepoID:  1,
			Perm:    authz.Read,
			UserIDs: toMapset(2),
		}
		if _, err := s.SetRepoPermissions(context.Background(), rp); err != nil {
			t.Fatal(err)
		}

		perms, err := s.LoadRepoPermissions(context.Background(), 1)
		require.NoError(t, err)
		gotIDs := make([]int32, len(perms))
		for i, perm := range perms {
			gotIDs[i] = perm.UserID
		}

		equal(t, "rp.UserIDs", []int32{2}, gotIDs)
	})

	t.Run("unrestricted columns should be set", func(t *testing.T) {
		// TOOD: Use this in other tests
		s := setupTestPerms(t, db, clock)

		rp := &authz.RepoPermissions{
			RepoID:       1,
			Perm:         authz.Read,
			UserIDs:      toMapset(2),
			Unrestricted: true,
		}
		if _, err := s.SetRepoPermissions(context.Background(), rp); err != nil {
			t.Fatal(err)
		}

		perms, err := s.LoadRepoPermissions(context.Background(), 1)
		require.NoError(t, err)

		if len(perms) != 1 || perms[0].UserID != 0 {
			t.Fatalf("Want unrestricted, got %v", perms)
		}
	})

	for _, test := range tests {
		t.Run(test.name, func(t *testing.T) {
			s := perms(logger, db, clock)
			t.Cleanup(func() {
				cleanupPermsTables(t, s)
			})

			for index, p := range test.updates {
				tmp := &authz.RepoPermissions{
					RepoID:    p.RepoID,
					Perm:      p.Perm,
					UpdatedAt: p.UpdatedAt,
				}
				if p.UserIDs != nil {
					tmp.UserIDs = p.UserIDs
				}
				result, err := s.SetRepoPermissions(context.Background(), tmp)
				if err != nil {
					t.Fatal(err)
				}

				if diff := cmp.Diff(test.expectedResult[index], result); diff != "" {
					t.Fatal(diff)
				}
			}

			err := checkRegularPermsTable(s, `SELECT user_id, object_ids_ints FROM user_permissions`, test.expectUserPerms)
			if err != nil {
				t.Fatal("user_permissions:", err)
			}

			err = checkRegularPermsTable(s, `SELECT repo_id, user_ids_ints FROM repo_permissions`, test.expectRepoPerms)
			if err != nil {
				t.Fatal("repo_permissions:", err)
			}
		})
	}
}

func testPermsStore_TouchRepoPermissions(db database.DB) func(*testing.T) {
	return func(t *testing.T) {
		logger := logtest.Scoped(t)
		now := timeutil.Now().Unix()
		s := perms(logger, db, func() time.Time {
			return time.Unix(atomic.LoadInt64(&now), 0)
		})
		t.Cleanup(func() {
			cleanupPermsTables(t, s)
		})

		// Touch is an upsert
		if err := s.TouchRepoPermissions(context.Background(), 1); err != nil {
			t.Fatal(err)
		}

		// Set up some permissions
		rp := &authz.RepoPermissions{
			RepoID:  1,
			Perm:    authz.Read,
			UserIDs: toMapset(2),
		}
		if _, err := s.SetRepoPermissions(context.Background(), rp); err != nil {
			t.Fatal(err)
		}

		// Touch the permissions to an hour later
		now += 3600
		if err := s.TouchRepoPermissions(context.Background(), 1); err != nil {
			t.Fatal(err)
		}

		// Permissions bits shouldn't be affected
		rp = &authz.RepoPermissions{
			RepoID: 1,
			Perm:   authz.Read,
		}
		if err := s.LoadRepoPermissions(context.Background(), rp); err != nil {
			t.Fatal(err)
		}
		equal(t, "rp.UserIDs", []int{2}, mapsetToArray(rp.UserIDs))

		// Both times should be updated to "now"
		if rp.UpdatedAt.Unix() != now || rp.SyncedAt.Unix() != now {
			t.Fatal("UpdatedAt or SyncedAt was not updated but was supposed to be")
		}
	}
}

func testPermsStore_TouchUserPermissions(db database.DB) func(*testing.T) {
	return func(t *testing.T) {
		ctx := context.Background()

		logger := logtest.Scoped(t)
		now := timeutil.Now().Unix()
		s := perms(logger, db, func() time.Time {
			return time.Unix(atomic.LoadInt64(&now), 0)
		})
		t.Cleanup(func() {
			cleanupPermsTables(t, s)
		})

		// Touch is an upsert
		if err := s.TouchUserPermissions(ctx, 1); err != nil {
			t.Fatal(err)
		}

		// Set up some permissions
		up := &authz.UserPermissions{
			UserID: 1,
			Perm:   authz.Read,
			Type:   authz.PermRepos,
			IDs:    toMapset(2),
		}
		if _, err := s.SetUserPermissions(ctx, up); err != nil {
			t.Fatal(err)
		}

		// Touch the permissions to an hour later
		now += 3600
		if err := s.TouchUserPermissions(ctx, 1); err != nil {
			t.Fatal(err)
		}

		// Permissions bits shouldn't be affected
		up = &authz.UserPermissions{
			UserID: 1,
			Perm:   authz.Read,
			Type:   authz.PermRepos,
		}
		if err := s.LoadUserPermissions(ctx, up); err != nil {
			t.Fatal(err)
		}
		equal(t, "up.IDs", []int{2}, mapsetToArray(up.IDs))

		// Both times should be updated to "now"
		if up.UpdatedAt.Unix() != now || up.SyncedAt.Unix() != now {
			t.Fatal("UpdatedAt or SyncedAt was not updated but was supposed to be")
		}
	}
}

func testPermsStore_LoadUserPendingPermissions(db database.DB) func(*testing.T) {
	return func(t *testing.T) {
		logger := logtest.Scoped(t)
		t.Run("no matching with different account ID", func(t *testing.T) {
			s := perms(logger, db, clock)
			t.Cleanup(func() {
				cleanupPermsTables(t, s)
			})

			accounts := &extsvc.Accounts{
				ServiceType: authz.SourcegraphServiceType,
				ServiceID:   authz.SourcegraphServiceID,
				AccountIDs:  []string{"bob"},
			}
			rp := &authz.RepoPermissions{
				RepoID: 1,
				Perm:   authz.Read,
			}
			if err := s.SetRepoPendingPermissions(context.Background(), accounts, rp); err != nil {
				t.Fatal(err)
			}

			alice := &authz.UserPendingPermissions{
				ServiceType: authz.SourcegraphServiceType,
				ServiceID:   authz.SourcegraphServiceID,
				BindID:      "alice",
				Perm:        authz.Read,
				Type:        authz.PermRepos,
			}
			err := s.LoadUserPendingPermissions(context.Background(), alice)
			if err != authz.ErrPermsNotFound {
				t.Fatalf("err: want %q but got %q", authz.ErrPermsNotFound, err)
			}
			equal(t, "IDs", 0, len(mapsetToArray(alice.IDs)))
		})

		t.Run("no matching with different service ID", func(t *testing.T) {
			s := perms(logger, db, clock)
			t.Cleanup(func() {
				cleanupPermsTables(t, s)
			})

			accounts := &extsvc.Accounts{
				ServiceType: authz.SourcegraphServiceType,
				ServiceID:   authz.SourcegraphServiceID,
				AccountIDs:  []string{"alice"},
			}
			rp := &authz.RepoPermissions{
				RepoID: 1,
				Perm:   authz.Read,
			}
			if err := s.SetRepoPendingPermissions(context.Background(), accounts, rp); err != nil {
				t.Fatal(err)
			}

			alice := &authz.UserPendingPermissions{
				ServiceType: extsvc.TypeGitLab,
				ServiceID:   "https://gitlab.com/",
				BindID:      "alice",
				Perm:        authz.Read,
				Type:        authz.PermRepos,
			}
			err := s.LoadUserPendingPermissions(context.Background(), alice)
			if err != authz.ErrPermsNotFound {
				t.Fatalf("err: want %q but got %q", authz.ErrPermsNotFound, err)
			}
			equal(t, "IDs", 0, len(mapsetToArray(alice.IDs)))
		})

		t.Run("found matching", func(t *testing.T) {
			s := perms(logger, db, clock)
			t.Cleanup(func() {
				cleanupPermsTables(t, s)
			})

			accounts := &extsvc.Accounts{
				ServiceType: authz.SourcegraphServiceType,
				ServiceID:   authz.SourcegraphServiceID,
				AccountIDs:  []string{"alice"},
			}
			rp := &authz.RepoPermissions{
				RepoID: 1,
				Perm:   authz.Read,
			}
			if err := s.SetRepoPendingPermissions(context.Background(), accounts, rp); err != nil {
				t.Fatal(err)
			}

			alice := &authz.UserPendingPermissions{
				ServiceType: authz.SourcegraphServiceType,
				ServiceID:   authz.SourcegraphServiceID,
				BindID:      "alice",
				Perm:        authz.Read,
				Type:        authz.PermRepos,
			}
			if err := s.LoadUserPendingPermissions(context.Background(), alice); err != nil {
				t.Fatal(err)
			}
			equal(t, "IDs", []int{1}, mapsetToArray(alice.IDs))
			equal(t, "UpdatedAt", now, alice.UpdatedAt.UnixNano())
		})

		t.Run("add and change", func(t *testing.T) {
			s := perms(logger, db, clock)
			t.Cleanup(func() {
				cleanupPermsTables(t, s)
			})

			accounts := &extsvc.Accounts{
				ServiceType: authz.SourcegraphServiceType,
				ServiceID:   authz.SourcegraphServiceID,
				AccountIDs:  []string{"alice", "bob"},
			}
			rp := &authz.RepoPermissions{
				RepoID: 1,
				Perm:   authz.Read,
			}
			if err := s.SetRepoPendingPermissions(context.Background(), accounts, rp); err != nil {
				t.Fatal(err)
			}

			accounts.AccountIDs = []string{"bob", "cindy"}
			rp = &authz.RepoPermissions{
				RepoID: 1,
				Perm:   authz.Read,
			}
			if err := s.SetRepoPendingPermissions(context.Background(), accounts, rp); err != nil {
				t.Fatal(err)
			}

			alice := &authz.UserPendingPermissions{
				ServiceType: authz.SourcegraphServiceType,
				ServiceID:   authz.SourcegraphServiceID,
				BindID:      "alice",
				Perm:        authz.Read,
				Type:        authz.PermRepos,
			}
			if err := s.LoadUserPendingPermissions(context.Background(), alice); err != nil {
				t.Fatal(err)
			}
			equal(t, "IDs", 0, len(mapsetToArray(alice.IDs)))

			bob := &authz.UserPendingPermissions{
				ServiceType: authz.SourcegraphServiceType,
				ServiceID:   authz.SourcegraphServiceID,
				BindID:      "bob",
				Perm:        authz.Read,
				Type:        authz.PermRepos,
			}
			if err := s.LoadUserPendingPermissions(context.Background(), bob); err != nil {
				t.Fatal(err)
			}
			equal(t, "IDs", []int{1}, mapsetToArray(bob.IDs))
			equal(t, "UpdatedAt", now, bob.UpdatedAt.UnixNano())

			cindy := &authz.UserPendingPermissions{
				ServiceType: authz.SourcegraphServiceType,
				ServiceID:   authz.SourcegraphServiceID,
				BindID:      "cindy",
				Perm:        authz.Read,
				Type:        authz.PermRepos,
			}
			if err := s.LoadUserPendingPermissions(context.Background(), cindy); err != nil {
				t.Fatal(err)
			}
			equal(t, "IDs", []int{1}, mapsetToArray(cindy.IDs))
			equal(t, "UpdatedAt", now, cindy.UpdatedAt.UnixNano())
		})
	}
}

func checkUserPendingPermsTable(
	ctx context.Context,
	s *permsStore,
	expects map[extsvc.AccountSpec][]uint32,
) (
	idToSpecs map[int32]extsvc.AccountSpec,
	err error,
) {
	q := `SELECT id, service_type, service_id, bind_id, object_ids_ints FROM user_pending_permissions`
	rows, err := s.Handle().QueryContext(ctx, q)
	if err != nil {
		return nil, err
	}

	// Collect id -> account mappings for later used by checkRepoPendingPermsTable.
	idToSpecs = make(map[int32]extsvc.AccountSpec)
	for rows.Next() {
		var id int32
		var spec extsvc.AccountSpec
		var ids []int64
		if err := rows.Scan(&id, &spec.ServiceType, &spec.ServiceID, &spec.AccountID, pq.Array(&ids)); err != nil {
			return nil, err
		}
		idToSpecs[id] = spec

		intIDs := make([]uint32, 0, len(ids))
		for _, id := range ids {
			intIDs = append(intIDs, uint32(id))
		}

		if expects[spec] == nil {
			return nil, errors.Errorf("unexpected row in table: (spec: %v) -> (ids: %v)", spec, intIDs)
		}
		want := fmt.Sprintf("%v", expects[spec])

		have := fmt.Sprintf("%v", intIDs)
		if have != want {
			return nil, errors.Errorf("intIDs - spec %q: want %q but got %q", spec, want, have)
		}
		delete(expects, spec)
	}

	if err = rows.Close(); err != nil {
		return nil, err
	}

	if len(expects) > 0 {
		return nil, errors.Errorf("missing rows from table: %v", expects)
	}

	return idToSpecs, nil
}

func checkRepoPendingPermsTable(
	ctx context.Context,
	s *permsStore,
	idToSpecs map[int32]extsvc.AccountSpec,
	expects map[int32][]extsvc.AccountSpec,
) error {
	rows, err := s.Handle().QueryContext(ctx, `SELECT repo_id, user_ids_ints FROM repo_pending_permissions`)
	if err != nil {
		return err
	}

	for rows.Next() {
		var id int32
		var ids []int64
		if err := rows.Scan(&id, pq.Array(&ids)); err != nil {
			return err
		}

		intIDs := make([]int, 0, len(ids))
		for _, id := range ids {
			intIDs = append(intIDs, int(id))
		}

		if expects[id] == nil {
			return errors.Errorf("unexpected row in table: (id: %v) -> (ids: %v)", id, intIDs)
		}

		haveSpecs := make([]extsvc.AccountSpec, 0, len(intIDs))
		for _, userID := range intIDs {
			spec, ok := idToSpecs[int32(userID)]
			if !ok {
				continue
			}

			haveSpecs = append(haveSpecs, spec)
		}
		wantSpecs := expects[id]

		// Verify Specs are the same, the ordering might not be the same but the elements/length are.
		if len(wantSpecs) != len(haveSpecs) {
			return errors.Errorf("initIDs - id %d: want %q but got %q", id, wantSpecs, haveSpecs)
		}
		wantSpecsSet := map[extsvc.AccountSpec]struct{}{}
		for _, spec := range wantSpecs {
			wantSpecsSet[spec] = struct{}{}
		}

		for _, spec := range haveSpecs {
			if _, ok := wantSpecsSet[spec]; !ok {
				return errors.Errorf("initIDs - id %d: want %q but got %q", id, wantSpecs, haveSpecs)
			}
		}

		delete(expects, id)
	}

	if err = rows.Close(); err != nil {
		return err
	}

	if len(expects) > 0 {
		return errors.Errorf("missing rows from table: %v", expects)
	}

	return nil
}

func testPermsStore_SetRepoPendingPermissions(db database.DB) func(*testing.T) {
	alice := extsvc.AccountSpec{
		ServiceType: authz.SourcegraphServiceType,
		ServiceID:   authz.SourcegraphServiceID,
		AccountID:   "alice",
	}
	bob := extsvc.AccountSpec{
		ServiceType: authz.SourcegraphServiceType,
		ServiceID:   authz.SourcegraphServiceID,
		AccountID:   "bob",
	}
	cindy := extsvc.AccountSpec{
		ServiceType: authz.SourcegraphServiceType,
		ServiceID:   authz.SourcegraphServiceID,
		AccountID:   "cindy",
	}
	cindyGitHub := extsvc.AccountSpec{
		ServiceType: "github",
		ServiceID:   "https://github.com/",
		AccountID:   "cindy",
	}
	const countToExceedParameterLimit = 11000 // ~ 65535 / 6 parameters per row

	type update struct {
		accounts *extsvc.Accounts
		perm     *authz.RepoPermissions
	}
	tests := []struct {
		name                   string
		slowTest               bool
		updates                []update
		expectUserPendingPerms map[extsvc.AccountSpec][]uint32 // account -> object_ids
		expectRepoPendingPerms map[int32][]extsvc.AccountSpec  // repo_id -> accounts
	}{
		{
			name: "empty",
			updates: []update{
				{
					accounts: &extsvc.Accounts{
						ServiceType: authz.SourcegraphServiceType,
						ServiceID:   authz.SourcegraphServiceID,
						AccountIDs:  nil,
					},
					perm: &authz.RepoPermissions{
						RepoID: 1,
						Perm:   authz.Read,
					},
				},
			},
		},
		{
			name: "add",
			updates: []update{
				{
					accounts: &extsvc.Accounts{
						ServiceType: authz.SourcegraphServiceType,
						ServiceID:   authz.SourcegraphServiceID,
						AccountIDs:  []string{"alice"},
					},
					perm: &authz.RepoPermissions{
						RepoID: 1,
						Perm:   authz.Read,
					},
				}, {
					accounts: &extsvc.Accounts{
						ServiceType: authz.SourcegraphServiceType,
						ServiceID:   authz.SourcegraphServiceID,
						AccountIDs:  []string{"alice", "bob"},
					},
					perm: &authz.RepoPermissions{
						RepoID: 2,
						Perm:   authz.Read,
					},
				}, {
					accounts: &extsvc.Accounts{
						ServiceType: "github",
						ServiceID:   "https://github.com/",
						AccountIDs:  []string{"cindy"},
					},
					perm: &authz.RepoPermissions{
						RepoID: 3,
						Perm:   authz.Read,
					},
				},
			},
			expectUserPendingPerms: map[extsvc.AccountSpec][]uint32{
				alice:       {1, 2},
				bob:         {2},
				cindyGitHub: {3},
			},
			expectRepoPendingPerms: map[int32][]extsvc.AccountSpec{
				1: {alice},
				2: {alice, bob},
				3: {cindyGitHub},
			},
		},
		{
			name: "add and update",
			updates: []update{
				{
					accounts: &extsvc.Accounts{
						ServiceType: authz.SourcegraphServiceType,
						ServiceID:   authz.SourcegraphServiceID,
						AccountIDs:  []string{"alice", "bob"},
					},
					perm: &authz.RepoPermissions{
						RepoID: 1,
						Perm:   authz.Read,
					},
				}, {
					accounts: &extsvc.Accounts{
						ServiceType: authz.SourcegraphServiceType,
						ServiceID:   authz.SourcegraphServiceID,
						AccountIDs:  []string{"bob", "cindy"},
					},
					perm: &authz.RepoPermissions{
						RepoID: 1,
						Perm:   authz.Read,
					},
				}, {
					accounts: &extsvc.Accounts{
						ServiceType: "github",
						ServiceID:   "https://github.com/",
						AccountIDs:  []string{"cindy"},
					},
					perm: &authz.RepoPermissions{
						RepoID: 2,
						Perm:   authz.Read,
					},
				},
			},
			expectUserPendingPerms: map[extsvc.AccountSpec][]uint32{
				alice:       {},
				bob:         {1},
				cindy:       {1},
				cindyGitHub: {2},
			},
			expectRepoPendingPerms: map[int32][]extsvc.AccountSpec{
				1: {bob, cindy},
				2: {cindyGitHub},
			},
		},
		{
			name: "add and clear",
			updates: []update{
				{
					accounts: &extsvc.Accounts{
						ServiceType: authz.SourcegraphServiceType,
						ServiceID:   authz.SourcegraphServiceID,
						AccountIDs:  []string{"alice", "bob", "cindy"},
					},
					perm: &authz.RepoPermissions{
						RepoID: 1,
						Perm:   authz.Read,
					},
				}, {
					accounts: &extsvc.Accounts{
						ServiceType: authz.SourcegraphServiceType,
						ServiceID:   authz.SourcegraphServiceID,
						AccountIDs:  []string{},
					},
					perm: &authz.RepoPermissions{
						RepoID: 1,
						Perm:   authz.Read,
					},
				},
			},
			expectUserPendingPerms: map[extsvc.AccountSpec][]uint32{
				alice: {},
				bob:   {},
				cindy: {},
			},
			expectRepoPendingPerms: map[int32][]extsvc.AccountSpec{
				1: {},
			},
		},
		{
			name:     postgresParameterLimitTest,
			slowTest: true,
			updates: func() []update {
				u := update{
					accounts: &extsvc.Accounts{
						ServiceType: authz.SourcegraphServiceType,
						ServiceID:   authz.SourcegraphServiceID,
						AccountIDs:  make([]string, countToExceedParameterLimit),
					},
					perm: &authz.RepoPermissions{
						RepoID: 1,
						Perm:   authz.Read,
					},
				}
				for i := 1; i <= countToExceedParameterLimit; i++ {
					u.accounts.AccountIDs[i-1] = fmt.Sprintf("%d", i)
				}
				return []update{u}
			}(),
			expectUserPendingPerms: func() map[extsvc.AccountSpec][]uint32 {
				perms := make(map[extsvc.AccountSpec][]uint32, countToExceedParameterLimit)
				for i := 1; i <= countToExceedParameterLimit; i++ {
					perms[extsvc.AccountSpec{
						ServiceType: authz.SourcegraphServiceType,
						ServiceID:   authz.SourcegraphServiceID,
						AccountID:   fmt.Sprintf("%d", i),
					}] = []uint32{1}
				}
				return perms
			}(),
			expectRepoPendingPerms: map[int32][]extsvc.AccountSpec{
				1: func() []extsvc.AccountSpec {
					accounts := make([]extsvc.AccountSpec, countToExceedParameterLimit)
					for i := 1; i <= countToExceedParameterLimit; i++ {
						accounts[i-1] = extsvc.AccountSpec{
							ServiceType: authz.SourcegraphServiceType,
							ServiceID:   authz.SourcegraphServiceID,
							AccountID:   fmt.Sprintf("%d", i),
						}
					}
					return accounts
				}(),
			},
		},
	}

	return func(t *testing.T) {
		logger := logtest.Scoped(t)
		for _, test := range tests {
			t.Run(test.name, func(t *testing.T) {
				if test.slowTest && !*slowTests {
					t.Skip("slow-tests not enabled")
				}

				s := perms(logger, db, clock)
				t.Cleanup(func() {
					cleanupPermsTables(t, s)
				})

				ctx := context.Background()

				for _, update := range test.updates {
					const numOps = 30
					g, ctx := errgroup.WithContext(ctx)
					for i := 0; i < numOps; i++ {
						// Make local copy to prevent race conditions
						accounts := *update.accounts
						perm := &authz.RepoPermissions{
							RepoID:    update.perm.RepoID,
							Perm:      update.perm.Perm,
							UpdatedAt: update.perm.UpdatedAt,
						}
						if update.perm.UserIDs != nil {
							perm.UserIDs = update.perm.UserIDs
						}
						g.Go(func() error {
							return s.SetRepoPendingPermissions(ctx, &accounts, perm)
						})
					}
					if err := g.Wait(); err != nil {
						t.Fatal(err)
					}
				}

				// Query and check rows in "user_pending_permissions" table.
				idToSpecs, err := checkUserPendingPermsTable(ctx, s, test.expectUserPendingPerms)
				if err != nil {
					t.Fatal("user_pending_permissions:", err)
				}

				// Query and check rows in "repo_pending_permissions" table.
				err = checkRepoPendingPermsTable(ctx, s, idToSpecs, test.expectRepoPendingPerms)
				if err != nil {
					t.Fatal("repo_pending_permissions:", err)
				}
			})
		}
	}
}

func testPermsStore_ListPendingUsers(db database.DB) func(*testing.T) {
	type update struct {
		accounts *extsvc.Accounts
		perm     *authz.RepoPermissions
	}
	tests := []struct {
		name               string
		updates            []update
		expectPendingUsers []string
	}{
		{
			name:               "no user with pending permissions",
			expectPendingUsers: nil,
		},
		{
			name: "has user with pending permissions",
			updates: []update{
				{
					accounts: &extsvc.Accounts{
						ServiceType: authz.SourcegraphServiceType,
						ServiceID:   authz.SourcegraphServiceID,
						AccountIDs:  []string{"alice"},
					},
					perm: &authz.RepoPermissions{
						RepoID: 1,
						Perm:   authz.Read,
					},
				},
			},
			expectPendingUsers: []string{"alice"},
		},
		{
			name: "has user but with empty object_ids",
			updates: []update{
				{
					accounts: &extsvc.Accounts{
						ServiceType: authz.SourcegraphServiceType,
						ServiceID:   authz.SourcegraphServiceID,
						AccountIDs:  []string{"bob@example.com"},
					},
					perm: &authz.RepoPermissions{
						RepoID: 1,
						Perm:   authz.Read,
					},
				}, {
					accounts: &extsvc.Accounts{
						ServiceType: authz.SourcegraphServiceType,
						ServiceID:   authz.SourcegraphServiceID,
						AccountIDs:  nil,
					},
					perm: &authz.RepoPermissions{
						RepoID: 1,
						Perm:   authz.Read,
					},
				},
			},
			expectPendingUsers: nil,
		},
		{
			name: "has user but with different service ID",
			updates: []update{
				{
					accounts: &extsvc.Accounts{
						ServiceType: extsvc.TypeGitLab,
						ServiceID:   "https://gitlab.com/",
						AccountIDs:  []string{"bob@example.com"},
					},
					perm: &authz.RepoPermissions{
						RepoID: 1,
						Perm:   authz.Read,
					},
				},
			},
			expectPendingUsers: nil,
		},
	}
	return func(t *testing.T) {
		logger := logtest.Scoped(t)
		for _, test := range tests {
			t.Run(test.name, func(t *testing.T) {
				s := perms(logger, db, clock)
				t.Cleanup(func() {
					cleanupPermsTables(t, s)
				})

				ctx := context.Background()

				for _, update := range test.updates {
					tmp := &authz.RepoPermissions{
						RepoID:    update.perm.RepoID,
						Perm:      update.perm.Perm,
						UpdatedAt: update.perm.UpdatedAt,
					}
					if update.perm.UserIDs != nil {
						tmp.UserIDs = update.perm.UserIDs
					}
					if err := s.SetRepoPendingPermissions(ctx, update.accounts, tmp); err != nil {
						t.Fatal(err)
					}
				}

				bindIDs, err := s.ListPendingUsers(ctx, authz.SourcegraphServiceType, authz.SourcegraphServiceID)
				if err != nil {
					t.Fatal(err)
				}
				equal(t, "bindIDs", test.expectPendingUsers, bindIDs)
			})
		}
	}
}

func testPermsStore_GrantPendingPermissions(db database.DB) func(*testing.T) {
	alice := extsvc.AccountSpec{
		ServiceType: authz.SourcegraphServiceType,
		ServiceID:   authz.SourcegraphServiceID,
		AccountID:   "alice",
	}
	bob := extsvc.AccountSpec{
		ServiceType: authz.SourcegraphServiceType,
		ServiceID:   authz.SourcegraphServiceID,
		AccountID:   "bob",
	}

	const countToExceedParameterLimit = 17000 // ~ 65535 / 4 parameters per row

	type pending struct {
		accounts *extsvc.Accounts
		perm     *authz.RepoPermissions
	}
	type update struct {
		regulars []*authz.RepoPermissions
		pendings []pending
	}
	type grant struct {
		userID int32
		perm   *authz.UserPendingPermissions
	}
	tests := []struct {
		name                   string
		slowTest               bool
		updates                []update
		grants                 []grant
		expectUserPerms        map[int32][]uint32              // user_id -> object_ids
		expectRepoPerms        map[int32][]uint32              // repo_id -> user_ids
		expectUserPendingPerms map[extsvc.AccountSpec][]uint32 // account -> object_ids
		expectRepoPendingPerms map[int32][]extsvc.AccountSpec  // repo_id -> accounts

		upsertRepoPermissionsPageSize int
	}{
		{
			name: "empty",
			grants: []grant{
				{
					userID: 1,
					perm: &authz.UserPendingPermissions{
						ServiceType: authz.SourcegraphServiceType,
						ServiceID:   authz.SourcegraphServiceID,
						BindID:      "alice",
						Perm:        authz.Read,
						Type:        authz.PermRepos,
					},
				},
			},
		},
		{
			name: "no matching pending permissions",
			updates: []update{
				{
					regulars: []*authz.RepoPermissions{
						{
							RepoID:  1,
							Perm:    authz.Read,
							UserIDs: toMapset(1),
						}, {
							RepoID:  2,
							Perm:    authz.Read,
							UserIDs: toMapset(1, 2),
						},
					},
					pendings: []pending{
						{
							accounts: &extsvc.Accounts{
								ServiceType: authz.SourcegraphServiceType,
								ServiceID:   authz.SourcegraphServiceID,
								AccountIDs:  []string{"alice"},
							},
							perm: &authz.RepoPermissions{
								RepoID: 1,
								Perm:   authz.Read,
							},
						}, {
							accounts: &extsvc.Accounts{
								ServiceType: authz.SourcegraphServiceType,
								ServiceID:   authz.SourcegraphServiceID,
								AccountIDs:  []string{"bob"},
							},
							perm: &authz.RepoPermissions{
								RepoID: 2,
								Perm:   authz.Read,
							},
						},
					},
				},
			},
			grants: []grant{
				{
					userID: 1,
					perm: &authz.UserPendingPermissions{
						ServiceType: authz.SourcegraphServiceType,
						ServiceID:   authz.SourcegraphServiceID,
						BindID:      "cindy",
						Perm:        authz.Read,
						Type:        authz.PermRepos,
					},
				},
			},
<<<<<<< HEAD
=======
			expectUserRepoPerms: []authz.Permission{
				{UserID: 1, ExternalAccountID: 1, RepoID: 1, Source: authz.SourceRepoSync},
				{UserID: 1, ExternalAccountID: 1, RepoID: 2, Source: authz.SourceRepoSync},
				{UserID: 2, ExternalAccountID: 2, RepoID: 2, Source: authz.SourceRepoSync},
			},
>>>>>>> 53f2a963
			expectUserPerms: map[int32][]uint32{
				1: {1, 2},
				2: {2},
			},
			expectRepoPerms: map[int32][]uint32{
				1: {1},
				2: {1, 2},
			},
			expectUserPendingPerms: map[extsvc.AccountSpec][]uint32{
				alice: {1},
				bob:   {2},
			},
			expectRepoPendingPerms: map[int32][]extsvc.AccountSpec{
				1: {alice},
				2: {bob},
			},
		},
		{
			name: "grant pending permission",
			updates: []update{
				{
					regulars: []*authz.RepoPermissions{},
					pendings: []pending{{
						accounts: &extsvc.Accounts{
							ServiceType: authz.SourcegraphServiceType,
							ServiceID:   authz.SourcegraphServiceID,
							AccountIDs:  []string{"alice"},
						},
						perm: &authz.RepoPermissions{
							RepoID: 1,
							Perm:   authz.Read,
						},
					}},
				},
			},
			grants: []grant{{
				userID: 1,
				perm: &authz.UserPendingPermissions{
					ServiceType: authz.SourcegraphServiceType,
					ServiceID:   authz.SourcegraphServiceID,
					BindID:      "alice",
					Perm:        authz.Read,
					Type:        authz.PermRepos,
				},
			}},
<<<<<<< HEAD
=======
			expectUserRepoPerms: []authz.Permission{
				{UserID: 1, ExternalAccountID: 1, RepoID: 1, Source: authz.SourceUserSync},
			},
>>>>>>> 53f2a963
			expectUserPerms: map[int32][]uint32{
				1: {1},
			},
			expectRepoPerms: map[int32][]uint32{
				1: {1},
			},
			expectUserPendingPerms: map[extsvc.AccountSpec][]uint32{},
			expectRepoPendingPerms: map[int32][]extsvc.AccountSpec{
				1: {},
			},
		},
		{
			name: "union matching pending permissions for same account ID but different service IDs",
			updates: []update{
				{
					regulars: []*authz.RepoPermissions{
						{
							RepoID:  1,
							Perm:    authz.Read,
							UserIDs: toMapset(1),
						}, {
							RepoID:  2,
							Perm:    authz.Read,
							UserIDs: toMapset(1, 2),
						},
					},
					pendings: []pending{
						{
							accounts: &extsvc.Accounts{
								ServiceType: authz.SourcegraphServiceType,
								ServiceID:   authz.SourcegraphServiceID,
								AccountIDs:  []string{"alice"},
							},
							perm: &authz.RepoPermissions{
								RepoID: 1,
								Perm:   authz.Read,
							},
						},
						{
							accounts: &extsvc.Accounts{
								ServiceType: extsvc.TypeGitLab,
								ServiceID:   "https://gitlab.com/",
								AccountIDs:  []string{"alice"},
							},
							perm: &authz.RepoPermissions{
								RepoID: 2,
								Perm:   authz.Read,
							},
						}, {
							accounts: &extsvc.Accounts{
								ServiceType: authz.SourcegraphServiceType,
								ServiceID:   authz.SourcegraphServiceID,
								AccountIDs:  []string{"bob"},
							},
							perm: &authz.RepoPermissions{
								RepoID: 3,
								Perm:   authz.Read,
							},
						},
					},
				},
			},
			grants: []grant{
				{
					userID: 3,
					perm: &authz.UserPendingPermissions{
						ServiceType: authz.SourcegraphServiceType,
						ServiceID:   authz.SourcegraphServiceID,
						BindID:      "alice",
						Perm:        authz.Read,
						Type:        authz.PermRepos,
					},
				}, {
					userID: 3,
					perm: &authz.UserPendingPermissions{
						ServiceType: extsvc.TypeGitLab,
						ServiceID:   "https://gitlab.com/",
						BindID:      "alice",
						Perm:        authz.Read,
						Type:        authz.PermRepos,
					},
				},
			},
<<<<<<< HEAD
=======
			expectUserRepoPerms: []authz.Permission{
				{UserID: 1, ExternalAccountID: 1, RepoID: 1, Source: authz.SourceRepoSync},
				{UserID: 1, ExternalAccountID: 1, RepoID: 2, Source: authz.SourceRepoSync},
				{UserID: 2, ExternalAccountID: 2, RepoID: 2, Source: authz.SourceRepoSync},
				{UserID: 3, ExternalAccountID: 3, RepoID: 1, Source: authz.SourceUserSync},
				{UserID: 3, ExternalAccountID: 4, RepoID: 2, Source: authz.SourceUserSync},
			},
>>>>>>> 53f2a963
			expectUserPerms: map[int32][]uint32{
				1: {1, 2},
				2: {2},
				3: {1, 2},
			},
			expectRepoPerms: map[int32][]uint32{
				1: {1, 3},
				2: {1, 2, 3},
			},
			expectUserPendingPerms: map[extsvc.AccountSpec][]uint32{
				bob: {3},
			},
			expectRepoPendingPerms: map[int32][]extsvc.AccountSpec{
				1: {},
				2: {},
				3: {bob},
			},
		},
		{
			name: "union matching pending permissions for same service ID but different account IDs",
			updates: []update{
				{
					regulars: []*authz.RepoPermissions{
						{
							RepoID:  1,
							Perm:    authz.Read,
							UserIDs: toMapset(1),
						}, {
							RepoID:  2,
							Perm:    authz.Read,
							UserIDs: toMapset(1, 2),
						},
					},
					pendings: []pending{
						{
							accounts: &extsvc.Accounts{
								ServiceType: authz.SourcegraphServiceType,
								ServiceID:   authz.SourcegraphServiceID,
								AccountIDs:  []string{"alice@example.com"},
							},
							perm: &authz.RepoPermissions{
								RepoID: 1,
								Perm:   authz.Read,
							},
						}, {
							accounts: &extsvc.Accounts{
								ServiceType: authz.SourcegraphServiceType,
								ServiceID:   authz.SourcegraphServiceID,
								AccountIDs:  []string{"alice2@example.com"},
							},
							perm: &authz.RepoPermissions{
								RepoID: 2,
								Perm:   authz.Read,
							},
						},
					},
				},
			},
			grants: []grant{
				{
					userID: 3,
					perm: &authz.UserPendingPermissions{
						ServiceType: authz.SourcegraphServiceType,
						ServiceID:   authz.SourcegraphServiceID,
						BindID:      "alice@example.com",
						Perm:        authz.Read,
						Type:        authz.PermRepos,
					},
				}, {
					userID: 3,
					perm: &authz.UserPendingPermissions{
						ServiceType: authz.SourcegraphServiceType,
						ServiceID:   authz.SourcegraphServiceID,
						BindID:      "alice2@example.com",
						Perm:        authz.Read,
						Type:        authz.PermRepos,
					},
				},
			},
<<<<<<< HEAD
=======
			expectUserRepoPerms: []authz.Permission{
				{UserID: 1, ExternalAccountID: 1, RepoID: 1, Source: authz.SourceRepoSync},
				{UserID: 1, ExternalAccountID: 1, RepoID: 2, Source: authz.SourceRepoSync},
				{UserID: 2, ExternalAccountID: 2, RepoID: 2, Source: authz.SourceRepoSync},
				{UserID: 3, ExternalAccountID: 3, RepoID: 1, Source: authz.SourceUserSync},
				{UserID: 3, ExternalAccountID: 4, RepoID: 2, Source: authz.SourceUserSync},
			},
>>>>>>> 53f2a963
			expectUserPerms: map[int32][]uint32{
				1: {1, 2},
				2: {2},
				3: {1, 2},
			},
			expectRepoPerms: map[int32][]uint32{
				1: {1, 3},
				2: {1, 2, 3},
			},
			expectUserPendingPerms: map[extsvc.AccountSpec][]uint32{},
			expectRepoPendingPerms: map[int32][]extsvc.AccountSpec{
				1: {},
				2: {},
			},
		},
		{
			name:                          "grant pending permission and page",
			upsertRepoPermissionsPageSize: 2,
			updates: []update{
				{
					regulars: []*authz.RepoPermissions{},
					pendings: []pending{{
						accounts: &extsvc.Accounts{
							ServiceType: authz.SourcegraphServiceType,
							ServiceID:   authz.SourcegraphServiceID,
							AccountIDs:  []string{"alice"},
						},
						perm: &authz.RepoPermissions{
							RepoID: 1,
							Perm:   authz.Read,
						},
					}, {
						accounts: &extsvc.Accounts{
							ServiceType: authz.SourcegraphServiceType,
							ServiceID:   authz.SourcegraphServiceID,
							AccountIDs:  []string{"alice"},
						},
						perm: &authz.RepoPermissions{
							RepoID: 2,
							Perm:   authz.Read,
						},
					}, {
						accounts: &extsvc.Accounts{
							ServiceType: authz.SourcegraphServiceType,
							ServiceID:   authz.SourcegraphServiceID,
							AccountIDs:  []string{"alice"},
						},
						perm: &authz.RepoPermissions{
							RepoID: 3,
							Perm:   authz.Read,
						},
					}},
				},
			},
			grants: []grant{{
				userID: 1,
				perm: &authz.UserPendingPermissions{
					ServiceType: authz.SourcegraphServiceType,
					ServiceID:   authz.SourcegraphServiceID,
					BindID:      "alice",
					Perm:        authz.Read,
					Type:        authz.PermRepos,
				},
			}},
<<<<<<< HEAD
=======
			expectUserRepoPerms: []authz.Permission{
				{UserID: 1, ExternalAccountID: 1, RepoID: 1, Source: authz.SourceUserSync},
				{UserID: 1, ExternalAccountID: 1, RepoID: 2, Source: authz.SourceUserSync},
				{UserID: 1, ExternalAccountID: 1, RepoID: 3, Source: authz.SourceUserSync},
			},
>>>>>>> 53f2a963
			expectUserPerms: map[int32][]uint32{
				1: {1, 2, 3},
			},
			expectRepoPerms: map[int32][]uint32{
				1: {1},
				2: {1},
				3: {1},
			},
			expectUserPendingPerms: map[extsvc.AccountSpec][]uint32{},
			expectRepoPendingPerms: map[int32][]extsvc.AccountSpec{
				1: {},
				2: {},
				3: {},
			},
		},
		{
			name:     postgresParameterLimitTest,
			slowTest: true,
			updates: []update{
				{
					regulars: []*authz.RepoPermissions{},
					pendings: func() []pending {
						accounts := &extsvc.Accounts{
							ServiceType: authz.SourcegraphServiceType,
							ServiceID:   authz.SourcegraphServiceID,
							AccountIDs:  []string{"alice"},
						}
						pendings := make([]pending, countToExceedParameterLimit)
						for i := 1; i <= countToExceedParameterLimit; i += 1 {
							pendings[i-1] = pending{
								accounts: accounts,
								perm: &authz.RepoPermissions{
									RepoID: int32(i),
									Perm:   authz.Read,
								},
							}
						}
						return pendings
					}(),
				},
			},
			grants: []grant{
				{
					userID: 1,
					perm: &authz.UserPendingPermissions{
						ServiceType: authz.SourcegraphServiceType,
						ServiceID:   authz.SourcegraphServiceID,
						BindID:      "alice",
						Perm:        authz.Read,
						Type:        authz.PermRepos,
					},
				},
			},
<<<<<<< HEAD
=======
			expectUserRepoPerms: func() []authz.Permission {
				perms := make([]authz.Permission, 0, countToExceedParameterLimit)
				for i := 1; i <= countToExceedParameterLimit; i += 1 {
					perms = append(perms, authz.Permission{
						UserID:            1,
						ExternalAccountID: 1,
						RepoID:            int32(i),
						Source:            authz.SourceUserSync,
					})
				}
				return perms
			}(),
>>>>>>> 53f2a963
			expectUserPerms: func() map[int32][]uint32 {
				repos := make([]uint32, countToExceedParameterLimit)
				for i := 1; i <= countToExceedParameterLimit; i += 1 {
					repos[i-1] = uint32(i)
				}
				return map[int32][]uint32{1: repos}
			}(),
			expectRepoPerms: func() map[int32][]uint32 {
				repos := make(map[int32][]uint32, countToExceedParameterLimit)
				for i := 1; i <= countToExceedParameterLimit; i += 1 {
					repos[int32(i)] = []uint32{1}
				}
				return repos
			}(),
			expectUserPendingPerms: map[extsvc.AccountSpec][]uint32{},
			expectRepoPendingPerms: func() map[int32][]extsvc.AccountSpec {
				repos := make(map[int32][]extsvc.AccountSpec, countToExceedParameterLimit)
				for i := 1; i <= countToExceedParameterLimit; i += 1 {
					repos[int32(i)] = []extsvc.AccountSpec{}
				}
				return repos
			}(),
		},
	}
	return func(t *testing.T) {
		logger := logtest.Scoped(t)
		for _, test := range tests {
			t.Run(test.name, func(t *testing.T) {
				if test.slowTest && !*slowTests {
					t.Skip("slow-tests not enabled")
				}

				if test.upsertRepoPermissionsPageSize > 0 {
					upsertRepoPermissionsPageSize = test.upsertRepoPermissionsPageSize
				}

				s := perms(logger, db, clock)
				t.Cleanup(func() {
					cleanupPermsTables(t, s)
					if test.upsertRepoPermissionsPageSize > 0 {
						upsertRepoPermissionsPageSize = defaultUpsertRepoPermissionsPageSize
					}
				})

				ctx := context.Background()

<<<<<<< HEAD
				for _, update := range test.updates {
					for _, p := range update.regulars {
						if _, err := s.SetRepoPermissions(ctx, p); err != nil {
							t.Fatal(err)
						}
=======
					if err := s.SetRepoPerms(ctx, repoID, users, authz.SourceRepoSync); err != nil {
						t.Fatal(err)
>>>>>>> 53f2a963
					}
					for _, p := range update.pendings {
						if err := s.SetRepoPendingPermissions(ctx, p.accounts, p.perm); err != nil {
							t.Fatal(err)
						}
					}
				}

				for _, grant := range test.grants {
					err := s.GrantPendingPermissions(ctx, grant.userID, grant.perm)
					if err != nil {
						t.Fatal(err)
					}
				}

				err := checkRegularPermsTable(s, `SELECT user_id, object_ids_ints FROM user_permissions`, test.expectUserPerms)
				if err != nil {
					t.Fatal("user_permissions:", err)
				}

				err = checkRegularPermsTable(s, `SELECT repo_id, user_ids_ints FROM repo_permissions`, test.expectRepoPerms)
				if err != nil {
					t.Fatal("repo_permissions:", err)
				}

				// Query and check rows in "user_pending_permissions" table.
				idToSpecs, err := checkUserPendingPermsTable(ctx, s, test.expectUserPendingPerms)
				if err != nil {
					t.Fatal("user_pending_permissions:", err)
				}

				// Query and check rows in "repo_pending_permissions" table.
				err = checkRepoPendingPermsTable(ctx, s, idToSpecs, test.expectRepoPendingPerms)
				if err != nil {
					t.Fatal("repo_pending_permissions:", err)
				}
			})
		}
	}
}

// This test is used to ensure we ignore invalid pending user IDs on updating repository pending permissions
// because permissions have been granted for those users.
func testPermsStore_SetPendingPermissionsAfterGrant(db database.DB) func(*testing.T) {
	return func(t *testing.T) {
		logger := logtest.Scoped(t)
		s := perms(logger, db, clock)
		defer cleanupPermsTables(t, s)

		ctx := context.Background()

		// Set up pending permissions for at least two users
		if err := s.SetRepoPendingPermissions(ctx, &extsvc.Accounts{
			ServiceType: authz.SourcegraphServiceType,
			ServiceID:   authz.SourcegraphServiceID,
			AccountIDs:  []string{"alice", "bob"},
		}, &authz.RepoPermissions{
			RepoID: 1,
			Perm:   authz.Read,
		}); err != nil {
			t.Fatal(err)
		}

		// Now grant permissions for these two users, which effectively remove corresponding rows
		// from the `user_pending_permissions` table.
		if err := s.GrantPendingPermissions(ctx, 1, &authz.UserPendingPermissions{
			ServiceType: authz.SourcegraphServiceType,
			ServiceID:   authz.SourcegraphServiceID,
			BindID:      "alice",
			Perm:        authz.Read,
			Type:        authz.PermRepos,
		}); err != nil {
			t.Fatal(err)
		}

		if err := s.GrantPendingPermissions(ctx, 1, &authz.UserPendingPermissions{
			ServiceType: authz.SourcegraphServiceType,
			ServiceID:   authz.SourcegraphServiceID,
			BindID:      "bob",
			Perm:        authz.Read,
			Type:        authz.PermRepos,
		}); err != nil {
			t.Fatal(err)
		}

		// Now the `repo_pending_permissions` table has references to these two deleted rows,
		// it should just ignore them.
		if err := s.SetRepoPendingPermissions(ctx, &extsvc.Accounts{
			ServiceType: authz.SourcegraphServiceType,
			ServiceID:   authz.SourcegraphServiceID,
			AccountIDs:  []string{}, // Intentionally empty to cover "no-update" case
		}, &authz.RepoPermissions{
			RepoID: 1,
			Perm:   authz.Read,
		}); err != nil {
			t.Fatal(err)
		}
	}
}

func testPermsStore_DeleteAllUserPermissions(db database.DB) func(*testing.T) {
	return func(t *testing.T) {
		logger := logtest.Scoped(t)
		s := perms(logger, db, clock)
		t.Cleanup(func() {
			cleanupPermsTables(t, s)
		})

		ctx := context.Background()

		// Set permissions for user 1 and 2
		if _, err := s.SetRepoPermissions(ctx, &authz.RepoPermissions{
			RepoID:  1,
			Perm:    authz.Read,
			UserIDs: toMapset(1, 2),
		}); err != nil {
			t.Fatal(err)
		}
<<<<<<< HEAD
		if _, err := s.SetRepoPermissions(ctx, &authz.RepoPermissions{
			RepoID:  2,
			Perm:    authz.Read,
			UserIDs: toMapset(1, 2),
		}); err != nil {
			t.Fatal(err)
=======
	}

	// Set unified permissions for user 1 and 2
	for _, userID := range []int32{1, 2} {
		for _, repoID := range []int32{1, 2} {
			if err := s.SetUserExternalAccountPerms(ctx, authz.UserIDWithExternalAccountID{UserID: userID, ExternalAccountID: repoID}, []int32{repoID}, authz.SourceUserSync); err != nil {
				t.Fatal(err)
			}
>>>>>>> 53f2a963
		}

<<<<<<< HEAD
		// Remove all permissions for the user=1
		if err := s.DeleteAllUserPermissions(ctx, 1); err != nil {
			t.Fatal(err)
		}
=======
	// Check user=1 should not have any legacy permissions now
	p, err := s.LoadUserPermissions(ctx, 1)
	require.NoError(t, err)
	assert.Zero(t, len(p))

	getUserRepoPermissions := func(userID int) ([]int32, error) {
		unifiedQuery := `SELECT repo_id FROM user_repo_permissions WHERE user_id = %d`
		q := sqlf.Sprintf(unifiedQuery, userID)
		return basestore.ScanInt32s(db.Handle().QueryContext(ctx, q.Query(sqlf.PostgresBindVar), q.Args()...))
	}
>>>>>>> 53f2a963

		// Check user=1 should not have any permissions now
		err := s.LoadUserPermissions(ctx, &authz.UserPermissions{
			UserID: 1,
			Perm:   authz.Read,
			Type:   authz.PermRepos,
		})
		if err != authz.ErrPermsNotFound {
			t.Fatalf("err: want %q but got %v", authz.ErrPermsNotFound, err)
		}

<<<<<<< HEAD
		// Check user=2 shoud not be affected
		p := &authz.UserPermissions{
			UserID: 2,
			Perm:   authz.Read,
			Type:   authz.PermRepos,
		}
		err = s.LoadUserPermissions(ctx, p)
		if err != nil {
			t.Fatal(err)
		}
		equal(t, "p.IDs", []int{1, 2}, mapsetToArray(p.IDs))
	}
=======
	// Check user=2 shoud still have legacy permissions
	p, err = s.LoadUserPermissions(ctx, 2)
	require.NoError(t, err)
	gotIDs := make([]int32, len(p))
	for i, perm := range p {
		gotIDs[i] = perm.RepoID
	}
	slices.Sort(gotIDs)
	equal(t, "legacy IDs", []int32{1, 2}, gotIDs)

	// Check user=2 should still have permissions
	results, err = getUserRepoPermissions(2)
	assert.NoError(t, err)
	equal(t, "unified IDs", []int32{1, 2}, results)
>>>>>>> 53f2a963
}

func testPermsStore_DeleteAllUserPendingPermissions(db database.DB) func(*testing.T) {
	return func(t *testing.T) {
		logger := logtest.Scoped(t)
		s := perms(logger, db, clock)
		t.Cleanup(func() {
			cleanupPermsTables(t, s)
		})

		ctx := context.Background()

		accounts := &extsvc.Accounts{
			ServiceType: authz.SourcegraphServiceType,
			ServiceID:   authz.SourcegraphServiceID,
			AccountIDs:  []string{"alice", "bob"},
		}

		// Set pending permissions for alice and bob
		if err := s.SetRepoPendingPermissions(ctx, accounts, &authz.RepoPermissions{
			RepoID: 1,
			Perm:   authz.Read,
		}); err != nil {
			t.Fatal(err)
		}

		// Remove all pending permissions for alice
		accounts.AccountIDs = []string{"alice"}
		if err := s.DeleteAllUserPendingPermissions(ctx, accounts); err != nil {
			t.Fatal(err)
		}

		// Check alice should not have any pending permissions now
		err := s.LoadUserPendingPermissions(ctx, &authz.UserPendingPermissions{
			ServiceType: authz.SourcegraphServiceType,
			ServiceID:   authz.SourcegraphServiceID,
			BindID:      "alice",
			Perm:        authz.Read,
			Type:        authz.PermRepos,
		})
		if err != authz.ErrPermsNotFound {
			t.Fatalf("err: want %q but got %v", authz.ErrPermsNotFound, err)
		}

		// Check bob shoud not be affected
		p := &authz.UserPendingPermissions{
			ServiceType: authz.SourcegraphServiceType,
			ServiceID:   authz.SourcegraphServiceID,
			BindID:      "bob",
			Perm:        authz.Read,
			Type:        authz.PermRepos,
		}
		err = s.LoadUserPendingPermissions(ctx, p)
		if err != nil {
			t.Fatal(err)
		}
		equal(t, "p.IDs", []int{1}, mapsetToArray(p.IDs))
	}
}

func testPermsStore_DatabaseDeadlocks(db database.DB) func(*testing.T) {
	return func(t *testing.T) {
		logger := logtest.Scoped(t)
		s := perms(logger, db, time.Now)
		t.Cleanup(func() {
			cleanupPermsTables(t, s)
		})

		ctx := context.Background()

		setUserPermissions := func(ctx context.Context, t *testing.T) {
			if _, err := s.SetUserPermissions(ctx, &authz.UserPermissions{
				UserID: 1,
				Perm:   authz.Read,
				IDs:    toMapset(1),
			}); err != nil {
				t.Fatal(err)
			}
		}
		setRepoPermissions := func(ctx context.Context, t *testing.T) {
			if _, err := s.SetRepoPermissions(ctx, &authz.RepoPermissions{
				RepoID:  1,
				Perm:    authz.Read,
				UserIDs: toMapset(1),
			}); err != nil {
				t.Fatal(err)
			}
		}
		setRepoPendingPermissions := func(ctx context.Context, t *testing.T) {
			accounts := &extsvc.Accounts{
				ServiceType: authz.SourcegraphServiceType,
				ServiceID:   authz.SourcegraphServiceID,
				AccountIDs:  []string{"alice"},
			}
			if err := s.SetRepoPendingPermissions(ctx, accounts, &authz.RepoPermissions{
				RepoID: 1,
				Perm:   authz.Read,
			}); err != nil {
				t.Fatal(err)
			}
		}
		grantPendingPermissions := func(ctx context.Context, t *testing.T) {
			if err := s.GrantPendingPermissions(ctx, 1, &authz.UserPendingPermissions{
				ServiceType: authz.SourcegraphServiceType,
				ServiceID:   authz.SourcegraphServiceID,
				BindID:      "alice",
				Perm:        authz.Read,
				Type:        authz.PermRepos,
			}); err != nil {
				t.Fatal(err)
			}
		}

		// Ensure we've run all permutations of ordering of the 4 calls to avoid nondeterminism in
		// test coverage stats.
		funcs := []func(context.Context, *testing.T){
			setRepoPendingPermissions, grantPendingPermissions, setRepoPermissions, setUserPermissions,
		}
		permutated := permutation.New(permutation.MustAnySlice(funcs))
		for permutated.Next() {
			for _, f := range funcs {
				f(ctx, t)
			}
		}

		const numOps = 50
		var wg sync.WaitGroup
		wg.Add(4)
		go func() {
			defer wg.Done()
			for i := 0; i < numOps; i++ {
				setUserPermissions(ctx, t)
			}
		}()
		go func() {
			defer wg.Done()
			for i := 0; i < numOps; i++ {
				setRepoPermissions(ctx, t)
			}
		}()
		go func() {
			defer wg.Done()
			for i := 0; i < numOps; i++ {
				setRepoPendingPermissions(ctx, t)
			}
		}()
		go func() {
			defer wg.Done()
			for i := 0; i < numOps; i++ {
				grantPendingPermissions(ctx, t)
			}
		}()

		wg.Wait()
	}
}

func cleanupUsersTable(t *testing.T, s *permsStore) {
	if t.Failed() {
		return
	}

	q := `TRUNCATE TABLE users RESTART IDENTITY CASCADE;`
	if err := s.execute(context.Background(), sqlf.Sprintf(q)); err != nil {
		t.Fatal(err)
	}
}

func TestPermsStore_GetUserIDsByExternalAccounts(t *testing.T) {
	if testing.Short() {
		t.Skip()
	}

	logger := logtest.Scoped(t)

	testDb := dbtest.NewDB(logger, t)
	db := database.NewDB(logger, testDb)

	s := perms(logger, db, time.Now)
	t.Cleanup(func() {
		cleanupUsersTable(t, s)
	})

	ctx := context.Background()

	// Set up test users and external accounts
	extSQL := `
INSERT INTO user_external_accounts(user_id, service_type, service_id, account_id, client_id, created_at, updated_at, deleted_at, expired_at)
	VALUES(%s, %s, %s, %s, %s, %s, %s, %s, %s)
`
	qs := []*sqlf.Query{
		sqlf.Sprintf(`INSERT INTO users(username) VALUES('alice')`),  // ID=1
		sqlf.Sprintf(`INSERT INTO users(username) VALUES('bob')`),    // ID=2
		sqlf.Sprintf(`INSERT INTO users(username) VALUES('cindy')`),  // ID=3
		sqlf.Sprintf(`INSERT INTO users(username) VALUES('denise')`), // ID=4

		sqlf.Sprintf(extSQL, 1, extsvc.TypeGitLab, "https://gitlab.com/", "alice_gitlab", "alice_gitlab_client_id", clock(), clock(), nil, nil), // ID=1
		sqlf.Sprintf(extSQL, 1, "github", "https://github.com/", "alice_github", "alice_github_client_id", clock(), clock(), nil, nil),          // ID=2
		sqlf.Sprintf(extSQL, 2, extsvc.TypeGitLab, "https://gitlab.com/", "bob_gitlab", "bob_gitlab_client_id", clock(), clock(), nil, nil),     // ID=3
		sqlf.Sprintf(extSQL, 3, extsvc.TypeGitLab, "https://gitlab.com/", "cindy_gitlab", "cindy_gitlab_client_id", clock(), clock(), nil, nil), // ID=4
		sqlf.Sprintf(extSQL, 3, "github", "https://github.com/", "cindy_github", "cindy_github_client_id", clock(), clock(), clock(), nil),      // ID=5, deleted
		sqlf.Sprintf(extSQL, 4, "github", "https://github.com/", "denise_github", "denise_github_client_id", clock(), clock(), nil, clock()),    // ID=6, expired
	}
	for _, q := range qs {
		if err := s.execute(ctx, q); err != nil {
			t.Fatal(err)
		}
	}

	accounts := &extsvc.Accounts{
		ServiceType: "gitlab",
		ServiceID:   "https://gitlab.com/",
		AccountIDs:  []string{"alice_gitlab", "bob_gitlab", "david_gitlab"},
	}
	userIDs, err := s.GetUserIDsByExternalAccounts(ctx, accounts)
	if err != nil {
		t.Fatal(err)
	}

	if len(userIDs) != 2 {
		t.Fatalf("len(userIDs): want 2 but got %v", userIDs)
	}

	assert.Equal(t, int32(1), userIDs["alice_gitlab"].UserID)
	assert.Equal(t, int32(1), userIDs["alice_gitlab"].ExternalAccountID)
	assert.Equal(t, int32(2), userIDs["bob_gitlab"].UserID)
	assert.Equal(t, int32(3), userIDs["bob_gitlab"].ExternalAccountID)

	accounts = &extsvc.Accounts{
		ServiceType: "github",
		ServiceID:   "https://github.com/",
		AccountIDs:  []string{"cindy_github", "denise_github"},
	}
	userIDs, err = s.GetUserIDsByExternalAccounts(ctx, accounts)
	require.Nil(t, err)
	assert.Empty(t, userIDs)
}

func testPermsStore_UserIDsWithNoPerms(db database.DB) func(*testing.T) {
	return func(t *testing.T) {
		logger := logtest.Scoped(t)
		s := perms(logger, db, time.Now)
		t.Cleanup(func() {
			cleanupUsersTable(t, s)
			cleanupPermsTables(t, s)
		})

		ctx := context.Background()

		// Create test users "alice" and "bob"
		qs := []*sqlf.Query{
			sqlf.Sprintf(`INSERT INTO users(username) VALUES('alice')`),                    // ID=1
			sqlf.Sprintf(`INSERT INTO users(username) VALUES('bob')`),                      // ID=2
			sqlf.Sprintf(`INSERT INTO users(username, deleted_at) VALUES('cindy', NOW())`), // ID=3
		}
		for _, q := range qs {
			if err := s.execute(ctx, q); err != nil {
				t.Fatal(err)
			}
		}

		// Both "alice" and "bob" have no permissions
		ids, err := s.UserIDsWithNoPerms(ctx)
		if err != nil {
			t.Fatal(err)
		}
		sort.Slice(ids, func(i, j int) bool { return ids[i] < ids[j] })

		expIDs := []int32{1, 2}
		if diff := cmp.Diff(expIDs, ids); diff != "" {
			t.Fatal(diff)
		}

		// Give "alice" some permissions
		_, err = s.SetRepoPermissions(ctx, &authz.RepoPermissions{
			RepoID:  1,
			Perm:    authz.Read,
			UserIDs: toMapset(1),
		})
		if err != nil {
			t.Fatal(err)
		}

<<<<<<< HEAD
		// Only "bob" has no permissions at this point
=======
	t.Cleanup(func() {
		cleanupPermsTables(t, s)
		cleanupUsersTable(t, s)
		cleanupReposTable(t, s)
	})

	ctx := context.Background()

	// Create test users "alice" and "bob", test repo and test external account
	qs := []*sqlf.Query{
		sqlf.Sprintf(`INSERT INTO users(username) VALUES('alice')`),                    // ID=1
		sqlf.Sprintf(`INSERT INTO users(username) VALUES('bob')`),                      // ID=2
		sqlf.Sprintf(`INSERT INTO users(username, deleted_at) VALUES('cindy', NOW())`), // ID=3
		sqlf.Sprintf(`INSERT INTO users(username) VALUES('david')`),                    // ID=4
		sqlf.Sprintf(`INSERT INTO repo(name, private) VALUES('private_repo', TRUE)`),   // ID=1
		sqlf.Sprintf(`INSERT INTO user_external_accounts(user_id, service_type, service_id, account_id, client_id, created_at, updated_at, deleted_at, expired_at)
				VALUES(%s, %s, %s, %s, %s, %s, %s, %s, %s)`, 1, extsvc.TypeGitLab, "https://gitlab.com/", "alice_gitlab", "alice_gitlab_client_id", clock(), clock(), nil, nil), // ID=1
	}
	for _, q := range qs {
		execQuery(t, ctx, s, q)
	}

	// "alice", "bob" and "david" have no permissions
	ids, err := s.UserIDsWithNoPerms(ctx)
	if err != nil {
		t.Fatal(err)
	}
	sort.Slice(ids, func(i, j int) bool { return ids[i] < ids[j] })

	expIDs := []int32{1, 2, 4}
	if diff := cmp.Diff(expIDs, ids); diff != "" {
		t.Fatal(diff)
	}

	t.Run("legacy user_permissions table", func(t *testing.T) {
		mockUnifiedPermsConfig(false)

		s.SetUserPermissions(ctx, &authz.UserPermissions{UserID: 1, IDs: map[int32]struct{}{1: {}}})
		s.SetUserPermissions(ctx, &authz.UserPermissions{UserID: 2, IDs: make(map[int32]struct{})})

		// Only "david" has no permissions at this point
		ids, err = s.UserIDsWithNoPerms(ctx)
		if err != nil {
			t.Fatal(err)
		}

		expIDs = []int32{4}
		if diff := cmp.Diff(expIDs, ids); diff != "" {
			t.Fatal(diff)
		}
	})

	t.Run("unified user_repo_permissions table", func(t *testing.T) {
		mockUnifiedPermsConfig(true)

		// mark sync jobs as completed for "alice" and add permissions for "bob"
		q := sqlf.Sprintf(`INSERT INTO permission_sync_jobs(user_id, finished_at, reason) VALUES(%d, NOW(), %s)`, 1, database.ReasonUserNoPermissions)
		execQuery(t, ctx, s, q)

		s.SetUserExternalAccountPerms(ctx, authz.UserIDWithExternalAccountID{UserID: 2, ExternalAccountID: 1}, []int32{1}, authz.SourceUserSync)

		// Only "david" has no permissions at this point
>>>>>>> 53f2a963
		ids, err = s.UserIDsWithNoPerms(ctx)
		if err != nil {
			t.Fatal(err)
		}

		expIDs = []int32{2}
		if diff := cmp.Diff(expIDs, ids); diff != "" {
			t.Fatal(diff)
		}
	}
}

func cleanupReposTable(t *testing.T, s *permsStore) {
	if t.Failed() {
		return
	}

	q := `TRUNCATE TABLE repo RESTART IDENTITY CASCADE;`
	if err := s.execute(context.Background(), sqlf.Sprintf(q)); err != nil {
		t.Fatal(err)
	}
}

func testPermsStore_RepoIDsWithNoPerms(db database.DB) func(*testing.T) {
	return func(t *testing.T) {
		logger := logtest.Scoped(t)
		s := perms(logger, db, time.Now)
		t.Cleanup(func() {
			cleanupReposTable(t, s)
			cleanupPermsTables(t, s)
		})

		ctx := context.Background()

		// Create three test repositories
		qs := []*sqlf.Query{
			sqlf.Sprintf(`INSERT INTO repo(name, private) VALUES('private_repo', TRUE)`),                      // ID=1
			sqlf.Sprintf(`INSERT INTO repo(name) VALUES('public_repo')`),                                      // ID=2
			sqlf.Sprintf(`INSERT INTO repo(name, private) VALUES('private_repo_2', TRUE)`),                    // ID=3
			sqlf.Sprintf(`INSERT INTO repo(name, private, deleted_at) VALUES('private_repo_3', TRUE, NOW())`), // ID=4
		}
		for _, q := range qs {
			if err := s.execute(ctx, q); err != nil {
				t.Fatal(err)
			}
		}

		// Should get back two private repos that are not deleted
		ids, err := s.RepoIDsWithNoPerms(ctx)
		if err != nil {
			t.Fatal(err)
		}
		sort.Slice(ids, func(i, j int) bool { return ids[i] < ids[j] })

		expIDs := []api.RepoID{1, 3}
		if diff := cmp.Diff(expIDs, ids); diff != "" {
			t.Fatal(diff)
		}

<<<<<<< HEAD
		// Give "private_repo" regular permissions and "private_repo_2" pending permissions
		_, err = s.SetRepoPermissions(ctx, &authz.RepoPermissions{
			RepoID:  1,
			Perm:    authz.Read,
			UserIDs: toMapset(1),
		})
		if err != nil {
			t.Fatal(err)
		}
		err = s.SetRepoPendingPermissions(ctx,
			&extsvc.Accounts{
				ServiceType: authz.SourcegraphServiceType,
				ServiceID:   authz.SourcegraphServiceID,
				AccountIDs:  []string{"alice"},
			},
			&authz.RepoPermissions{
				RepoID: 3,
				Perm:   authz.Read,
			},
		)
=======
		err := s.SetRepoPerms(ctx, 3, []authz.UserIDWithExternalAccountID{{UserID: 1, ExternalAccountID: 1}}, authz.SourceRepoSync)
>>>>>>> 53f2a963
		if err != nil {
			t.Fatal(err)
		}

		// No private repositories have any permissions at this point
		ids, err = s.RepoIDsWithNoPerms(ctx)
		if err != nil {
			t.Fatal(err)
		}

		expIDs = []api.RepoID{}
		if diff := cmp.Diff(expIDs, ids); diff != "" {
			t.Fatal(diff)
		}
	}
}

func testPermsStore_UserIDsWithOldestPerms(db database.DB) func(*testing.T) {
	return func(t *testing.T) {
		logger := logtest.Scoped(t)
		s := perms(logger, db, clock)
		ctx := context.Background()
		t.Cleanup(func() {
			cleanupPermsTables(t, s)

			if t.Failed() {
				return
			}

			if err := s.execute(ctx, sqlf.Sprintf(`DELETE FROM users`)); err != nil {
				t.Fatal(err)
			}
		})

		// Set up some users and permissions
		qs := []*sqlf.Query{
			sqlf.Sprintf(`INSERT INTO users(id, username) VALUES(1, 'alice')`),
			sqlf.Sprintf(`INSERT INTO users(id, username) VALUES(2, 'bob')`),
			sqlf.Sprintf(`INSERT INTO users(id, username, deleted_at) VALUES(3, 'cindy', NOW())`),
		}
		for _, q := range qs {
			if err := s.execute(ctx, q); err != nil {
				t.Fatal(err)
			}
		}

		// Set up some permissions
		_, err := s.SetRepoPermissions(ctx, &authz.RepoPermissions{
			RepoID:  1,
			Perm:    authz.Read,
			UserIDs: toMapset(1, 2),
		})
		if err != nil {
			t.Fatal(err)
		}

		// Mock user user 2's permissions to be synced in the future
		q := sqlf.Sprintf(`
UPDATE user_permissions
SET synced_at = %s
WHERE user_id = 2`, clock().AddDate(1, 0, 0))
		if err := s.execute(ctx, q); err != nil {
			t.Fatal(err)
		}

		// Should only get user 1 back (NULL FIRST)
		results, err := s.UserIDsWithOldestPerms(ctx, 1, 0)
		if err != nil {
			t.Fatal(err)
		}

		wantResults := map[int32]time.Time{1: {}}
		if diff := cmp.Diff(wantResults, results); diff != "" {
			t.Fatal(diff)
		}

		// Should get both users back
		results, err = s.UserIDsWithOldestPerms(ctx, 2, 0)
		if err != nil {
			t.Fatal(err)
		}

		wantResults = map[int32]time.Time{
			1: {},
			2: clock().AddDate(1, 0, 0),
		}
		if diff := cmp.Diff(wantResults, results); diff != "" {
			t.Fatal(diff)
		}

		// Ignore users that have synced recently (or in the future)
		results, err = s.UserIDsWithOldestPerms(ctx, 5, 1*time.Hour)
		if err != nil {
			t.Fatal(err)
		}

		wantResults = map[int32]time.Time{
			1: {},
			// User 2 should be filtered out since it synced in the future
		}
		if diff := cmp.Diff(wantResults, results); diff != "" {
			t.Fatal(diff)
		}

		// Hard-delete user 2
		if err := s.execute(ctx, sqlf.Sprintf(`DELETE FROM users WHERE id = 2`)); err != nil {
			t.Fatal(err)
		}

		// Should only get user 1 back with limit=2
		results, err = s.UserIDsWithOldestPerms(ctx, 2, 0)
		if err != nil {
			t.Fatal(err)
		}

		wantResults = map[int32]time.Time{1: {}}
		if diff := cmp.Diff(wantResults, results); diff != "" {
			t.Fatalf("Results mismatch (-want +got):\n%s", diff)
		}
	}
}

func testPermsStore_ReposIDsWithOldestPerms(db database.DB) func(*testing.T) {
	return func(t *testing.T) {
		logger := logtest.Scoped(t)
		s := perms(logger, db, clock)
		ctx := context.Background()
		t.Cleanup(func() {
			cleanupPermsTables(t, s)

			if t.Failed() {
				return
			}

			q := `TRUNCATE TABLE external_services, repo CASCADE`
			if err := s.execute(ctx, sqlf.Sprintf(q)); err != nil {
				t.Fatal(err)
			}
		})

		// Set up some repositories and permissions
		qs := []*sqlf.Query{
			sqlf.Sprintf(`INSERT INTO repo(id, name, private) VALUES(1, 'private_repo_1', TRUE)`),
			sqlf.Sprintf(`INSERT INTO repo(id, name, private) VALUES(2, 'private_repo_2', TRUE)`),
			sqlf.Sprintf(`INSERT INTO repo(id, name, private, deleted_at) VALUES(3, 'private_repo_3', TRUE, NOW())`),
			sqlf.Sprintf(`INSERT INTO external_services(id, display_name, kind, config) VALUES(1, 'GitHub #1', 'GITHUB', '{}')`),
			sqlf.Sprintf(`INSERT INTO external_service_repos(repo_id, external_service_id, clone_url)
                                 VALUES(1, 1, ''), (2, 1, ''), (3, 1, '')`),
		}

		for _, q := range qs {
			if err := s.execute(ctx, q); err != nil {
				t.Fatal(err)
			}
		}

		perms := []*authz.RepoPermissions{
			{
				RepoID:  1,
				Perm:    authz.Read,
				UserIDs: toMapset(1),
			}, {
				RepoID:  2,
				Perm:    authz.Read,
				UserIDs: toMapset(1),
			}, {
				RepoID:  3,
				Perm:    authz.Read,
				UserIDs: toMapset(1),
			},
		}
		for _, perm := range perms {
			_, err := s.SetRepoPermissions(ctx, perm)
			if err != nil {
				t.Fatal(err)
			}
		}

		// Mock repo 2's permissions to be synced in the past
		q := sqlf.Sprintf(`
UPDATE repo_permissions
SET synced_at = %s
WHERE repo_id = 2`, clock().AddDate(-1, 0, 0))
		if err := s.execute(ctx, q); err != nil {
			t.Fatal(err)
		}

		// Should only get repo 1 back
		results, err := s.ReposIDsWithOldestPerms(ctx, 1, 0)
		if err != nil {
			t.Fatal(err)
		}

		wantResults := map[api.RepoID]time.Time{2: clock().AddDate(-1, 0, 0)}
		if diff := cmp.Diff(wantResults, results); diff != "" {
			t.Fatalf("Results mismatch (-want +got):\n%s", diff)
		}

		// Should get two repos back
		results, err = s.ReposIDsWithOldestPerms(ctx, 2, 0)
		if err != nil {
			t.Fatal(err)
		}

		wantResults = map[api.RepoID]time.Time{
			1: clock(),
			2: clock().AddDate(-1, 0, 0),
		}
		if diff := cmp.Diff(wantResults, results); diff != "" {
			t.Fatalf("Results mismatch (-want +got):\n%s", diff)
		}

		// Ignore repos that have synced recently (or in the future)
		results, err = s.ReposIDsWithOldestPerms(ctx, 2, 1*time.Hour)
		if err != nil {
			t.Fatal(err)
		}

		wantResults = map[api.RepoID]time.Time{
			// Only repo 2 should appear since it was synced a long time in the past
			2: clock().AddDate(-1, 0, 0),
		}
		if diff := cmp.Diff(wantResults, results); diff != "" {
			t.Fatal(diff)
		}

		// Hard-delete repo 2
		if err := s.execute(ctx, sqlf.Sprintf(`DELETE FROM repo WHERE id = 2`)); err != nil {
			t.Fatal(err)
		}

		// Should only get repo 1 back with limit=2
		results, err = s.ReposIDsWithOldestPerms(ctx, 2, 0)
		if err != nil {
			t.Fatal(err)
		}

		wantResults = map[api.RepoID]time.Time{1: clock()}
		if diff := cmp.Diff(wantResults, results); diff != "" {
			t.Fatalf("Results mismatch (-want +got):\n%s", diff)
		}
	}
}

func testPermsStore_MapUsers(db database.DB) func(*testing.T) {
	return func(t *testing.T) {
		logger := logtest.Scoped(t)
		s := perms(logger, db, clock)
		ctx := context.Background()
		t.Cleanup(func() {
			if t.Failed() {
				return
			}

			q := `TRUNCATE TABLE external_services, orgs, users CASCADE`
			if err := s.execute(ctx, sqlf.Sprintf(q)); err != nil {
				t.Fatal(err)
			}
		})

		// Set up 3 users
		users := db.Users()

		igor, err := users.Create(ctx,
			database.NewUser{
				Email:           "igor@example.com",
				Username:        "igor",
				EmailIsVerified: true,
			},
		)
		require.NoError(t, err)
		shreah, err := users.Create(ctx,
			database.NewUser{
				Email:           "shreah@example.com",
				Username:        "shreah",
				EmailIsVerified: true,
			},
		)
		require.NoError(t, err)
		omar, err := users.Create(ctx,
			database.NewUser{
				Email:           "omar@example.com",
				Username:        "omar",
				EmailIsVerified: true,
			},
		)
		require.NoError(t, err)

		// emails: map with a mixed load of existing, space only and non existing users
		has, err := s.MapUsers(ctx, []string{"igor@example.com", "", "omar@example.com", "  	", "sayako@example.com"}, &schema.PermissionsUserMapping{BindID: "email"})
		assert.NoError(t, err)
		assert.Equal(t, map[string]int32{
			"igor@example.com": igor.ID,
			"omar@example.com": omar.ID,
		}, has)

		// usernames: map with a mixed load of existing, space only and non existing users
		has, err = s.MapUsers(ctx, []string{"igor", "", "shreah", "  	", "carlos"}, &schema.PermissionsUserMapping{BindID: "username"})
		assert.NoError(t, err)
		assert.Equal(t, map[string]int32{
			"igor":   igor.ID,
			"shreah": shreah.ID,
		}, has)

		// use a non-existing mapping
		_, err = s.MapUsers(ctx, []string{"igor", "", "shreah", "  	", "carlos"}, &schema.PermissionsUserMapping{BindID: "shoeSize"})
		assert.Error(t, err)
	}
}

func TestPermsStore_Metrics(t *testing.T) {
	if testing.Short() {
		t.Skip()
	}

	logger := logtest.Scoped(t)

	tests := map[string]struct {
		unifiedPermissionsEnabled bool
	}{
		"unified permissions disabled": {
			unifiedPermissionsEnabled: false,
		},
		"unified permissions enabled": {
			unifiedPermissionsEnabled: true,
		},
	}

	for name, tt := range tests {
		t.Run(name, func(t *testing.T) {
			mockUnifiedPermsConfig(tt.unifiedPermissionsEnabled)
			testDb := dbtest.NewDB(logger, t)
			db := database.NewDB(logger, testDb)
			s := perms(logger, db, clock)

			ctx := context.Background()
			t.Cleanup(func() {
				cleanupPermsTables(t, s)
				cleanupUsersTable(t, s)
				if t.Failed() {
					return
				}

				if err := s.execute(ctx, sqlf.Sprintf(`DELETE FROM repo`)); err != nil {
					t.Fatal(err)
				}
			})

			// Set up repositories in various states (public/private, deleted/not, etc.)
			qs := []*sqlf.Query{
				sqlf.Sprintf(`INSERT INTO repo(id, name, private) VALUES(1, 'private_repo_1', TRUE)`),
				sqlf.Sprintf(`INSERT INTO repo(id, name, private) VALUES(2, 'private_repo_2', TRUE)`),
				sqlf.Sprintf(`INSERT INTO repo(id, name, private, deleted_at) VALUES(3, 'private_repo_3', TRUE, NOW())`),
				sqlf.Sprintf(`INSERT INTO repo(id, name, private) VALUES(4, 'public_repo_4', FALSE)`),
			}
			for _, q := range qs {
				if err := s.execute(ctx, q); err != nil {
					t.Fatal(err)
				}
			}

			// Set up users in various states (deleted/not, etc.)
			qs = []*sqlf.Query{
				sqlf.Sprintf(`INSERT INTO users(id, username) VALUES(1, 'user1')`),
				sqlf.Sprintf(`INSERT INTO users(id, username) VALUES(2, 'user2')`),
				sqlf.Sprintf(`INSERT INTO users(id, username, deleted_at) VALUES(3, 'user3', NOW())`),
			}
			for _, q := range qs {
				if err := s.execute(ctx, q); err != nil {
					t.Fatal(err)
				}
			}

			// Set up permissions for the various repos.
			for i := 0; i < 4; i++ {
				_, err := s.SetRepoPermissions(ctx, &authz.RepoPermissions{
					RepoID:  int32(i + 1),
					Perm:    authz.Read,
					UserIDs: toMapset(1, 2, 3, 4),
				})
				if err != nil {
					t.Fatal(err)
				}
			}

			// Mock rows for testing
			if tt.unifiedPermissionsEnabled {
				qs = []*sqlf.Query{
					sqlf.Sprintf(`INSERT INTO permission_sync_jobs (finished_at, user_id, reason) VALUES(%s, 1, 'TEST')`, clock()),
					sqlf.Sprintf(`INSERT INTO permission_sync_jobs (finished_at, user_id, reason) VALUES(%s, 2, 'TEST')`, clock().Add(-1*time.Minute)),
					sqlf.Sprintf(`INSERT INTO permission_sync_jobs (finished_at, user_id, reason) VALUES(%s, 3, 'TEST')`, clock().Add(-2*time.Minute)), // Meant to be excluded because it has been deleted
					sqlf.Sprintf(`INSERT INTO permission_sync_jobs (finished_at, repository_id, reason) VALUES(%s, 1, 'TEST')`, clock()),
					sqlf.Sprintf(`INSERT INTO permission_sync_jobs (finished_at, repository_id, reason) VALUES(%s, 2, 'TEST')`, clock().Add(-2*time.Minute)),
					sqlf.Sprintf(`INSERT INTO permission_sync_jobs (finished_at, repository_id, reason) VALUES(%s, 3, 'TEST')`, clock().Add(-3*time.Minute)), // Meant to be excluded because it has been deleted
					sqlf.Sprintf(`INSERT INTO permission_sync_jobs (finished_at, repository_id, reason) VALUES(%s, 4, 'TEST')`, clock().Add(-3*time.Minute)), // Meant to be excluded because it is public
				}
			} else {
				qs = []*sqlf.Query{
					sqlf.Sprintf(`UPDATE user_permissions SET updated_at = %s WHERE user_id = 1`, clock()),
					sqlf.Sprintf(`UPDATE user_permissions SET updated_at = %s WHERE user_id = 2`, clock().Add(-1*time.Minute)),
					sqlf.Sprintf(`UPDATE user_permissions SET updated_at = %s WHERE user_id = 3`, clock().Add(-2*time.Minute)), // Meant to be excluded because it has been deleted
					sqlf.Sprintf(`UPDATE repo_permissions SET updated_at = %s WHERE repo_id = 1`, clock()),
					sqlf.Sprintf(`UPDATE repo_permissions SET updated_at = %s WHERE repo_id = 2`, clock().Add(-2*time.Minute)),
					sqlf.Sprintf(`UPDATE repo_permissions SET updated_at = %s WHERE repo_id = 3`, clock().Add(-3*time.Minute)), // Meant to be excluded because it has been deleted
					sqlf.Sprintf(`UPDATE repo_permissions SET updated_at = %s WHERE repo_id = 4`, clock().Add(-3*time.Minute)), // Meant to be excluded because it is public
				}
			}
			for _, q := range qs {
				if err := s.execute(ctx, q); err != nil {
					t.Fatal(err)
				}
			}

			m, err := s.Metrics(ctx, time.Minute)
			if err != nil {
				t.Fatal(err)
			}

			expMetrics := &PermsMetrics{
				UsersWithStalePerms:  1,
				UsersPermsGapSeconds: 60,
				ReposWithStalePerms:  1,
				ReposPermsGapSeconds: 120,
			}

			if diff := cmp.Diff(expMetrics, m); diff != "" {
				t.Fatalf("mismatch (-want +got):\n%s", diff)
			}
		})
	}
}

func setupTestPerms(t *testing.T, db database.DB, clock func() time.Time) *permsStore {
	t.Helper()
	logger := logtest.Scoped(t)
	s := perms(logger, db, clock)
	t.Cleanup(func() {
		cleanupPermsTables(t, s)
	})
	return s
}

func testPermsStore_ListUserPermissions(db database.DB) func(*testing.T) {
	return func(t *testing.T) {
		s := perms(logtest.Scoped(t), db, clock)
		ctx := context.Background()
		t.Cleanup(func() {
			cleanupPermsTables(t, s)

			if t.Failed() {
				return
			}

			q := `TRUNCATE TABLE external_services, repo CASCADE`
			if err := s.execute(ctx, sqlf.Sprintf(q)); err != nil {
				t.Fatal(err)
			}
		})

		// Set fake authz providers otherwise authz is bypassed
		authz.SetProviders(false, []authz.Provider{&fakeProvider{}})
		defer authz.SetProviders(true, nil)

		// Set up some repositories and permissions
		qs := []*sqlf.Query{
			sqlf.Sprintf(`INSERT INTO users(id, username, site_admin) VALUES(555, 'user555', FALSE)`),
			sqlf.Sprintf(`INSERT INTO users(id, username, site_admin) VALUES(777, 'user777', TRUE)`),
			sqlf.Sprintf(`INSERT INTO repo(id, name, private) VALUES(1, 'private_repo_1', TRUE)`),
			sqlf.Sprintf(`INSERT INTO repo(id, name, private) VALUES(2, 'private_repo_2', TRUE)`),
			sqlf.Sprintf(`INSERT INTO repo(id, name, private, deleted_at) VALUES(3, 'private_repo_3_deleted', TRUE, NOW())`),
			sqlf.Sprintf(`INSERT INTO repo(id, name, private) VALUES(4, 'public_repo_4', FALSE)`),
			sqlf.Sprintf(`INSERT INTO repo(id, name, private) VALUES(5, 'public_repo_5', TRUE)`),
			sqlf.Sprintf(`INSERT INTO external_services(id, display_name, kind, config) VALUES(1, 'GitHub #1', 'GITHUB', '{}')`),
			sqlf.Sprintf(`INSERT INTO external_service_repos(repo_id, external_service_id, clone_url)
                                 VALUES(1, 1, ''), (2, 1, ''), (3, 1, ''), (4, 1, '')`),
			sqlf.Sprintf(`INSERT INTO external_services(id, display_name, kind, config, unrestricted) VALUES(2, 'GitHub #2 Unrestricted', 'GITHUB', '{}', TRUE)`),
			sqlf.Sprintf(`INSERT INTO external_service_repos(repo_id, external_service_id, clone_url)
                                 VALUES(5, 2, '')`),
		}

		for _, q := range qs {
			if err := s.execute(ctx, q); err != nil {
				t.Fatal(err)
			}
		}

		perms := []*authz.RepoPermissions{
			{
				RepoID:  1,
				Perm:    authz.Read,
				UserIDs: toMapset(555),
			}, {
				RepoID:  2,
				Perm:    authz.Read,
				UserIDs: toMapset(777),
			}, {
				RepoID:  3,
				Perm:    authz.Read,
				UserIDs: toMapset(555, 777),
			},
		}
		for _, perm := range perms {
			_, err := s.SetRepoPermissions(ctx, perm)
			if err != nil {
				t.Fatal(err)
			}
		}

		tests := []listUserPermissionsTest{
			{
				Name:   "TestNonSiteAdminUser",
				UserID: 555,
				WantResults: []*listUserPermissionsResult{
					{
						// private repo but have access via user_permissions
						RepoId: 1,
						Reason: UserRepoPermissionReasonPermissionsSync,
					},
					{
						// public repo
						RepoId: 4,
						Reason: UserRepoPermissionReasonUnrestricted,
					},
					{
						// private repo but unrestricted
						RepoId: 5,
						Reason: UserRepoPermissionReasonUnrestricted,
					},
				},
			},
			{
				Name:   "TestPagination",
				UserID: 555,
				Args: &ListUserPermissionsArgs{
					PaginationArgs: &database.PaginationArgs{First: toIntPtr(2), After: toStringPtr("'public_repo_5'"), OrderBy: database.OrderBy{{Field: "repo.name"}}},
				},
				WantResults: []*listUserPermissionsResult{
					{
						RepoId: 4,
						Reason: UserRepoPermissionReasonUnrestricted,
					},
					{
						RepoId: 1,
						Reason: UserRepoPermissionReasonPermissionsSync,
					},
				},
			},
			{
				Name:   "TestSearchQuery",
				UserID: 555,
				Args: &ListUserPermissionsArgs{
					Query: "repo_5",
				},
				WantResults: []*listUserPermissionsResult{
					{
						RepoId: 5,
						Reason: UserRepoPermissionReasonUnrestricted,
					},
				},
			},
			{
				Name:   "TestSiteAdminUser",
				UserID: 777,
				WantResults: []*listUserPermissionsResult{
					{
						// do not have direct access but user is site admin
						RepoId: 1,
						Reason: UserRepoPermissionReasonSiteAdmin,
					},
					{
						// private repo but have access via user_permissions
						RepoId: 2,
						Reason: UserRepoPermissionReasonSiteAdmin,
					},
					{
						// public repo
						RepoId: 4,
						Reason: UserRepoPermissionReasonSiteAdmin,
					},
					{
						// private repo but unrestricted
						RepoId: 5,
						Reason: UserRepoPermissionReasonSiteAdmin,
					},
				},
			},
		}

		for _, test := range tests {
			t.Run(test.Name, func(t *testing.T) {
				results, err := s.ListUserPermissions(ctx, int32(test.UserID), test.Args)
				if err != nil {
					t.Fatal(err)
				}

				if len(test.WantResults) != len(results) {
					t.Fatalf("Results mismatch. Want: %d Got: %d", len(test.WantResults), len(results))
				}

				for index, result := range results {
					if diff := cmp.Diff(test.WantResults[index], &listUserPermissionsResult{RepoId: int32(result.Repo.ID), Reason: result.Reason}); diff != "" {
						t.Fatalf("Results %d mismatch (-want +got):\n%s", index, diff)
					}
				}
			})
		}
	}
}

type listUserPermissionsTest struct {
	Name        string
	UserID      int
	Args        *ListUserPermissionsArgs
	WantResults []*listUserPermissionsResult
}

type listUserPermissionsResult struct {
	RepoId int32
	Reason UserRepoPermissionReason
}

func toIntPtr(num int) *int {
	return &num
}

func toStringPtr(str string) *string {
	return &str
}

type fakeProvider struct {
	codeHost *extsvc.CodeHost
	extAcct  *extsvc.Account
}

func (p *fakeProvider) FetchAccount(context.Context, *types.User, []*extsvc.Account, []string) (mine *extsvc.Account, err error) {
	return p.extAcct, nil
}

func (p *fakeProvider) ServiceType() string { return p.codeHost.ServiceType }
func (p *fakeProvider) ServiceID() string   { return p.codeHost.ServiceID }
func (p *fakeProvider) URN() string         { return extsvc.URN(p.codeHost.ServiceType, 0) }

func (p *fakeProvider) ValidateConnection(context.Context) error { return nil }

func (p *fakeProvider) FetchUserPerms(context.Context, *extsvc.Account, authz.FetchPermsOptions) (*authz.ExternalUserPermissions, error) {
	return nil, nil
}

func (p *fakeProvider) FetchUserPermsByToken(context.Context, string, authz.FetchPermsOptions) (*authz.ExternalUserPermissions, error) {
	return nil, nil
}

func (p *fakeProvider) FetchRepoPerms(context.Context, *extsvc.Repository, authz.FetchPermsOptions) ([]extsvc.AccountID, error) {
	return nil, nil
}<|MERGE_RESOLUTION|>--- conflicted
+++ resolved
@@ -22,11 +22,14 @@
 
 	"github.com/sourcegraph/log/logtest"
 
+	"github.com/sourcegraph/sourcegraph/cmd/frontend/globals"
 	"github.com/sourcegraph/sourcegraph/internal/actor"
 	"github.com/sourcegraph/sourcegraph/internal/api"
 	"github.com/sourcegraph/sourcegraph/internal/authz"
+	"github.com/sourcegraph/sourcegraph/internal/conf"
 	"github.com/sourcegraph/sourcegraph/internal/database"
 	"github.com/sourcegraph/sourcegraph/internal/database/basestore"
+	"github.com/sourcegraph/sourcegraph/internal/database/dbtest"
 	"github.com/sourcegraph/sourcegraph/internal/database/dbutil"
 	"github.com/sourcegraph/sourcegraph/internal/extsvc"
 	"github.com/sourcegraph/sourcegraph/internal/timeutil"
@@ -36,14 +39,10 @@
 )
 
 func cleanupPermsTables(t *testing.T, s *permsStore) {
-	if t.Failed() {
-		return
-	}
-
-	q := `TRUNCATE TABLE user_permissions, repo_permissions, user_pending_permissions, repo_pending_permissions, user_repo_permissions;`
-	if err := s.execute(context.Background(), sqlf.Sprintf(q)); err != nil {
-		t.Fatal(err)
-	}
+	t.Helper()
+
+	q := `TRUNCATE TABLE permission_sync_jobs, user_permissions, repo_permissions, user_pending_permissions, repo_pending_permissions, user_repo_permissions;`
+	execQuery(t, context.Background(), s, sqlf.Sprintf(q))
 }
 
 func mapsetToArray(ms map[int32]struct{}) []int {
@@ -736,6 +735,15 @@
 	if permissions == nil {
 		permissions = []authz.Permission{}
 	}
+	sort.Slice(permissions, func(i, j int) bool {
+		if permissions[i].UserID == permissions[j].UserID && permissions[i].ExternalAccountID == permissions[j].ExternalAccountID {
+			return permissions[i].RepoID < permissions[j].RepoID
+		}
+		if permissions[i].UserID == permissions[j].UserID {
+			return permissions[i].ExternalAccountID < permissions[j].ExternalAccountID
+		}
+		return permissions[i].UserID < permissions[j].UserID
+	})
 
 	if diff := cmp.Diff(expectedPermissions, permissions, cmpopts.IgnoreFields(authz.Permission{}, "CreatedAt", "UpdatedAt")); diff != "" {
 		t.Fatalf("Expected permissions: %v do not match actual permissions: %v; diff %v", expectedPermissions, permissions, diff)
@@ -1123,22 +1131,6 @@
 	}
 }
 
-<<<<<<< HEAD
-func testPermsStore_SetRepoPermissionsUnrestricted(db database.DB) func(*testing.T) {
-	return func(t *testing.T) {
-		assertUnrestricted := func(ctx context.Context, t *testing.T, s *permsStore, id int32, want bool) {
-			t.Helper()
-			p := &authz.RepoPermissions{
-				RepoID: id,
-				Perm:   authz.Read,
-			}
-			if err := s.LoadRepoPermissions(ctx, p); err != nil {
-				t.Fatalf("loading permissions for %d: %v", id, err)
-			}
-			if p.Unrestricted != want {
-				t.Fatalf("Want %v, got %v for %d", want, p.Unrestricted, id)
-			}
-=======
 func TestPermsStore_SetRepoPermissionsUnrestricted(t *testing.T) {
 	if testing.Short() {
 		t.Skip()
@@ -1221,65 +1213,57 @@
 		}
 		if err := s.SetRepoPerms(context.Background(), int32(i+1), []authz.UserIDWithExternalAccountID{{UserID: 2}}, authz.SourceRepoSync); err != nil {
 			t.Fatal(err)
->>>>>>> 53f2a963
-		}
-
-		t.Run("test simple set", func(t *testing.T) {
-			ctx := context.Background()
-			s := setupTestPerms(t, db, clock)
-
-			// Add a couple of repos
-			for i := 0; i < 2; i++ {
-				rp := &authz.RepoPermissions{
-					RepoID:  int32(i + 1),
-					Perm:    authz.Read,
-					UserIDs: toMapset(2),
-				}
-				if _, err := s.SetRepoPermissions(context.Background(), rp); err != nil {
-					t.Fatal(err)
-				}
-			}
-			assertUnrestricted(ctx, t, s, 1, false)
-			assertUnrestricted(ctx, t, s, 2, false)
-
-			// Set them both to unrestricted
-			if err := s.SetRepoPermissionsUnrestricted(ctx, []int32{1, 2}, true); err != nil {
-				t.Fatal(err)
-			}
-			assertUnrestricted(ctx, t, s, 1, true)
-			assertUnrestricted(ctx, t, s, 2, true)
-
-			// Set unrestricted on a repo missing from repo_permissions.
-			if err := s.SetRepoPermissionsUnrestricted(ctx, []int32{3}, true); err != nil {
-				t.Fatal(err)
-			}
-			assertUnrestricted(ctx, t, s, 1, true)
-			assertUnrestricted(ctx, t, s, 2, true)
-			assertUnrestricted(ctx, t, s, 3, true)
-
-			// Unset restricted on a present and missing repo from repo_permissions.
-			if err := s.SetRepoPermissionsUnrestricted(ctx, []int32{2, 3, 4}, false); err != nil {
-				t.Fatal(err)
-			}
-			assertUnrestricted(ctx, t, s, 1, true)
-			assertUnrestricted(ctx, t, s, 2, false)
-			assertUnrestricted(ctx, t, s, 3, false)
-			assertUnrestricted(ctx, t, s, 4, false)
-
-			// Set them back to false again, also checking that more than 65535 IDs
-			// can be processed without an error
-			var ids [66000]int32
-			for i := range ids {
-				ids[i] = int32(i + 1)
-			}
-			if err := s.SetRepoPermissionsUnrestricted(ctx, ids[:], false); err != nil {
-				t.Fatal(err)
-			}
-			assertUnrestricted(ctx, t, s, 1, false)
-			assertUnrestricted(ctx, t, s, 500, false)
-			assertUnrestricted(ctx, t, s, 66000, false)
-		})
-	}
+		}
+	}
+
+	t.Run("Both repos are restricted by default", func(t *testing.T) {
+		assertUnrestricted(t, 1, false)
+		assertUnrestricted(t, 2, false)
+	})
+
+	t.Run("Set both repos to unrestricted", func(t *testing.T) {
+		if err := s.SetRepoPermissionsUnrestricted(ctx, []int32{1, 2}, true); err != nil {
+			t.Fatal(err)
+		}
+		assertUnrestricted(t, 1, true)
+		assertUnrestricted(t, 2, true)
+	})
+
+	t.Run("Set unrestricted on a repo not in permissions table", func(t *testing.T) {
+		createRepo(t, 3)
+		if err := s.SetRepoPermissionsUnrestricted(ctx, []int32{3}, true); err != nil {
+			t.Fatal(err)
+		}
+
+		assertUnrestricted(t, 1, true)
+		assertUnrestricted(t, 2, true)
+		assertUnrestricted(t, 3, true)
+	})
+
+	t.Run("Unset restricted on a repo in and not in permissions table", func(t *testing.T) {
+		createRepo(t, 4)
+		if err := s.SetRepoPermissionsUnrestricted(ctx, []int32{2, 3, 4}, false); err != nil {
+			t.Fatal(err)
+		}
+		assertUnrestricted(t, 1, true)
+		assertUnrestricted(t, 2, false)
+		assertUnrestricted(t, 3, false)
+		assertUnrestricted(t, 4, false)
+	})
+
+	t.Run("Set repos back to restricted again", func(t *testing.T) {
+		// Also checking that more than 65535 IDs can be processed without an error
+		var ids [66000]int32
+		for i := range ids {
+			ids[i] = int32(i + 1)
+		}
+		if err := s.SetRepoPermissionsUnrestricted(ctx, ids[:], false); err != nil {
+			t.Fatal(err)
+		}
+		assertUnrestricted(t, 1, false)
+		assertUnrestricted(t, 500, false)
+		assertUnrestricted(t, 66000, false)
+	})
 }
 
 func TestPermsStore_SetRepoPermissions(t *testing.T) {
@@ -1537,108 +1521,6 @@
 				t.Fatal("repo_permissions:", err)
 			}
 		})
-	}
-}
-
-func testPermsStore_TouchRepoPermissions(db database.DB) func(*testing.T) {
-	return func(t *testing.T) {
-		logger := logtest.Scoped(t)
-		now := timeutil.Now().Unix()
-		s := perms(logger, db, func() time.Time {
-			return time.Unix(atomic.LoadInt64(&now), 0)
-		})
-		t.Cleanup(func() {
-			cleanupPermsTables(t, s)
-		})
-
-		// Touch is an upsert
-		if err := s.TouchRepoPermissions(context.Background(), 1); err != nil {
-			t.Fatal(err)
-		}
-
-		// Set up some permissions
-		rp := &authz.RepoPermissions{
-			RepoID:  1,
-			Perm:    authz.Read,
-			UserIDs: toMapset(2),
-		}
-		if _, err := s.SetRepoPermissions(context.Background(), rp); err != nil {
-			t.Fatal(err)
-		}
-
-		// Touch the permissions to an hour later
-		now += 3600
-		if err := s.TouchRepoPermissions(context.Background(), 1); err != nil {
-			t.Fatal(err)
-		}
-
-		// Permissions bits shouldn't be affected
-		rp = &authz.RepoPermissions{
-			RepoID: 1,
-			Perm:   authz.Read,
-		}
-		if err := s.LoadRepoPermissions(context.Background(), rp); err != nil {
-			t.Fatal(err)
-		}
-		equal(t, "rp.UserIDs", []int{2}, mapsetToArray(rp.UserIDs))
-
-		// Both times should be updated to "now"
-		if rp.UpdatedAt.Unix() != now || rp.SyncedAt.Unix() != now {
-			t.Fatal("UpdatedAt or SyncedAt was not updated but was supposed to be")
-		}
-	}
-}
-
-func testPermsStore_TouchUserPermissions(db database.DB) func(*testing.T) {
-	return func(t *testing.T) {
-		ctx := context.Background()
-
-		logger := logtest.Scoped(t)
-		now := timeutil.Now().Unix()
-		s := perms(logger, db, func() time.Time {
-			return time.Unix(atomic.LoadInt64(&now), 0)
-		})
-		t.Cleanup(func() {
-			cleanupPermsTables(t, s)
-		})
-
-		// Touch is an upsert
-		if err := s.TouchUserPermissions(ctx, 1); err != nil {
-			t.Fatal(err)
-		}
-
-		// Set up some permissions
-		up := &authz.UserPermissions{
-			UserID: 1,
-			Perm:   authz.Read,
-			Type:   authz.PermRepos,
-			IDs:    toMapset(2),
-		}
-		if _, err := s.SetUserPermissions(ctx, up); err != nil {
-			t.Fatal(err)
-		}
-
-		// Touch the permissions to an hour later
-		now += 3600
-		if err := s.TouchUserPermissions(ctx, 1); err != nil {
-			t.Fatal(err)
-		}
-
-		// Permissions bits shouldn't be affected
-		up = &authz.UserPermissions{
-			UserID: 1,
-			Perm:   authz.Read,
-			Type:   authz.PermRepos,
-		}
-		if err := s.LoadUserPermissions(ctx, up); err != nil {
-			t.Fatal(err)
-		}
-		equal(t, "up.IDs", []int{2}, mapsetToArray(up.IDs))
-
-		// Both times should be updated to "now"
-		if up.UpdatedAt.Unix() != now || up.SyncedAt.Unix() != now {
-			t.Fatal("UpdatedAt or SyncedAt was not updated but was supposed to be")
-		}
 	}
 }
 
@@ -2321,7 +2203,18 @@
 	}
 }
 
-func testPermsStore_GrantPendingPermissions(db database.DB) func(*testing.T) {
+func TestPermsStore_GrantPendingPermissions(t *testing.T) {
+	if testing.Short() {
+		t.Skip()
+	}
+
+	logger := logtest.Scoped(t)
+
+	testDb := dbtest.NewDB(logger, t)
+	db := database.NewDB(logger, testDb)
+	s := perms(logger, db, clock)
+	ctx := context.Background()
+
 	alice := extsvc.AccountSpec{
 		ServiceType: authz.SourcegraphServiceType,
 		ServiceID:   authz.SourcegraphServiceID,
@@ -2333,6 +2226,31 @@
 		AccountID:   "bob",
 	}
 
+	type ExternalAccount struct {
+		ID     int32
+		UserID int32
+		extsvc.AccountSpec
+	}
+
+	setupExternalAccounts := func(accounts []ExternalAccount) {
+		users := make(map[int32]*sqlf.Query)
+		values := make([]*sqlf.Query, 0, len(accounts))
+		for _, a := range accounts {
+			if _, ok := users[a.UserID]; !ok {
+				users[a.UserID] = sqlf.Sprintf("(%s::integer, %s::text)", a.UserID, fmt.Sprintf("user-%d", a.UserID))
+			}
+			values = append(values, sqlf.Sprintf("(%s::integer, %s::integer, %s::text, %s::text, %s::text, %s::text)",
+				a.ID, a.UserID, a.ServiceType, a.ServiceID, a.AccountID, a.ClientID))
+		}
+		userQuery := sqlf.Sprintf("INSERT INTO users(id, username) VALUES %s", sqlf.Join(maps.Values(users), ","))
+		execQuery(t, ctx, s, userQuery)
+
+		accountQuery := sqlf.Sprintf("INSERT INTO user_external_accounts(id, user_id, service_type, service_id, account_id, client_id) VALUES %s", sqlf.Join(values, ","))
+		execQuery(t, ctx, s, accountQuery)
+	}
+
+	// this limit will also exceed param limit for user_repo_permissions,
+	// as we are sending 6 parameter per row
 	const countToExceedParameterLimit = 17000 // ~ 65535 / 4 parameters per row
 
 	type pending struct {
@@ -2342,16 +2260,13 @@
 	type update struct {
 		regulars []*authz.RepoPermissions
 		pendings []pending
-	}
-	type grant struct {
-		userID int32
-		perm   *authz.UserPendingPermissions
 	}
 	tests := []struct {
 		name                   string
 		slowTest               bool
 		updates                []update
-		grants                 []grant
+		grants                 []*authz.UserGrantPermissions
+		expectUserRepoPerms    []authz.Permission
 		expectUserPerms        map[int32][]uint32              // user_id -> object_ids
 		expectRepoPerms        map[int32][]uint32              // repo_id -> user_ids
 		expectUserPendingPerms map[extsvc.AccountSpec][]uint32 // account -> object_ids
@@ -2361,18 +2276,16 @@
 	}{
 		{
 			name: "empty",
-			grants: []grant{
-				{
-					userID: 1,
-					perm: &authz.UserPendingPermissions{
-						ServiceType: authz.SourcegraphServiceType,
-						ServiceID:   authz.SourcegraphServiceID,
-						BindID:      "alice",
-						Perm:        authz.Read,
-						Type:        authz.PermRepos,
-					},
-				},
-			},
+			grants: []*authz.UserGrantPermissions{
+				{
+					UserID:                1,
+					UserExternalAccountID: 1,
+					ServiceType:           authz.SourcegraphServiceType,
+					ServiceID:             authz.SourcegraphServiceID,
+					AccountID:             "alice",
+				},
+			},
+			expectUserRepoPerms: []authz.Permission{},
 		},
 		{
 			name: "no matching pending permissions",
@@ -2414,26 +2327,20 @@
 					},
 				},
 			},
-			grants: []grant{
-				{
-					userID: 1,
-					perm: &authz.UserPendingPermissions{
-						ServiceType: authz.SourcegraphServiceType,
-						ServiceID:   authz.SourcegraphServiceID,
-						BindID:      "cindy",
-						Perm:        authz.Read,
-						Type:        authz.PermRepos,
-					},
-				},
-			},
-<<<<<<< HEAD
-=======
+			grants: []*authz.UserGrantPermissions{
+				{
+					UserID:                1,
+					UserExternalAccountID: 3,
+					ServiceType:           authz.SourcegraphServiceType,
+					ServiceID:             authz.SourcegraphServiceID,
+					AccountID:             "cindy",
+				},
+			},
 			expectUserRepoPerms: []authz.Permission{
 				{UserID: 1, ExternalAccountID: 1, RepoID: 1, Source: authz.SourceRepoSync},
 				{UserID: 1, ExternalAccountID: 1, RepoID: 2, Source: authz.SourceRepoSync},
 				{UserID: 2, ExternalAccountID: 2, RepoID: 2, Source: authz.SourceRepoSync},
 			},
->>>>>>> 53f2a963
 			expectUserPerms: map[int32][]uint32{
 				1: {1, 2},
 				2: {2},
@@ -2469,22 +2376,16 @@
 					}},
 				},
 			},
-			grants: []grant{{
-				userID: 1,
-				perm: &authz.UserPendingPermissions{
-					ServiceType: authz.SourcegraphServiceType,
-					ServiceID:   authz.SourcegraphServiceID,
-					BindID:      "alice",
-					Perm:        authz.Read,
-					Type:        authz.PermRepos,
-				},
+			grants: []*authz.UserGrantPermissions{{
+				UserID:                1,
+				UserExternalAccountID: 1,
+				ServiceType:           authz.SourcegraphServiceType,
+				ServiceID:             authz.SourcegraphServiceID,
+				AccountID:             "alice",
 			}},
-<<<<<<< HEAD
-=======
 			expectUserRepoPerms: []authz.Permission{
 				{UserID: 1, ExternalAccountID: 1, RepoID: 1, Source: authz.SourceUserSync},
 			},
->>>>>>> 53f2a963
 			expectUserPerms: map[int32][]uint32{
 				1: {1},
 			},
@@ -2547,29 +2448,21 @@
 					},
 				},
 			},
-			grants: []grant{
-				{
-					userID: 3,
-					perm: &authz.UserPendingPermissions{
-						ServiceType: authz.SourcegraphServiceType,
-						ServiceID:   authz.SourcegraphServiceID,
-						BindID:      "alice",
-						Perm:        authz.Read,
-						Type:        authz.PermRepos,
-					},
+			grants: []*authz.UserGrantPermissions{
+				{
+					UserID:                3,
+					UserExternalAccountID: 3,
+					ServiceType:           authz.SourcegraphServiceType,
+					ServiceID:             authz.SourcegraphServiceID,
+					AccountID:             "alice",
 				}, {
-					userID: 3,
-					perm: &authz.UserPendingPermissions{
-						ServiceType: extsvc.TypeGitLab,
-						ServiceID:   "https://gitlab.com/",
-						BindID:      "alice",
-						Perm:        authz.Read,
-						Type:        authz.PermRepos,
-					},
-				},
-			},
-<<<<<<< HEAD
-=======
+					UserID:                3,
+					UserExternalAccountID: 4,
+					ServiceType:           extsvc.TypeGitLab,
+					ServiceID:             "https://gitlab.com/",
+					AccountID:             "alice",
+				},
+			},
 			expectUserRepoPerms: []authz.Permission{
 				{UserID: 1, ExternalAccountID: 1, RepoID: 1, Source: authz.SourceRepoSync},
 				{UserID: 1, ExternalAccountID: 1, RepoID: 2, Source: authz.SourceRepoSync},
@@ -2577,7 +2470,6 @@
 				{UserID: 3, ExternalAccountID: 3, RepoID: 1, Source: authz.SourceUserSync},
 				{UserID: 3, ExternalAccountID: 4, RepoID: 2, Source: authz.SourceUserSync},
 			},
->>>>>>> 53f2a963
 			expectUserPerms: map[int32][]uint32{
 				1: {1, 2},
 				2: {2},
@@ -2636,29 +2528,21 @@
 					},
 				},
 			},
-			grants: []grant{
-				{
-					userID: 3,
-					perm: &authz.UserPendingPermissions{
-						ServiceType: authz.SourcegraphServiceType,
-						ServiceID:   authz.SourcegraphServiceID,
-						BindID:      "alice@example.com",
-						Perm:        authz.Read,
-						Type:        authz.PermRepos,
-					},
+			grants: []*authz.UserGrantPermissions{
+				{
+					UserID:                3,
+					UserExternalAccountID: 3,
+					ServiceType:           authz.SourcegraphServiceType,
+					ServiceID:             authz.SourcegraphServiceID,
+					AccountID:             "alice@example.com",
 				}, {
-					userID: 3,
-					perm: &authz.UserPendingPermissions{
-						ServiceType: authz.SourcegraphServiceType,
-						ServiceID:   authz.SourcegraphServiceID,
-						BindID:      "alice2@example.com",
-						Perm:        authz.Read,
-						Type:        authz.PermRepos,
-					},
-				},
-			},
-<<<<<<< HEAD
-=======
+					UserID:                3,
+					UserExternalAccountID: 4,
+					ServiceType:           authz.SourcegraphServiceType,
+					ServiceID:             authz.SourcegraphServiceID,
+					AccountID:             "alice2@example.com",
+				},
+			},
 			expectUserRepoPerms: []authz.Permission{
 				{UserID: 1, ExternalAccountID: 1, RepoID: 1, Source: authz.SourceRepoSync},
 				{UserID: 1, ExternalAccountID: 1, RepoID: 2, Source: authz.SourceRepoSync},
@@ -2666,7 +2550,6 @@
 				{UserID: 3, ExternalAccountID: 3, RepoID: 1, Source: authz.SourceUserSync},
 				{UserID: 3, ExternalAccountID: 4, RepoID: 2, Source: authz.SourceUserSync},
 			},
->>>>>>> 53f2a963
 			expectUserPerms: map[int32][]uint32{
 				1: {1, 2},
 				2: {2},
@@ -2683,7 +2566,7 @@
 			},
 		},
 		{
-			name:                          "grant pending permission and page",
+			name:                          "grant pending permission with pagination",
 			upsertRepoPermissionsPageSize: 2,
 			updates: []update{
 				{
@@ -2721,24 +2604,18 @@
 					}},
 				},
 			},
-			grants: []grant{{
-				userID: 1,
-				perm: &authz.UserPendingPermissions{
-					ServiceType: authz.SourcegraphServiceType,
-					ServiceID:   authz.SourcegraphServiceID,
-					BindID:      "alice",
-					Perm:        authz.Read,
-					Type:        authz.PermRepos,
-				},
+			grants: []*authz.UserGrantPermissions{{
+				UserID:                1,
+				UserExternalAccountID: 1,
+				ServiceType:           authz.SourcegraphServiceType,
+				ServiceID:             authz.SourcegraphServiceID,
+				AccountID:             "alice",
 			}},
-<<<<<<< HEAD
-=======
 			expectUserRepoPerms: []authz.Permission{
 				{UserID: 1, ExternalAccountID: 1, RepoID: 1, Source: authz.SourceUserSync},
 				{UserID: 1, ExternalAccountID: 1, RepoID: 2, Source: authz.SourceUserSync},
 				{UserID: 1, ExternalAccountID: 1, RepoID: 3, Source: authz.SourceUserSync},
 			},
->>>>>>> 53f2a963
 			expectUserPerms: map[int32][]uint32{
 				1: {1, 2, 3},
 			},
@@ -2780,20 +2657,15 @@
 					}(),
 				},
 			},
-			grants: []grant{
-				{
-					userID: 1,
-					perm: &authz.UserPendingPermissions{
-						ServiceType: authz.SourcegraphServiceType,
-						ServiceID:   authz.SourcegraphServiceID,
-						BindID:      "alice",
-						Perm:        authz.Read,
-						Type:        authz.PermRepos,
-					},
-				},
-			},
-<<<<<<< HEAD
-=======
+			grants: []*authz.UserGrantPermissions{
+				{
+					UserID:                1,
+					UserExternalAccountID: 1,
+					ServiceType:           authz.SourcegraphServiceType,
+					ServiceID:             authz.SourcegraphServiceID,
+					AccountID:             "alice",
+				},
+			},
 			expectUserRepoPerms: func() []authz.Permission {
 				perms := make([]authz.Permission, 0, countToExceedParameterLimit)
 				for i := 1; i <= countToExceedParameterLimit; i += 1 {
@@ -2806,7 +2678,6 @@
 				}
 				return perms
 			}(),
->>>>>>> 53f2a963
 			expectUserPerms: func() map[int32][]uint32 {
 				repos := make([]uint32, countToExceedParameterLimit)
 				for i := 1; i <= countToExceedParameterLimit; i += 1 {
@@ -2831,164 +2702,235 @@
 			}(),
 		},
 	}
-	return func(t *testing.T) {
-		logger := logtest.Scoped(t)
-		for _, test := range tests {
-			t.Run(test.name, func(t *testing.T) {
-				if test.slowTest && !*slowTests {
-					t.Skip("slow-tests not enabled")
-				}
+	for _, test := range tests {
+		if t.Failed() {
+			break
+		}
+
+		t.Run(test.name, func(t *testing.T) {
+			if test.slowTest && !*slowTests {
+				t.Skip("slow-tests not enabled")
+			}
+
+			if test.upsertRepoPermissionsPageSize > 0 {
+				upsertRepoPermissionsPageSize = test.upsertRepoPermissionsPageSize
+			}
+
+			t.Cleanup(func() {
+				cleanupPermsTables(t, s)
+				cleanupUsersTable(t, s)
+				cleanupReposTable(t, s)
 
 				if test.upsertRepoPermissionsPageSize > 0 {
-					upsertRepoPermissionsPageSize = test.upsertRepoPermissionsPageSize
-				}
-
-				s := perms(logger, db, clock)
-				t.Cleanup(func() {
-					cleanupPermsTables(t, s)
-					if test.upsertRepoPermissionsPageSize > 0 {
-						upsertRepoPermissionsPageSize = defaultUpsertRepoPermissionsPageSize
+					upsertRepoPermissionsPageSize = defaultUpsertRepoPermissionsPageSize
+				}
+			})
+
+			accounts := make([]ExternalAccount, 0)
+			for _, grant := range test.grants {
+				accounts = append(accounts, ExternalAccount{
+					ID:     grant.UserExternalAccountID,
+					UserID: grant.UserID,
+					AccountSpec: extsvc.AccountSpec{
+						ServiceType: grant.ServiceType,
+						ServiceID:   grant.ServiceID,
+						AccountID:   grant.AccountID,
+						ClientID:    "client_id",
+					},
+				})
+			}
+
+			// create related entities
+			if len(accounts) > 0 {
+				setupExternalAccounts(accounts)
+			}
+
+			if len(test.expectUserRepoPerms) > 0 {
+				setupPermsRelatedEntities(t, s, test.expectUserRepoPerms)
+			}
+
+			for _, update := range test.updates {
+				for _, p := range update.regulars {
+					repoID := p.RepoID
+					users := make([]authz.UserIDWithExternalAccountID, 0, len(p.UserIDs))
+					for userID := range p.UserIDs {
+						users = append(users, authz.UserIDWithExternalAccountID{
+							UserID:            userID,
+							ExternalAccountID: userID,
+						})
 					}
-				})
-
-				ctx := context.Background()
-
-<<<<<<< HEAD
-				for _, update := range test.updates {
-					for _, p := range update.regulars {
-						if _, err := s.SetRepoPermissions(ctx, p); err != nil {
-							t.Fatal(err)
-						}
-=======
+
 					if err := s.SetRepoPerms(ctx, repoID, users, authz.SourceRepoSync); err != nil {
 						t.Fatal(err)
->>>>>>> 53f2a963
 					}
-					for _, p := range update.pendings {
-						if err := s.SetRepoPendingPermissions(ctx, p.accounts, p.perm); err != nil {
-							t.Fatal(err)
-						}
-					}
-				}
-
-				for _, grant := range test.grants {
-					err := s.GrantPendingPermissions(ctx, grant.userID, grant.perm)
-					if err != nil {
+
+					if _, err := s.SetRepoPermissions(ctx, p); err != nil {
 						t.Fatal(err)
 					}
 				}
-
-				err := checkRegularPermsTable(s, `SELECT user_id, object_ids_ints FROM user_permissions`, test.expectUserPerms)
+				for _, p := range update.pendings {
+					if err := s.SetRepoPendingPermissions(ctx, p.accounts, p.perm); err != nil {
+						t.Fatal(err)
+					}
+				}
+			}
+
+			for _, grant := range test.grants {
+				err := s.GrantPendingPermissions(ctx, grant)
 				if err != nil {
-					t.Fatal("user_permissions:", err)
-				}
-
-				err = checkRegularPermsTable(s, `SELECT repo_id, user_ids_ints FROM repo_permissions`, test.expectRepoPerms)
-				if err != nil {
-					t.Fatal("repo_permissions:", err)
-				}
-
-				// Query and check rows in "user_pending_permissions" table.
-				idToSpecs, err := checkUserPendingPermsTable(ctx, s, test.expectUserPendingPerms)
-				if err != nil {
-					t.Fatal("user_pending_permissions:", err)
-				}
-
-				// Query and check rows in "repo_pending_permissions" table.
-				err = checkRepoPendingPermsTable(ctx, s, idToSpecs, test.expectRepoPendingPerms)
-				if err != nil {
-					t.Fatal("repo_pending_permissions:", err)
-				}
-			})
-		}
+					t.Fatal(err)
+				}
+			}
+
+			checkUserRepoPermissions(t, s, sqlf.Sprintf("TRUE"), test.expectUserRepoPerms)
+
+			err := checkRegularPermsTable(s, `SELECT user_id, object_ids_ints FROM user_permissions`, test.expectUserPerms)
+			if err != nil {
+				t.Fatal("user_permissions:", err)
+			}
+
+			err = checkRegularPermsTable(s, `SELECT repo_id, user_ids_ints FROM repo_permissions`, test.expectRepoPerms)
+			if err != nil {
+				t.Fatal("repo_permissions:", err)
+			}
+
+			// Query and check rows in "user_pending_permissions" table.
+			idToSpecs, err := checkUserPendingPermsTable(ctx, s, test.expectUserPendingPerms)
+			if err != nil {
+				t.Fatal("user_pending_permissions:", err)
+			}
+
+			// Query and check rows in "repo_pending_permissions" table.
+			err = checkRepoPendingPermsTable(ctx, s, idToSpecs, test.expectRepoPendingPerms)
+			if err != nil {
+				t.Fatal("repo_pending_permissions:", err)
+			}
+		})
 	}
 }
 
 // This test is used to ensure we ignore invalid pending user IDs on updating repository pending permissions
 // because permissions have been granted for those users.
-func testPermsStore_SetPendingPermissionsAfterGrant(db database.DB) func(*testing.T) {
-	return func(t *testing.T) {
-		logger := logtest.Scoped(t)
-		s := perms(logger, db, clock)
-		defer cleanupPermsTables(t, s)
-
-		ctx := context.Background()
-
-		// Set up pending permissions for at least two users
-		if err := s.SetRepoPendingPermissions(ctx, &extsvc.Accounts{
-			ServiceType: authz.SourcegraphServiceType,
-			ServiceID:   authz.SourcegraphServiceID,
-			AccountIDs:  []string{"alice", "bob"},
-		}, &authz.RepoPermissions{
-			RepoID: 1,
-			Perm:   authz.Read,
-		}); err != nil {
-			t.Fatal(err)
-		}
-
-		// Now grant permissions for these two users, which effectively remove corresponding rows
-		// from the `user_pending_permissions` table.
-		if err := s.GrantPendingPermissions(ctx, 1, &authz.UserPendingPermissions{
-			ServiceType: authz.SourcegraphServiceType,
-			ServiceID:   authz.SourcegraphServiceID,
-			BindID:      "alice",
-			Perm:        authz.Read,
-			Type:        authz.PermRepos,
-		}); err != nil {
-			t.Fatal(err)
-		}
-
-		if err := s.GrantPendingPermissions(ctx, 1, &authz.UserPendingPermissions{
-			ServiceType: authz.SourcegraphServiceType,
-			ServiceID:   authz.SourcegraphServiceID,
-			BindID:      "bob",
-			Perm:        authz.Read,
-			Type:        authz.PermRepos,
-		}); err != nil {
-			t.Fatal(err)
-		}
-
-		// Now the `repo_pending_permissions` table has references to these two deleted rows,
-		// it should just ignore them.
-		if err := s.SetRepoPendingPermissions(ctx, &extsvc.Accounts{
-			ServiceType: authz.SourcegraphServiceType,
-			ServiceID:   authz.SourcegraphServiceID,
-			AccountIDs:  []string{}, // Intentionally empty to cover "no-update" case
-		}, &authz.RepoPermissions{
-			RepoID: 1,
-			Perm:   authz.Read,
-		}); err != nil {
-			t.Fatal(err)
-		}
-	}
-}
-
-func testPermsStore_DeleteAllUserPermissions(db database.DB) func(*testing.T) {
-	return func(t *testing.T) {
-		logger := logtest.Scoped(t)
-		s := perms(logger, db, clock)
-		t.Cleanup(func() {
-			cleanupPermsTables(t, s)
-		})
-
-		ctx := context.Background()
-
-		// Set permissions for user 1 and 2
+func TestPermsStore_SetPendingPermissionsAfterGrant(t *testing.T) {
+	if testing.Short() {
+		t.Skip()
+	}
+
+	logger := logtest.Scoped(t)
+
+	testDb := dbtest.NewDB(logger, t)
+	db := database.NewDB(logger, testDb)
+	s := perms(logger, db, clock)
+	defer cleanupPermsTables(t, s)
+
+	ctx := context.Background()
+
+	setupPermsRelatedEntities(t, s, []authz.Permission{
+		{
+			UserID:            1,
+			RepoID:            1,
+			ExternalAccountID: 1,
+		},
+		{
+			UserID:            2,
+			RepoID:            1,
+			ExternalAccountID: 2,
+		},
+	})
+
+	// Set up pending permissions for at least two users
+	if err := s.SetRepoPendingPermissions(ctx, &extsvc.Accounts{
+		ServiceType: authz.SourcegraphServiceType,
+		ServiceID:   authz.SourcegraphServiceID,
+		AccountIDs:  []string{"alice", "bob"},
+	}, &authz.RepoPermissions{
+		RepoID: 1,
+		Perm:   authz.Read,
+	}); err != nil {
+		t.Fatal(err)
+	}
+
+	// Now grant permissions for these two users, which effectively remove corresponding rows
+	// from the `user_pending_permissions` table.
+	if err := s.GrantPendingPermissions(ctx, &authz.UserGrantPermissions{
+		UserID:      1,
+		ServiceType: authz.SourcegraphServiceType,
+		ServiceID:   authz.SourcegraphServiceID,
+		AccountID:   "alice",
+	}); err != nil {
+		t.Fatal(err)
+	}
+
+	if err := s.GrantPendingPermissions(ctx, &authz.UserGrantPermissions{
+		UserID:      2,
+		ServiceType: authz.SourcegraphServiceType,
+		ServiceID:   authz.SourcegraphServiceID,
+		AccountID:   "bob",
+	}); err != nil {
+		t.Fatal(err)
+	}
+
+	// Now the `repo_pending_permissions` table has references to these two deleted rows,
+	// it should just ignore them.
+	if err := s.SetRepoPendingPermissions(ctx, &extsvc.Accounts{
+		ServiceType: authz.SourcegraphServiceType,
+		ServiceID:   authz.SourcegraphServiceID,
+		AccountIDs:  []string{}, // Intentionally empty to cover "no-update" case
+	}, &authz.RepoPermissions{
+		RepoID: 1,
+		Perm:   authz.Read,
+	}); err != nil {
+		t.Fatal(err)
+	}
+}
+
+func TestPermsStore_DeleteAllUserPermissions(t *testing.T) {
+	if testing.Short() {
+		t.Skip()
+	}
+
+	logger := logtest.Scoped(t)
+	testDb := dbtest.NewDB(logger, t)
+	db := database.NewDB(logger, testDb)
+	s := perms(logger, db, clock)
+	t.Cleanup(func() {
+		cleanupPermsTables(t, s)
+		cleanupUsersTable(t, s)
+		cleanupReposTable(t, s)
+	})
+
+	ctx := context.Background()
+
+	// Create 2 users and their external accounts and repos
+	// Set up test users and external accounts
+	extSQL := `
+	INSERT INTO user_external_accounts(user_id, service_type, service_id, account_id, client_id, created_at, updated_at, deleted_at, expired_at)
+		VALUES(%s, %s, %s, %s, %s, %s, %s, %s, %s)
+	`
+	qs := []*sqlf.Query{
+		sqlf.Sprintf(`INSERT INTO users(username) VALUES('alice')`), // ID=1
+		sqlf.Sprintf(`INSERT INTO users(username) VALUES('bob')`),   // ID=2
+
+		sqlf.Sprintf(extSQL, 1, extsvc.TypeGitLab, "https://gitlab.com/", "alice_gitlab", "alice_gitlab_client_id", clock(), clock(), nil, nil), // ID=1
+		sqlf.Sprintf(extSQL, 1, "github", "https://github.com/", "alice_github", "alice_github_client_id", clock(), clock(), nil, nil),          // ID=2
+		sqlf.Sprintf(extSQL, 2, extsvc.TypeGitLab, "https://gitlab.com/", "bob_gitlab", "bob_gitlab_client_id", clock(), clock(), nil, nil),     // ID=3
+
+		sqlf.Sprintf(`INSERT INTO repo(name, private) VALUES('private_repo_1', TRUE)`), // ID=1
+		sqlf.Sprintf(`INSERT INTO repo(name, private) VALUES('private_repo_2', TRUE)`), // ID=2
+	}
+	for _, q := range qs {
+		execQuery(t, ctx, s, q)
+	}
+
+	// Set permissions for user 1 and 2
+	for _, repoID := range []int32{1, 2} {
 		if _, err := s.SetRepoPermissions(ctx, &authz.RepoPermissions{
-			RepoID:  1,
+			RepoID:  repoID,
 			Perm:    authz.Read,
 			UserIDs: toMapset(1, 2),
 		}); err != nil {
 			t.Fatal(err)
 		}
-<<<<<<< HEAD
-		if _, err := s.SetRepoPermissions(ctx, &authz.RepoPermissions{
-			RepoID:  2,
-			Perm:    authz.Read,
-			UserIDs: toMapset(1, 2),
-		}); err != nil {
-			t.Fatal(err)
-=======
 	}
 
 	// Set unified permissions for user 1 and 2
@@ -2997,15 +2939,14 @@
 			if err := s.SetUserExternalAccountPerms(ctx, authz.UserIDWithExternalAccountID{UserID: userID, ExternalAccountID: repoID}, []int32{repoID}, authz.SourceUserSync); err != nil {
 				t.Fatal(err)
 			}
->>>>>>> 53f2a963
-		}
-
-<<<<<<< HEAD
-		// Remove all permissions for the user=1
-		if err := s.DeleteAllUserPermissions(ctx, 1); err != nil {
-			t.Fatal(err)
-		}
-=======
+		}
+	}
+
+	// Remove all permissions for the user=1
+	if err := s.DeleteAllUserPermissions(ctx, 1); err != nil {
+		t.Fatal(err)
+	}
+
 	// Check user=1 should not have any legacy permissions now
 	p, err := s.LoadUserPermissions(ctx, 1)
 	require.NoError(t, err)
@@ -3016,32 +2957,12 @@
 		q := sqlf.Sprintf(unifiedQuery, userID)
 		return basestore.ScanInt32s(db.Handle().QueryContext(ctx, q.Query(sqlf.PostgresBindVar), q.Args()...))
 	}
->>>>>>> 53f2a963
-
-		// Check user=1 should not have any permissions now
-		err := s.LoadUserPermissions(ctx, &authz.UserPermissions{
-			UserID: 1,
-			Perm:   authz.Read,
-			Type:   authz.PermRepos,
-		})
-		if err != authz.ErrPermsNotFound {
-			t.Fatalf("err: want %q but got %v", authz.ErrPermsNotFound, err)
-		}
-
-<<<<<<< HEAD
-		// Check user=2 shoud not be affected
-		p := &authz.UserPermissions{
-			UserID: 2,
-			Perm:   authz.Read,
-			Type:   authz.PermRepos,
-		}
-		err = s.LoadUserPermissions(ctx, p)
-		if err != nil {
-			t.Fatal(err)
-		}
-		equal(t, "p.IDs", []int{1, 2}, mapsetToArray(p.IDs))
-	}
-=======
+
+	// Check user=1 should not have any permissions now
+	results, err := getUserRepoPermissions(1)
+	assert.NoError(t, err)
+	assert.Nil(t, results)
+
 	// Check user=2 shoud still have legacy permissions
 	p, err = s.LoadUserPermissions(ctx, 2)
 	require.NoError(t, err)
@@ -3056,7 +2977,6 @@
 	results, err = getUserRepoPermissions(2)
 	assert.NoError(t, err)
 	equal(t, "unified IDs", []int32{1, 2}, results)
->>>>>>> 53f2a963
 }
 
 func testPermsStore_DeleteAllUserPendingPermissions(db database.DB) func(*testing.T) {
@@ -3075,7 +2995,7 @@
 			AccountIDs:  []string{"alice", "bob"},
 		}
 
-		// Set pending permissions for alice and bob
+		// Set pending permissions for "alice" and "bob"
 		if err := s.SetRepoPendingPermissions(ctx, accounts, &authz.RepoPermissions{
 			RepoID: 1,
 			Perm:   authz.Read,
@@ -3083,7 +3003,7 @@
 			t.Fatal(err)
 		}
 
-		// Remove all pending permissions for alice
+		// Remove all pending permissions for "alice"
 		accounts.AccountIDs = []string{"alice"}
 		if err := s.DeleteAllUserPendingPermissions(ctx, accounts); err != nil {
 			t.Fatal(err)
@@ -3117,112 +3037,122 @@
 	}
 }
 
-func testPermsStore_DatabaseDeadlocks(db database.DB) func(*testing.T) {
-	return func(t *testing.T) {
-		logger := logtest.Scoped(t)
-		s := perms(logger, db, time.Now)
-		t.Cleanup(func() {
-			cleanupPermsTables(t, s)
-		})
-
-		ctx := context.Background()
-
-		setUserPermissions := func(ctx context.Context, t *testing.T) {
-			if _, err := s.SetUserPermissions(ctx, &authz.UserPermissions{
-				UserID: 1,
-				Perm:   authz.Read,
-				IDs:    toMapset(1),
-			}); err != nil {
-				t.Fatal(err)
-			}
-		}
-		setRepoPermissions := func(ctx context.Context, t *testing.T) {
-			if _, err := s.SetRepoPermissions(ctx, &authz.RepoPermissions{
-				RepoID:  1,
-				Perm:    authz.Read,
-				UserIDs: toMapset(1),
-			}); err != nil {
-				t.Fatal(err)
-			}
-		}
-		setRepoPendingPermissions := func(ctx context.Context, t *testing.T) {
-			accounts := &extsvc.Accounts{
-				ServiceType: authz.SourcegraphServiceType,
-				ServiceID:   authz.SourcegraphServiceID,
-				AccountIDs:  []string{"alice"},
-			}
-			if err := s.SetRepoPendingPermissions(ctx, accounts, &authz.RepoPermissions{
-				RepoID: 1,
-				Perm:   authz.Read,
-			}); err != nil {
-				t.Fatal(err)
-			}
-		}
-		grantPendingPermissions := func(ctx context.Context, t *testing.T) {
-			if err := s.GrantPendingPermissions(ctx, 1, &authz.UserPendingPermissions{
-				ServiceType: authz.SourcegraphServiceType,
-				ServiceID:   authz.SourcegraphServiceID,
-				BindID:      "alice",
-				Perm:        authz.Read,
-				Type:        authz.PermRepos,
-			}); err != nil {
-				t.Fatal(err)
-			}
-		}
-
-		// Ensure we've run all permutations of ordering of the 4 calls to avoid nondeterminism in
-		// test coverage stats.
-		funcs := []func(context.Context, *testing.T){
-			setRepoPendingPermissions, grantPendingPermissions, setRepoPermissions, setUserPermissions,
-		}
-		permutated := permutation.New(permutation.MustAnySlice(funcs))
-		for permutated.Next() {
-			for _, f := range funcs {
-				f(ctx, t)
-			}
-		}
-
-		const numOps = 50
-		var wg sync.WaitGroup
-		wg.Add(4)
-		go func() {
-			defer wg.Done()
-			for i := 0; i < numOps; i++ {
-				setUserPermissions(ctx, t)
-			}
-		}()
-		go func() {
-			defer wg.Done()
-			for i := 0; i < numOps; i++ {
-				setRepoPermissions(ctx, t)
-			}
-		}()
-		go func() {
-			defer wg.Done()
-			for i := 0; i < numOps; i++ {
-				setRepoPendingPermissions(ctx, t)
-			}
-		}()
-		go func() {
-			defer wg.Done()
-			for i := 0; i < numOps; i++ {
-				grantPendingPermissions(ctx, t)
-			}
-		}()
-
-		wg.Wait()
-	}
+func TestPermsStore_DatabaseDeadlocks(t *testing.T) {
+	if testing.Short() {
+		t.Skip()
+	}
+
+	logger := logtest.Scoped(t)
+	testDb := dbtest.NewDB(logger, t)
+	db := database.NewDB(logger, testDb)
+	s := perms(logger, db, time.Now)
+	t.Cleanup(func() {
+		cleanupPermsTables(t, s)
+	})
+
+	ctx := context.Background()
+
+	setupPermsRelatedEntities(t, s, []authz.Permission{
+		{
+			UserID:            1,
+			RepoID:            1,
+			ExternalAccountID: 1,
+		},
+	})
+
+	setUserPermissions := func(ctx context.Context, t *testing.T) {
+		if _, err := s.SetUserPermissions(ctx, &authz.UserPermissions{
+			UserID: 1,
+			Perm:   authz.Read,
+			IDs:    toMapset(1),
+		}); err != nil {
+			t.Fatal(err)
+		}
+	}
+	setRepoPermissions := func(ctx context.Context, t *testing.T) {
+		if _, err := s.SetRepoPermissions(ctx, &authz.RepoPermissions{
+			RepoID:  1,
+			Perm:    authz.Read,
+			UserIDs: toMapset(1),
+		}); err != nil {
+			t.Fatal(err)
+		}
+	}
+	setRepoPendingPermissions := func(ctx context.Context, t *testing.T) {
+		accounts := &extsvc.Accounts{
+			ServiceType: authz.SourcegraphServiceType,
+			ServiceID:   authz.SourcegraphServiceID,
+			AccountIDs:  []string{"alice"},
+		}
+		if err := s.SetRepoPendingPermissions(ctx, accounts, &authz.RepoPermissions{
+			RepoID: 1,
+			Perm:   authz.Read,
+		}); err != nil {
+			t.Fatal(err)
+		}
+	}
+	grantPendingPermissions := func(ctx context.Context, t *testing.T) {
+		if err := s.GrantPendingPermissions(ctx, &authz.UserGrantPermissions{
+			UserID:      1,
+			ServiceType: authz.SourcegraphServiceType,
+			ServiceID:   authz.SourcegraphServiceID,
+			AccountID:   "alice",
+		}); err != nil {
+			t.Fatal(err)
+		}
+	}
+
+	// Ensure we've run all permutations of ordering of the 4 calls to avoid nondeterminism in
+	// test coverage stats.
+	funcs := []func(context.Context, *testing.T){
+		setRepoPendingPermissions, grantPendingPermissions, setRepoPermissions, setUserPermissions,
+	}
+	permutated := permutation.New(permutation.MustAnySlice(funcs))
+	for permutated.Next() {
+		for _, f := range funcs {
+			f(ctx, t)
+		}
+	}
+
+	const numOps = 50
+	var wg sync.WaitGroup
+	wg.Add(4)
+	go func() {
+		defer wg.Done()
+		for i := 0; i < numOps; i++ {
+			setUserPermissions(ctx, t)
+		}
+	}()
+	go func() {
+		defer wg.Done()
+		for i := 0; i < numOps; i++ {
+			setRepoPermissions(ctx, t)
+		}
+	}()
+	go func() {
+		defer wg.Done()
+		for i := 0; i < numOps; i++ {
+			setRepoPendingPermissions(ctx, t)
+		}
+	}()
+	go func() {
+		defer wg.Done()
+		for i := 0; i < numOps; i++ {
+			grantPendingPermissions(ctx, t)
+		}
+	}()
+
+	wg.Wait()
 }
 
 func cleanupUsersTable(t *testing.T, s *permsStore) {
-	if t.Failed() {
-		return
-	}
-
-	q := `TRUNCATE TABLE users RESTART IDENTITY CASCADE;`
-	if err := s.execute(context.Background(), sqlf.Sprintf(q)); err != nil {
-		t.Fatal(err)
-	}
+	t.Helper()
+
+	q := `DELETE FROM user_external_accounts;`
+	execQuery(t, context.Background(), s, sqlf.Sprintf(q))
+
+	q = `TRUNCATE TABLE users RESTART IDENTITY CASCADE;`
+	execQuery(t, context.Background(), s, sqlf.Sprintf(q))
 }
 
 func TestPermsStore_GetUserIDsByExternalAccounts(t *testing.T) {
@@ -3295,54 +3225,38 @@
 	assert.Empty(t, userIDs)
 }
 
-func testPermsStore_UserIDsWithNoPerms(db database.DB) func(*testing.T) {
-	return func(t *testing.T) {
-		logger := logtest.Scoped(t)
-		s := perms(logger, db, time.Now)
-		t.Cleanup(func() {
-			cleanupUsersTable(t, s)
-			cleanupPermsTables(t, s)
-		})
-
-		ctx := context.Background()
-
-		// Create test users "alice" and "bob"
-		qs := []*sqlf.Query{
-			sqlf.Sprintf(`INSERT INTO users(username) VALUES('alice')`),                    // ID=1
-			sqlf.Sprintf(`INSERT INTO users(username) VALUES('bob')`),                      // ID=2
-			sqlf.Sprintf(`INSERT INTO users(username, deleted_at) VALUES('cindy', NOW())`), // ID=3
-		}
-		for _, q := range qs {
-			if err := s.execute(ctx, q); err != nil {
-				t.Fatal(err)
-			}
-		}
-
-		// Both "alice" and "bob" have no permissions
-		ids, err := s.UserIDsWithNoPerms(ctx)
-		if err != nil {
-			t.Fatal(err)
-		}
-		sort.Slice(ids, func(i, j int) bool { return ids[i] < ids[j] })
-
-		expIDs := []int32{1, 2}
-		if diff := cmp.Diff(expIDs, ids); diff != "" {
-			t.Fatal(diff)
-		}
-
-		// Give "alice" some permissions
-		_, err = s.SetRepoPermissions(ctx, &authz.RepoPermissions{
-			RepoID:  1,
-			Perm:    authz.Read,
-			UserIDs: toMapset(1),
-		})
-		if err != nil {
-			t.Fatal(err)
-		}
-
-<<<<<<< HEAD
-		// Only "bob" has no permissions at this point
-=======
+func mockUnifiedPermsConfig(val bool) {
+	cfg := &conf.Unified{SiteConfiguration: schema.SiteConfiguration{
+		ExperimentalFeatures: &schema.ExperimentalFeatures{
+			UnifiedPermissions: val,
+		},
+	}}
+	conf.Mock(cfg)
+}
+
+func execQuery(t *testing.T, ctx context.Context, s *permsStore, q *sqlf.Query) {
+	t.Helper()
+	if t.Failed() {
+		return
+	}
+
+	err := s.execute(ctx, q)
+	if err != nil {
+		t.Fatalf("Error executing query %v, err: %v", q, err)
+	}
+}
+
+func TestPermsStore_UserIDsWithNoPerms(t *testing.T) {
+	if testing.Short() {
+		t.Skip()
+	}
+
+	logger := logtest.Scoped(t)
+
+	testDb := dbtest.NewDB(logger, t)
+	db := database.NewDB(logger, testDb)
+	s := perms(logger, db, time.Now)
+
 	t.Cleanup(func() {
 		cleanupPermsTables(t, s)
 		cleanupUsersTable(t, s)
@@ -3405,93 +3319,76 @@
 		s.SetUserExternalAccountPerms(ctx, authz.UserIDWithExternalAccountID{UserID: 2, ExternalAccountID: 1}, []int32{1}, authz.SourceUserSync)
 
 		// Only "david" has no permissions at this point
->>>>>>> 53f2a963
 		ids, err = s.UserIDsWithNoPerms(ctx)
 		if err != nil {
 			t.Fatal(err)
 		}
 
-		expIDs = []int32{2}
+		expIDs = []int32{4}
 		if diff := cmp.Diff(expIDs, ids); diff != "" {
 			t.Fatal(diff)
 		}
-	}
+	})
+
 }
 
 func cleanupReposTable(t *testing.T, s *permsStore) {
-	if t.Failed() {
-		return
-	}
+	t.Helper()
 
 	q := `TRUNCATE TABLE repo RESTART IDENTITY CASCADE;`
-	if err := s.execute(context.Background(), sqlf.Sprintf(q)); err != nil {
+	execQuery(t, context.Background(), s, sqlf.Sprintf(q))
+}
+
+func TestPermsStore_RepoIDsWithNoPerms(t *testing.T) {
+	if testing.Short() {
+		t.Skip()
+	}
+
+	logger := logtest.Scoped(t)
+
+	testDb := dbtest.NewDB(logger, t)
+	db := database.NewDB(logger, testDb)
+	s := perms(logger, db, time.Now)
+
+	t.Cleanup(func() {
+		cleanupPermsTables(t, s)
+		cleanupReposTable(t, s)
+		cleanupUsersTable(t, s)
+	})
+
+	ctx := context.Background()
+
+	// Create three test repositories
+	qs := []*sqlf.Query{
+		sqlf.Sprintf(`INSERT INTO repo(name, private) VALUES('private_repo', TRUE)`),                      // ID=1
+		sqlf.Sprintf(`INSERT INTO repo(name) VALUES('public_repo')`),                                      // ID=2
+		sqlf.Sprintf(`INSERT INTO repo(name, private) VALUES('private_repo_2', TRUE)`),                    // ID=3
+		sqlf.Sprintf(`INSERT INTO repo(name, private, deleted_at) VALUES('private_repo_3', TRUE, NOW())`), // ID=4
+		sqlf.Sprintf(`INSERT INTO users(username) VALUES('alice')`),                                       // ID=1
+		sqlf.Sprintf(`INSERT INTO user_external_accounts(user_id, service_type, service_id, account_id, client_id, created_at, updated_at, deleted_at, expired_at)
+				VALUES(%s, %s, %s, %s, %s, %s, %s, %s, %s)`, 1, extsvc.TypeGitLab, "https://gitlab.com/", "alice_gitlab", "alice_gitlab_client_id", clock(), clock(), nil, nil), // ID=1
+	}
+	for _, q := range qs {
+		execQuery(t, ctx, s, q)
+	}
+
+	// Should get back two private repos that are not deleted
+	ids, err := s.RepoIDsWithNoPerms(ctx)
+	if err != nil {
 		t.Fatal(err)
 	}
-}
-
-func testPermsStore_RepoIDsWithNoPerms(db database.DB) func(*testing.T) {
-	return func(t *testing.T) {
-		logger := logtest.Scoped(t)
-		s := perms(logger, db, time.Now)
-		t.Cleanup(func() {
-			cleanupReposTable(t, s)
-			cleanupPermsTables(t, s)
-		})
-
-		ctx := context.Background()
-
-		// Create three test repositories
-		qs := []*sqlf.Query{
-			sqlf.Sprintf(`INSERT INTO repo(name, private) VALUES('private_repo', TRUE)`),                      // ID=1
-			sqlf.Sprintf(`INSERT INTO repo(name) VALUES('public_repo')`),                                      // ID=2
-			sqlf.Sprintf(`INSERT INTO repo(name, private) VALUES('private_repo_2', TRUE)`),                    // ID=3
-			sqlf.Sprintf(`INSERT INTO repo(name, private, deleted_at) VALUES('private_repo_3', TRUE, NOW())`), // ID=4
-		}
-		for _, q := range qs {
-			if err := s.execute(ctx, q); err != nil {
-				t.Fatal(err)
-			}
-		}
-
-		// Should get back two private repos that are not deleted
-		ids, err := s.RepoIDsWithNoPerms(ctx)
-		if err != nil {
-			t.Fatal(err)
-		}
-		sort.Slice(ids, func(i, j int) bool { return ids[i] < ids[j] })
-
-		expIDs := []api.RepoID{1, 3}
-		if diff := cmp.Diff(expIDs, ids); diff != "" {
-			t.Fatal(diff)
-		}
-
-<<<<<<< HEAD
-		// Give "private_repo" regular permissions and "private_repo_2" pending permissions
-		_, err = s.SetRepoPermissions(ctx, &authz.RepoPermissions{
-			RepoID:  1,
-			Perm:    authz.Read,
-			UserIDs: toMapset(1),
-		})
-		if err != nil {
-			t.Fatal(err)
-		}
-		err = s.SetRepoPendingPermissions(ctx,
-			&extsvc.Accounts{
-				ServiceType: authz.SourcegraphServiceType,
-				ServiceID:   authz.SourcegraphServiceID,
-				AccountIDs:  []string{"alice"},
-			},
-			&authz.RepoPermissions{
-				RepoID: 3,
-				Perm:   authz.Read,
-			},
-		)
-=======
-		err := s.SetRepoPerms(ctx, 3, []authz.UserIDWithExternalAccountID{{UserID: 1, ExternalAccountID: 1}}, authz.SourceRepoSync)
->>>>>>> 53f2a963
-		if err != nil {
-			t.Fatal(err)
-		}
+	sort.Slice(ids, func(i, j int) bool { return ids[i] < ids[j] })
+
+	expIDs := []api.RepoID{1, 3}
+	if diff := cmp.Diff(expIDs, ids); diff != "" {
+		t.Fatal(diff)
+	}
+
+	t.Run("legacy user_permissions table", func(t *testing.T) {
+		mockUnifiedPermsConfig(false)
+
+		s.SetRepoPermissions(ctx, &authz.RepoPermissions{RepoID: 1, UserIDs: map[int32]struct{}{1: {}}})
+		s.SetRepoPermissions(ctx, &authz.RepoPermissions{RepoID: 3, UserIDs: make(map[int32]struct{})})
 
 		// No private repositories have any permissions at this point
 		ids, err = s.RepoIDsWithNoPerms(ctx)
@@ -3499,238 +3396,231 @@
 			t.Fatal(err)
 		}
 
-		expIDs = []api.RepoID{}
-		if diff := cmp.Diff(expIDs, ids); diff != "" {
-			t.Fatal(diff)
-		}
-	}
-}
-
-func testPermsStore_UserIDsWithOldestPerms(db database.DB) func(*testing.T) {
-	return func(t *testing.T) {
-		logger := logtest.Scoped(t)
-		s := perms(logger, db, clock)
-		ctx := context.Background()
-		t.Cleanup(func() {
-			cleanupPermsTables(t, s)
-
-			if t.Failed() {
-				return
-			}
-
-			if err := s.execute(ctx, sqlf.Sprintf(`DELETE FROM users`)); err != nil {
-				t.Fatal(err)
-			}
-		})
-
-		// Set up some users and permissions
-		qs := []*sqlf.Query{
-			sqlf.Sprintf(`INSERT INTO users(id, username) VALUES(1, 'alice')`),
-			sqlf.Sprintf(`INSERT INTO users(id, username) VALUES(2, 'bob')`),
-			sqlf.Sprintf(`INSERT INTO users(id, username, deleted_at) VALUES(3, 'cindy', NOW())`),
-		}
-		for _, q := range qs {
-			if err := s.execute(ctx, q); err != nil {
-				t.Fatal(err)
-			}
-		}
-
-		// Set up some permissions
-		_, err := s.SetRepoPermissions(ctx, &authz.RepoPermissions{
-			RepoID:  1,
-			Perm:    authz.Read,
-			UserIDs: toMapset(1, 2),
-		})
+		assert.Nil(t, ids)
+	})
+
+	t.Run("unified user_repo_permissions table", func(t *testing.T) {
+		mockUnifiedPermsConfig(true)
+
+		// mark sync jobs as completed for "private_repo" and add permissions for "private_repo_2"
+		q := sqlf.Sprintf(`INSERT INTO permission_sync_jobs(repository_id, finished_at, reason) VALUES(%d, NOW(), %s)`, 1, database.ReasonRepoNoPermissions)
+		execQuery(t, ctx, s, q)
+
+		err := s.SetRepoPerms(ctx, 3, []authz.UserIDWithExternalAccountID{{UserID: 1, ExternalAccountID: 1}}, authz.SourceRepoSync)
 		if err != nil {
 			t.Fatal(err)
 		}
 
-		// Mock user user 2's permissions to be synced in the future
-		q := sqlf.Sprintf(`
-UPDATE user_permissions
-SET synced_at = %s
-WHERE user_id = 2`, clock().AddDate(1, 0, 0))
-		if err := s.execute(ctx, q); err != nil {
+		// No private repositories have any permissions at this point
+		ids, err = s.RepoIDsWithNoPerms(ctx)
+		if err != nil {
 			t.Fatal(err)
 		}
 
-		// Should only get user 1 back (NULL FIRST)
+		assert.Nil(t, ids)
+	})
+}
+
+func TestPermsStore_UserIDsWithOldestPerms(t *testing.T) {
+	if testing.Short() {
+		t.Skip()
+	}
+
+	logger := logtest.Scoped(t)
+
+	testDb := dbtest.NewDB(logger, t)
+	db := database.NewDB(logger, testDb)
+	s := perms(logger, db, clock)
+	ctx := context.Background()
+
+	t.Cleanup(func() {
+		cleanupPermsTables(t, s)
+		cleanupReposTable(t, s)
+		cleanupUsersTable(t, s)
+	})
+
+	// Set up some users and permissions
+	qs := []*sqlf.Query{
+		sqlf.Sprintf(`INSERT INTO users(id, username) VALUES(1, 'alice')`),
+		sqlf.Sprintf(`INSERT INTO users(id, username) VALUES(2, 'bob')`),
+		sqlf.Sprintf(`INSERT INTO users(id, username, deleted_at) VALUES(3, 'cindy', NOW())`),
+	}
+	for _, q := range qs {
+		execQuery(t, ctx, s, q)
+	}
+
+	// mark sync jobs as completed for users 1 and 2
+	user1UpdatedAt := clock().Add(-15 * time.Minute)
+	user2UpdatedAt := clock().Add(-5 * time.Minute)
+	q := sqlf.Sprintf(`INSERT INTO permission_sync_jobs(user_id, finished_at, reason) VALUES(%d, %s, %s)`, 1, user1UpdatedAt, database.ReasonUserOutdatedPermissions)
+	execQuery(t, ctx, s, q)
+	q = sqlf.Sprintf(`INSERT INTO permission_sync_jobs(user_id, finished_at, reason) VALUES(%d, %s, %s)`, 2, user2UpdatedAt, database.ReasonUserOutdatedPermissions)
+	execQuery(t, ctx, s, q)
+
+	t.Run("One result when limit is 1", func(t *testing.T) {
+		// Should only get user 1 back, because limit is 1
 		results, err := s.UserIDsWithOldestPerms(ctx, 1, 0)
 		if err != nil {
 			t.Fatal(err)
 		}
 
-		wantResults := map[int32]time.Time{1: {}}
+		wantResults := map[int32]time.Time{1: user1UpdatedAt}
 		if diff := cmp.Diff(wantResults, results); diff != "" {
 			t.Fatal(diff)
 		}
-
-		// Should get both users back
-		results, err = s.UserIDsWithOldestPerms(ctx, 2, 0)
+	})
+
+	t.Run("One result when limit is 10 and age is 10 minutes", func(t *testing.T) {
+		// Should only get user 1 back, because age is 10 minutes
+		results, err := s.UserIDsWithOldestPerms(ctx, 1, 10*time.Minute)
 		if err != nil {
 			t.Fatal(err)
 		}
 
-		wantResults = map[int32]time.Time{
-			1: {},
-			2: clock().AddDate(1, 0, 0),
-		}
+		wantResults := map[int32]time.Time{1: user1UpdatedAt}
 		if diff := cmp.Diff(wantResults, results); diff != "" {
 			t.Fatal(diff)
 		}
-
-		// Ignore users that have synced recently (or in the future)
-		results, err = s.UserIDsWithOldestPerms(ctx, 5, 1*time.Hour)
+	})
+
+	t.Run("Both users are returned when limit is 10 and age is 1 minute", func(t *testing.T) {
+		// Should get both users, since the limit is 10 and age is 1 minute only
+		results, err := s.UserIDsWithOldestPerms(ctx, 1, 1*time.Minute)
 		if err != nil {
 			t.Fatal(err)
 		}
 
-		wantResults = map[int32]time.Time{
-			1: {},
-			// User 2 should be filtered out since it synced in the future
-		}
+		wantResults := map[int32]time.Time{1: user1UpdatedAt}
 		if diff := cmp.Diff(wantResults, results); diff != "" {
 			t.Fatal(diff)
 		}
-
-		// Hard-delete user 2
-		if err := s.execute(ctx, sqlf.Sprintf(`DELETE FROM users WHERE id = 2`)); err != nil {
-			t.Fatal(err)
-		}
-
-		// Should only get user 1 back with limit=2
-		results, err = s.UserIDsWithOldestPerms(ctx, 2, 0)
+	})
+
+	t.Run("Both users are returned when limit is 10 and age is 0", func(t *testing.T) {
+		// Should get both users, since the limit is 10 and age is 0
+		results, err := s.UserIDsWithOldestPerms(ctx, 1, 0)
 		if err != nil {
 			t.Fatal(err)
 		}
 
-		wantResults = map[int32]time.Time{1: {}}
+		wantResults := map[int32]time.Time{1: user1UpdatedAt}
 		if diff := cmp.Diff(wantResults, results); diff != "" {
-			t.Fatalf("Results mismatch (-want +got):\n%s", diff)
-		}
-	}
-}
-
-func testPermsStore_ReposIDsWithOldestPerms(db database.DB) func(*testing.T) {
-	return func(t *testing.T) {
-		logger := logtest.Scoped(t)
-		s := perms(logger, db, clock)
-		ctx := context.Background()
-		t.Cleanup(func() {
-			cleanupPermsTables(t, s)
-
-			if t.Failed() {
-				return
-			}
-
-			q := `TRUNCATE TABLE external_services, repo CASCADE`
-			if err := s.execute(ctx, sqlf.Sprintf(q)); err != nil {
-				t.Fatal(err)
-			}
-		})
-
-		// Set up some repositories and permissions
-		qs := []*sqlf.Query{
-			sqlf.Sprintf(`INSERT INTO repo(id, name, private) VALUES(1, 'private_repo_1', TRUE)`),
-			sqlf.Sprintf(`INSERT INTO repo(id, name, private) VALUES(2, 'private_repo_2', TRUE)`),
-			sqlf.Sprintf(`INSERT INTO repo(id, name, private, deleted_at) VALUES(3, 'private_repo_3', TRUE, NOW())`),
-			sqlf.Sprintf(`INSERT INTO external_services(id, display_name, kind, config) VALUES(1, 'GitHub #1', 'GITHUB', '{}')`),
-			sqlf.Sprintf(`INSERT INTO external_service_repos(repo_id, external_service_id, clone_url)
-                                 VALUES(1, 1, ''), (2, 1, ''), (3, 1, '')`),
-		}
-
-		for _, q := range qs {
-			if err := s.execute(ctx, q); err != nil {
-				t.Fatal(err)
-			}
-		}
-
-		perms := []*authz.RepoPermissions{
-			{
-				RepoID:  1,
-				Perm:    authz.Read,
-				UserIDs: toMapset(1),
-			}, {
-				RepoID:  2,
-				Perm:    authz.Read,
-				UserIDs: toMapset(1),
-			}, {
-				RepoID:  3,
-				Perm:    authz.Read,
-				UserIDs: toMapset(1),
-			},
-		}
-		for _, perm := range perms {
-			_, err := s.SetRepoPermissions(ctx, perm)
-			if err != nil {
-				t.Fatal(err)
-			}
-		}
-
-		// Mock repo 2's permissions to be synced in the past
-		q := sqlf.Sprintf(`
-UPDATE repo_permissions
-SET synced_at = %s
-WHERE repo_id = 2`, clock().AddDate(-1, 0, 0))
-		if err := s.execute(ctx, q); err != nil {
+			t.Fatal(diff)
+		}
+	})
+
+	t.Run("Ignore users that have synced recently", func(t *testing.T) {
+		// Should get no results, since the and age is 1 hour
+		results, err := s.UserIDsWithOldestPerms(ctx, 1, 1*time.Hour)
+		if err != nil {
 			t.Fatal(err)
 		}
 
-		// Should only get repo 1 back
+		wantResults := make(map[int32]time.Time)
+		if diff := cmp.Diff(wantResults, results); diff != "" {
+			t.Fatal(diff)
+		}
+	})
+}
+
+func TestPermsStore_ReposIDsWithOldestPerms(t *testing.T) {
+	if testing.Short() {
+		t.Skip()
+	}
+
+	logger := logtest.Scoped(t)
+
+	testDb := dbtest.NewDB(logger, t)
+	db := database.NewDB(logger, testDb)
+	s := perms(logger, db, clock)
+	ctx := context.Background()
+	t.Cleanup(func() {
+		cleanupPermsTables(t, s)
+		cleanupReposTable(t, s)
+	})
+
+	// Set up some repositories and permissions
+	qs := []*sqlf.Query{
+		sqlf.Sprintf(`INSERT INTO repo(id, name, private) VALUES(1, 'private_repo_1', TRUE)`),                    // id=1
+		sqlf.Sprintf(`INSERT INTO repo(id, name, private) VALUES(2, 'private_repo_2', TRUE)`),                    // id=2
+		sqlf.Sprintf(`INSERT INTO repo(id, name, private, deleted_at) VALUES(3, 'private_repo_3', TRUE, NOW())`), // id=3
+	}
+	for _, q := range qs {
+		execQuery(t, ctx, s, q)
+	}
+
+	// mark sync jobs as completed for private_repo_1 and private_repo_2
+	repo1UpdatedAt := clock().Add(-15 * time.Minute)
+	repo2UpdatedAt := clock().Add(-5 * time.Minute)
+	q := sqlf.Sprintf(`INSERT INTO permission_sync_jobs(repository_id, finished_at, reason) VALUES(%d, %s, %s)`, 1, repo1UpdatedAt, database.ReasonRepoOutdatedPermissions)
+	execQuery(t, ctx, s, q)
+	q = sqlf.Sprintf(`INSERT INTO permission_sync_jobs(repository_id, finished_at, reason) VALUES(%d, %s, %s)`, 2, repo2UpdatedAt, database.ReasonRepoOutdatedPermissions)
+	execQuery(t, ctx, s, q)
+
+	t.Run("One result when limit is 1", func(t *testing.T) {
+		// Should only get private_repo_1 back, because limit is 1
 		results, err := s.ReposIDsWithOldestPerms(ctx, 1, 0)
 		if err != nil {
 			t.Fatal(err)
 		}
 
-		wantResults := map[api.RepoID]time.Time{2: clock().AddDate(-1, 0, 0)}
+		wantResults := map[api.RepoID]time.Time{1: repo1UpdatedAt}
 		if diff := cmp.Diff(wantResults, results); diff != "" {
-			t.Fatalf("Results mismatch (-want +got):\n%s", diff)
-		}
-
-		// Should get two repos back
-		results, err = s.ReposIDsWithOldestPerms(ctx, 2, 0)
+			t.Fatal(diff)
+		}
+	})
+
+	t.Run("One result when limit is 10 and age is 10 minutes", func(t *testing.T) {
+		// Should only get private_repo_1 back, because age is 10 minutes
+		results, err := s.ReposIDsWithOldestPerms(ctx, 1, 10*time.Minute)
 		if err != nil {
 			t.Fatal(err)
 		}
 
-		wantResults = map[api.RepoID]time.Time{
-			1: clock(),
-			2: clock().AddDate(-1, 0, 0),
-		}
+		wantResults := map[api.RepoID]time.Time{1: repo1UpdatedAt}
 		if diff := cmp.Diff(wantResults, results); diff != "" {
-			t.Fatalf("Results mismatch (-want +got):\n%s", diff)
-		}
-
-		// Ignore repos that have synced recently (or in the future)
-		results, err = s.ReposIDsWithOldestPerms(ctx, 2, 1*time.Hour)
+			t.Fatal(diff)
+		}
+	})
+
+	t.Run("Both users are returned when limit is 10 and age is 1 minute", func(t *testing.T) {
+		// Should get both private_repo_1 and private_repo_2, since the limit is 10 and age is 1 minute only
+		results, err := s.ReposIDsWithOldestPerms(ctx, 1, 1*time.Minute)
 		if err != nil {
 			t.Fatal(err)
 		}
 
-		wantResults = map[api.RepoID]time.Time{
-			// Only repo 2 should appear since it was synced a long time in the past
-			2: clock().AddDate(-1, 0, 0),
-		}
+		wantResults := map[api.RepoID]time.Time{1: repo1UpdatedAt}
 		if diff := cmp.Diff(wantResults, results); diff != "" {
 			t.Fatal(diff)
 		}
-
-		// Hard-delete repo 2
-		if err := s.execute(ctx, sqlf.Sprintf(`DELETE FROM repo WHERE id = 2`)); err != nil {
-			t.Fatal(err)
-		}
-
-		// Should only get repo 1 back with limit=2
-		results, err = s.ReposIDsWithOldestPerms(ctx, 2, 0)
+	})
+
+	t.Run("Both users are returned when limit is 10 and age is 0", func(t *testing.T) {
+		// Should get both private_repo_1 and private_repo_2, since the limit is 10 and age is 0
+		results, err := s.ReposIDsWithOldestPerms(ctx, 1, 0)
 		if err != nil {
 			t.Fatal(err)
 		}
 
-		wantResults = map[api.RepoID]time.Time{1: clock()}
+		wantResults := map[api.RepoID]time.Time{1: repo1UpdatedAt}
 		if diff := cmp.Diff(wantResults, results); diff != "" {
-			t.Fatalf("Results mismatch (-want +got):\n%s", diff)
-		}
-	}
+			t.Fatal(diff)
+		}
+	})
+
+	t.Run("Ignore repos that have synced recently", func(t *testing.T) {
+		// Should get no results, since the and age is 1 hour
+		results, err := s.ReposIDsWithOldestPerms(ctx, 1, 1*time.Hour)
+		if err != nil {
+			t.Fatal(err)
+		}
+
+		wantResults := make(map[api.RepoID]time.Time)
+		if diff := cmp.Diff(wantResults, results); diff != "" {
+			t.Fatal(diff)
+		}
+	})
 }
 
 func testPermsStore_MapUsers(db database.DB) func(*testing.T) {
@@ -3931,170 +3821,191 @@
 	return s
 }
 
-func testPermsStore_ListUserPermissions(db database.DB) func(*testing.T) {
-	return func(t *testing.T) {
-		s := perms(logtest.Scoped(t), db, clock)
-		ctx := context.Background()
-		t.Cleanup(func() {
-			cleanupPermsTables(t, s)
-
-			if t.Failed() {
-				return
-			}
-
-			q := `TRUNCATE TABLE external_services, repo CASCADE`
-			if err := s.execute(ctx, sqlf.Sprintf(q)); err != nil {
-				t.Fatal(err)
+func TestPermsStore_ListUserPermissions(t *testing.T) {
+	if testing.Short() {
+		t.Skip()
+	}
+
+	logger := logtest.Scoped(t)
+
+	tests := map[string]struct {
+		unifiedPermissionsEnabled bool
+	}{
+		"unified permissions disabled": {
+			unifiedPermissionsEnabled: false,
+		},
+		"unified permissions enabled": {
+			unifiedPermissionsEnabled: true,
+		},
+	}
+
+	for name, tt := range tests {
+		t.Run(name, func(t *testing.T) {
+			mockUnifiedPermsConfig(tt.unifiedPermissionsEnabled)
+			testDb := dbtest.NewDB(logger, t)
+			db := database.NewDB(logger, testDb)
+			s := perms(logger, db, clock)
+			ctx := context.Background()
+
+			t.Cleanup(func() {
+				cleanupPermsTables(t, s)
+
+				if t.Failed() {
+					return
+				}
+				q := `TRUNCATE TABLE external_services, repo, users CASCADE`
+				if err := s.execute(ctx, sqlf.Sprintf(q)); err != nil {
+					t.Fatal(err)
+				}
+			})
+			// Set fake authz providers otherwise authz is bypassed
+			authz.SetProviders(false, []authz.Provider{&fakeProvider{}})
+			defer authz.SetProviders(true, nil)
+			// Set up some repositories and permissions
+			qs := []*sqlf.Query{
+				sqlf.Sprintf(`INSERT INTO users(id, username, site_admin) VALUES(555, 'user555', FALSE)`),
+				sqlf.Sprintf(`INSERT INTO users(id, username, site_admin) VALUES(777, 'user777', TRUE)`),
+				sqlf.Sprintf(`INSERT INTO repo(id, name, private) VALUES(1, 'private_repo_1', TRUE)`),
+				sqlf.Sprintf(`INSERT INTO repo(id, name, private) VALUES(2, 'private_repo_2', TRUE)`),
+				sqlf.Sprintf(`INSERT INTO repo(id, name, private, deleted_at) VALUES(3, 'private_repo_3_deleted', TRUE, NOW())`),
+				sqlf.Sprintf(`INSERT INTO repo(id, name, private) VALUES(4, 'public_repo_4', FALSE)`),
+				sqlf.Sprintf(`INSERT INTO repo(id, name, private) VALUES(5, 'public_repo_5', TRUE)`),
+				sqlf.Sprintf(`INSERT INTO external_services(id, display_name, kind, config) VALUES(1, 'GitHub #1', 'GITHUB', '{}')`),
+				sqlf.Sprintf(`INSERT INTO external_service_repos(repo_id, external_service_id, clone_url)
+                                 VALUES(1, 1, ''), (2, 1, ''), (3, 1, ''), (4, 1, '')`),
+				sqlf.Sprintf(`INSERT INTO external_services(id, display_name, kind, config, unrestricted) VALUES(2, 'GitHub #2 Unrestricted', 'GITHUB', '{}', TRUE)`),
+				sqlf.Sprintf(`INSERT INTO external_service_repos(repo_id, external_service_id, clone_url)
+                                 VALUES(5, 2, '')`),
+			}
+			for _, q := range qs {
+				if err := s.execute(ctx, q); err != nil {
+					t.Fatal(err)
+				}
+			}
+			if tt.unifiedPermissionsEnabled {
+				q := sqlf.Sprintf(`INSERT INTO user_repo_permissions(user_id, repo_id) VALUES(555, 1), (777, 2), (555, 3), (777, 3);`)
+				if err := s.execute(ctx, q); err != nil {
+					t.Fatal(err)
+				}
+			} else {
+				perms := []*authz.RepoPermissions{
+					{
+						RepoID:  1,
+						Perm:    authz.Read,
+						UserIDs: toMapset(555),
+					}, {
+						RepoID:  2,
+						Perm:    authz.Read,
+						UserIDs: toMapset(777),
+					}, {
+						RepoID:  3,
+						Perm:    authz.Read,
+						UserIDs: toMapset(555, 777),
+					},
+				}
+				for _, perm := range perms {
+					_, err := s.SetRepoPermissions(ctx, perm)
+					if err != nil {
+						t.Fatal(err)
+					}
+				}
+			}
+			tests := []listUserPermissionsTest{
+				{
+					Name:   "TestNonSiteAdminUser",
+					UserID: 555,
+					WantResults: []*listUserPermissionsResult{
+						{
+							// private repo but have access via user_permissions
+							RepoId: 1,
+							Reason: UserRepoPermissionReasonPermissionsSync,
+						},
+						{
+							// public repo
+							RepoId: 4,
+							Reason: UserRepoPermissionReasonUnrestricted,
+						},
+						{
+							// private repo but unrestricted
+							RepoId: 5,
+							Reason: UserRepoPermissionReasonUnrestricted,
+						},
+					},
+				},
+				{
+					Name:   "TestPagination",
+					UserID: 555,
+					Args: &ListUserPermissionsArgs{
+						PaginationArgs: &database.PaginationArgs{First: toIntPtr(2), After: toStringPtr("'public_repo_5'"), OrderBy: database.OrderBy{{Field: "repo.name"}}},
+					},
+					WantResults: []*listUserPermissionsResult{
+						{
+							RepoId: 4,
+							Reason: UserRepoPermissionReasonUnrestricted,
+						},
+						{
+							RepoId: 1,
+							Reason: UserRepoPermissionReasonPermissionsSync,
+						},
+					},
+				},
+				{
+					Name:   "TestSearchQuery",
+					UserID: 555,
+					Args: &ListUserPermissionsArgs{
+						Query: "repo_5",
+					},
+					WantResults: []*listUserPermissionsResult{
+						{
+							RepoId: 5,
+							Reason: UserRepoPermissionReasonUnrestricted,
+						},
+					},
+				},
+				{
+					Name:   "TestSiteAdminUser",
+					UserID: 777,
+					WantResults: []*listUserPermissionsResult{
+						{
+							// do not have direct access but user is site admin
+							RepoId: 1,
+							Reason: UserRepoPermissionReasonSiteAdmin,
+						},
+						{
+							// private repo but have access via user_permissions
+							RepoId: 2,
+							Reason: UserRepoPermissionReasonSiteAdmin,
+						},
+						{
+							// public repo
+							RepoId: 4,
+							Reason: UserRepoPermissionReasonSiteAdmin,
+						},
+						{
+							// private repo but unrestricted
+							RepoId: 5,
+							Reason: UserRepoPermissionReasonSiteAdmin,
+						},
+					},
+				},
+			}
+			for _, test := range tests {
+				t.Run(test.Name, func(t *testing.T) {
+					results, err := s.ListUserPermissions(ctx, int32(test.UserID), test.Args)
+					if err != nil {
+						t.Fatal(err)
+					}
+					if len(test.WantResults) != len(results) {
+						t.Fatalf("Results mismatch. Want: %d Got: %d", len(test.WantResults), len(results))
+					}
+					for index, result := range results {
+						if diff := cmp.Diff(test.WantResults[index], &listUserPermissionsResult{RepoId: int32(result.Repo.ID), Reason: result.Reason}); diff != "" {
+							t.Fatalf("Results (%d) mismatch (-want +got):\n%s", index, diff)
+						}
+					}
+				})
 			}
 		})
-
-		// Set fake authz providers otherwise authz is bypassed
-		authz.SetProviders(false, []authz.Provider{&fakeProvider{}})
-		defer authz.SetProviders(true, nil)
-
-		// Set up some repositories and permissions
-		qs := []*sqlf.Query{
-			sqlf.Sprintf(`INSERT INTO users(id, username, site_admin) VALUES(555, 'user555', FALSE)`),
-			sqlf.Sprintf(`INSERT INTO users(id, username, site_admin) VALUES(777, 'user777', TRUE)`),
-			sqlf.Sprintf(`INSERT INTO repo(id, name, private) VALUES(1, 'private_repo_1', TRUE)`),
-			sqlf.Sprintf(`INSERT INTO repo(id, name, private) VALUES(2, 'private_repo_2', TRUE)`),
-			sqlf.Sprintf(`INSERT INTO repo(id, name, private, deleted_at) VALUES(3, 'private_repo_3_deleted', TRUE, NOW())`),
-			sqlf.Sprintf(`INSERT INTO repo(id, name, private) VALUES(4, 'public_repo_4', FALSE)`),
-			sqlf.Sprintf(`INSERT INTO repo(id, name, private) VALUES(5, 'public_repo_5', TRUE)`),
-			sqlf.Sprintf(`INSERT INTO external_services(id, display_name, kind, config) VALUES(1, 'GitHub #1', 'GITHUB', '{}')`),
-			sqlf.Sprintf(`INSERT INTO external_service_repos(repo_id, external_service_id, clone_url)
-                                 VALUES(1, 1, ''), (2, 1, ''), (3, 1, ''), (4, 1, '')`),
-			sqlf.Sprintf(`INSERT INTO external_services(id, display_name, kind, config, unrestricted) VALUES(2, 'GitHub #2 Unrestricted', 'GITHUB', '{}', TRUE)`),
-			sqlf.Sprintf(`INSERT INTO external_service_repos(repo_id, external_service_id, clone_url)
-                                 VALUES(5, 2, '')`),
-		}
-
-		for _, q := range qs {
-			if err := s.execute(ctx, q); err != nil {
-				t.Fatal(err)
-			}
-		}
-
-		perms := []*authz.RepoPermissions{
-			{
-				RepoID:  1,
-				Perm:    authz.Read,
-				UserIDs: toMapset(555),
-			}, {
-				RepoID:  2,
-				Perm:    authz.Read,
-				UserIDs: toMapset(777),
-			}, {
-				RepoID:  3,
-				Perm:    authz.Read,
-				UserIDs: toMapset(555, 777),
-			},
-		}
-		for _, perm := range perms {
-			_, err := s.SetRepoPermissions(ctx, perm)
-			if err != nil {
-				t.Fatal(err)
-			}
-		}
-
-		tests := []listUserPermissionsTest{
-			{
-				Name:   "TestNonSiteAdminUser",
-				UserID: 555,
-				WantResults: []*listUserPermissionsResult{
-					{
-						// private repo but have access via user_permissions
-						RepoId: 1,
-						Reason: UserRepoPermissionReasonPermissionsSync,
-					},
-					{
-						// public repo
-						RepoId: 4,
-						Reason: UserRepoPermissionReasonUnrestricted,
-					},
-					{
-						// private repo but unrestricted
-						RepoId: 5,
-						Reason: UserRepoPermissionReasonUnrestricted,
-					},
-				},
-			},
-			{
-				Name:   "TestPagination",
-				UserID: 555,
-				Args: &ListUserPermissionsArgs{
-					PaginationArgs: &database.PaginationArgs{First: toIntPtr(2), After: toStringPtr("'public_repo_5'"), OrderBy: database.OrderBy{{Field: "repo.name"}}},
-				},
-				WantResults: []*listUserPermissionsResult{
-					{
-						RepoId: 4,
-						Reason: UserRepoPermissionReasonUnrestricted,
-					},
-					{
-						RepoId: 1,
-						Reason: UserRepoPermissionReasonPermissionsSync,
-					},
-				},
-			},
-			{
-				Name:   "TestSearchQuery",
-				UserID: 555,
-				Args: &ListUserPermissionsArgs{
-					Query: "repo_5",
-				},
-				WantResults: []*listUserPermissionsResult{
-					{
-						RepoId: 5,
-						Reason: UserRepoPermissionReasonUnrestricted,
-					},
-				},
-			},
-			{
-				Name:   "TestSiteAdminUser",
-				UserID: 777,
-				WantResults: []*listUserPermissionsResult{
-					{
-						// do not have direct access but user is site admin
-						RepoId: 1,
-						Reason: UserRepoPermissionReasonSiteAdmin,
-					},
-					{
-						// private repo but have access via user_permissions
-						RepoId: 2,
-						Reason: UserRepoPermissionReasonSiteAdmin,
-					},
-					{
-						// public repo
-						RepoId: 4,
-						Reason: UserRepoPermissionReasonSiteAdmin,
-					},
-					{
-						// private repo but unrestricted
-						RepoId: 5,
-						Reason: UserRepoPermissionReasonSiteAdmin,
-					},
-				},
-			},
-		}
-
-		for _, test := range tests {
-			t.Run(test.Name, func(t *testing.T) {
-				results, err := s.ListUserPermissions(ctx, int32(test.UserID), test.Args)
-				if err != nil {
-					t.Fatal(err)
-				}
-
-				if len(test.WantResults) != len(results) {
-					t.Fatalf("Results mismatch. Want: %d Got: %d", len(test.WantResults), len(results))
-				}
-
-				for index, result := range results {
-					if diff := cmp.Diff(test.WantResults[index], &listUserPermissionsResult{RepoId: int32(result.Repo.ID), Reason: result.Reason}); diff != "" {
-						t.Fatalf("Results %d mismatch (-want +got):\n%s", index, diff)
-					}
-				}
-			})
-		}
 	}
 }
 
@@ -4110,6 +4021,336 @@
 	Reason UserRepoPermissionReason
 }
 
+func TestPermsStore_ListRepoPermissions(t *testing.T) {
+	if testing.Short() {
+		t.Skip()
+	}
+
+	logger := logtest.Scoped(t)
+
+	tests := map[string]struct {
+		unifiedPermsEnabled bool
+	}{
+		"unified permissions disabled": {
+			unifiedPermsEnabled: false,
+		},
+		"unified permissions enabled": {
+			unifiedPermsEnabled: true,
+		},
+	}
+
+	for name, tt := range tests {
+		t.Run(name, func(t *testing.T) {
+			testDb := dbtest.NewDB(logger, t)
+			db := database.NewDB(logger, testDb)
+
+			s := perms(logtest.Scoped(t), db, clock)
+			ctx := context.Background()
+			t.Cleanup(func() {
+				cleanupPermsTables(t, s)
+
+				if t.Failed() {
+					return
+				}
+
+				q := `TRUNCATE TABLE external_services, repo, users CASCADE`
+				if err := s.execute(ctx, sqlf.Sprintf(q)); err != nil {
+					t.Fatal(err)
+				}
+			})
+
+			// Set up some repositories and permissions
+			qs := []*sqlf.Query{
+				sqlf.Sprintf(`INSERT INTO users(id, username, site_admin) VALUES(555, 'user555', FALSE)`),
+				sqlf.Sprintf(`INSERT INTO users(id, username, site_admin) VALUES(666, 'user666', FALSE)`),
+				sqlf.Sprintf(`INSERT INTO users(id, username, site_admin) VALUES(777, 'user777', TRUE)`),
+				sqlf.Sprintf(`INSERT INTO users(id, username, site_admin, deleted_at) VALUES(888, 'user888', TRUE, NOW())`),
+				sqlf.Sprintf(`INSERT INTO repo(id, name, private) VALUES(1, 'private_repo_1', TRUE)`),
+				sqlf.Sprintf(`INSERT INTO repo(id, name, private) VALUES(2, 'public_repo_2', FALSE)`),
+				sqlf.Sprintf(`INSERT INTO repo(id, name, private) VALUES(3, 'unrestricted_repo_3', TRUE)`),
+				sqlf.Sprintf(`INSERT INTO repo(id, name, private) VALUES(4, 'unrestricted_repo_4', TRUE)`),
+				sqlf.Sprintf(`INSERT INTO external_services(id, display_name, kind, config) VALUES(1, 'GitHub #1', 'GITHUB', '{}')`),
+				sqlf.Sprintf(`INSERT INTO external_service_repos(repo_id, external_service_id, clone_url)
+                                 VALUES(1, 1, ''), (2, 1, ''), (3, 1, '')`),
+				sqlf.Sprintf(`INSERT INTO external_services(id, display_name, kind, config, unrestricted) VALUES(2, 'GitHub #2 Unrestricted', 'GITHUB', '{}', TRUE)`),
+				sqlf.Sprintf(`INSERT INTO external_service_repos(repo_id, external_service_id, clone_url)
+                                 VALUES(4, 2, '')`),
+			}
+
+			for _, q := range qs {
+				if err := s.execute(ctx, q); err != nil {
+					t.Fatal(err)
+				}
+			}
+
+			if tt.unifiedPermsEnabled {
+				q := sqlf.Sprintf(`INSERT INTO user_repo_permissions(user_id, repo_id) VALUES(555, 1), (666, 1), (NULL, 3), (666, 4)`)
+				if err := s.execute(ctx, q); err != nil {
+					t.Fatal(err)
+				}
+			} else {
+				perms := []*authz.RepoPermissions{
+					{
+						// private repo
+						RepoID: 1,
+						Perm:   authz.Read,
+						// non site-admin users
+						UserIDs: toMapset(555, 666),
+					}, {
+						// private repo but unrestricted via perms_table
+						RepoID:       3,
+						Perm:         authz.Read,
+						UserIDs:      toMapset(),
+						Unrestricted: true,
+					}, {
+						// private repo but unrestricted via external service
+						RepoID:  4,
+						Perm:    authz.Read,
+						UserIDs: toMapset(666),
+					},
+				}
+
+				for _, perm := range perms {
+					_, err := s.SetRepoPermissions(ctx, perm)
+					if err != nil {
+						t.Fatal(err)
+					}
+				}
+			}
+
+			tests := []listRepoPermissionsTest{
+				{
+					Name:   "TestPrivateRepo",
+					RepoID: 1,
+					Args:   nil,
+					WantResults: []*listRepoPermissionsResult{
+						{
+							// do not have access but site-admin
+							UserID: 777,
+							Reason: UserRepoPermissionReasonSiteAdmin,
+						},
+						{
+							// have access
+							UserID: 666,
+							Reason: UserRepoPermissionReasonPermissionsSync,
+						},
+						{
+							// have access
+							UserID: 555,
+							Reason: UserRepoPermissionReasonPermissionsSync,
+						},
+					},
+				},
+				{
+					Name:             "TestPrivateRepoWithNoAuthzProviders",
+					RepoID:           1,
+					Args:             nil,
+					NoAuthzProviders: true,
+					// all users have access
+					WantResults: []*listRepoPermissionsResult{
+						{
+							UserID: 777,
+							Reason: UserRepoPermissionReasonUnrestricted,
+						},
+						{
+							UserID: 666,
+							Reason: UserRepoPermissionReasonUnrestricted,
+						},
+						{
+							UserID: 555,
+							Reason: UserRepoPermissionReasonUnrestricted,
+						},
+					},
+				},
+				{
+					Name:   "TestPaginationWithPrivateRepo",
+					RepoID: 1,
+					Args: &ListRepoPermissionsArgs{
+						PaginationArgs: &database.PaginationArgs{First: toIntPtr(1), After: toStringPtr("555"), OrderBy: database.OrderBy{{Field: "users.id"}}, Ascending: true},
+					},
+					WantResults: []*listRepoPermissionsResult{
+						{
+							UserID: 666,
+							Reason: UserRepoPermissionReasonPermissionsSync,
+						},
+					},
+				},
+				{
+					Name:   "TestSearchQueryWithPrivateRepo",
+					RepoID: 1,
+					Args: &ListRepoPermissionsArgs{
+						Query: "6",
+					},
+					WantResults: []*listRepoPermissionsResult{
+						{
+							UserID: 666,
+							Reason: UserRepoPermissionReasonPermissionsSync,
+						},
+					},
+				},
+				{
+					Name:   "TestPublicRepo",
+					RepoID: 2,
+					Args:   nil,
+					// all users have access
+					WantResults: []*listRepoPermissionsResult{
+						{
+							UserID: 777,
+							Reason: UserRepoPermissionReasonUnrestricted,
+						},
+						{
+							UserID: 666,
+							Reason: UserRepoPermissionReasonUnrestricted,
+						},
+						{
+							UserID: 555,
+							Reason: UserRepoPermissionReasonUnrestricted,
+						},
+					},
+				},
+				{
+					Name:   "TestUnrestrictedViaPermsTableRepo",
+					RepoID: 3,
+					Args:   nil,
+					// all users have access
+					WantResults: []*listRepoPermissionsResult{
+						{
+							UserID: 777,
+							Reason: UserRepoPermissionReasonUnrestricted,
+						},
+						{
+							UserID: 666,
+							Reason: UserRepoPermissionReasonUnrestricted,
+						},
+						{
+							UserID: 555,
+							Reason: UserRepoPermissionReasonUnrestricted,
+						},
+					},
+				},
+				{
+					Name:   "TestUnrestrictedViaExternalServiceRepo",
+					RepoID: 4,
+					Args:   nil,
+					// all users have access
+					WantResults: []*listRepoPermissionsResult{
+						{
+							UserID: 777,
+							Reason: UserRepoPermissionReasonUnrestricted,
+						},
+						{
+							UserID: 666,
+							Reason: UserRepoPermissionReasonUnrestricted,
+						},
+						{
+							UserID: 555,
+							Reason: UserRepoPermissionReasonUnrestricted,
+						},
+					},
+				},
+				{
+					Name:                      "TestUnrestrictedViaExternalServiceRepoWithoutPermsMapping",
+					RepoID:                    4,
+					Args:                      nil,
+					NoAuthzProviders:          true,
+					UsePermissionsUserMapping: true,
+					// restricted access
+					WantResults: []*listRepoPermissionsResult{
+						{
+							// do not have access but site-admin
+							UserID: 777,
+							Reason: UserRepoPermissionReasonSiteAdmin,
+						},
+						{
+							// have access
+							UserID: 666,
+							Reason: UserRepoPermissionReasonPermissionsSync,
+						},
+					},
+				},
+				{
+					Name:                      "TestPrivateRepoWithAuthzEnforceForSiteAdminsEnabled",
+					RepoID:                    1,
+					Args:                      nil,
+					AuthzEnforceForSiteAdmins: true,
+					WantResults: []*listRepoPermissionsResult{
+						{
+							// have access
+							UserID: 666,
+							Reason: UserRepoPermissionReasonPermissionsSync,
+						},
+						{
+							// have access
+							UserID: 555,
+							Reason: UserRepoPermissionReasonPermissionsSync,
+						},
+					},
+				},
+			}
+
+			for _, test := range tests {
+				t.Run(test.Name, func(t *testing.T) {
+					if !test.NoAuthzProviders {
+						// Set fake authz providers otherwise authz is bypassed
+						authz.SetProviders(false, []authz.Provider{&fakeProvider{}})
+						defer authz.SetProviders(true, nil)
+					}
+
+					before := globals.PermissionsUserMapping()
+					globals.SetPermissionsUserMapping(&schema.PermissionsUserMapping{Enabled: test.UsePermissionsUserMapping})
+					conf.Mock(
+						&conf.Unified{
+							SiteConfiguration: schema.SiteConfiguration{
+								AuthzEnforceForSiteAdmins: test.AuthzEnforceForSiteAdmins,
+								ExperimentalFeatures: &schema.ExperimentalFeatures{
+									UnifiedPermissions: tt.unifiedPermsEnabled,
+								},
+							},
+						},
+					)
+					t.Cleanup(func() {
+						globals.SetPermissionsUserMapping(before)
+						conf.Mock(nil)
+					})
+
+					results, err := s.ListRepoPermissions(ctx, api.RepoID(test.RepoID), test.Args)
+					if err != nil {
+						t.Fatal(err)
+					}
+
+					if len(test.WantResults) != len(results) {
+						t.Fatalf("Results mismatch. Want: %d Got: %d", len(test.WantResults), len(results))
+					}
+
+					actualResults := make([]*listRepoPermissionsResult, 0, len(results))
+					for _, result := range results {
+						actualResults = append(actualResults, &listRepoPermissionsResult{UserID: result.User.ID, Reason: result.Reason})
+					}
+
+					if diff := cmp.Diff(test.WantResults, actualResults); diff != "" {
+						t.Fatalf("Results mismatch (-want +got):\n%s", diff)
+					}
+				})
+			}
+		})
+	}
+}
+
+type listRepoPermissionsTest struct {
+	Name                      string
+	RepoID                    int
+	Args                      *ListRepoPermissionsArgs
+	WantResults               []*listRepoPermissionsResult
+	NoAuthzProviders          bool
+	UsePermissionsUserMapping bool
+	AuthzEnforceForSiteAdmins bool
+}
+
+type listRepoPermissionsResult struct {
+	UserID int32
+	Reason UserRepoPermissionReason
+}
+
 func toIntPtr(num int) *int {
 	return &num
 }
