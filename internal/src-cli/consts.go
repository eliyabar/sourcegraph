--- conflicted
+++ resolved
@@ -6,8 +6,4 @@
 // as the suggested download with this instance.
 //
 // At the time of a Sourcegraph release, this is always the latest src-cli version.
-<<<<<<< HEAD
-const MinimumVersion = "3.40.11"
-=======
-const MinimumVersion = "3.41.0"
->>>>>>> f5563418
+const MinimumVersion = "3.41.0"