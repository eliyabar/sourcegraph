package cli

import (
	"bytes"
	"context"
	"encoding/json"
	"fmt"
	"os"
	"path/filepath"
	"sort"
	"strconv"
	"strings"
	"sync"
	"time"

	"github.com/fsnotify/fsnotify"
	"github.com/prometheus/client_golang/prometheus"
	"github.com/prometheus/client_golang/prometheus/promauto"
	"github.com/sourcegraph/log"

	"github.com/sourcegraph/sourcegraph/cmd/frontend/envvar"
	"github.com/sourcegraph/sourcegraph/internal/actor"
	"github.com/sourcegraph/sourcegraph/internal/api"
	"github.com/sourcegraph/sourcegraph/internal/conf"
	"github.com/sourcegraph/sourcegraph/internal/conf/conftypes"
	"github.com/sourcegraph/sourcegraph/internal/conf/deploy"
	"github.com/sourcegraph/sourcegraph/internal/database"
	"github.com/sourcegraph/sourcegraph/internal/database/migration/schemas"
	"github.com/sourcegraph/sourcegraph/internal/database/postgresdsn"
	"github.com/sourcegraph/sourcegraph/internal/endpoint"
	"github.com/sourcegraph/sourcegraph/internal/env"
	"github.com/sourcegraph/sourcegraph/internal/extsvc"
	"github.com/sourcegraph/sourcegraph/internal/highlight"
	"github.com/sourcegraph/sourcegraph/internal/jsonc"
	"github.com/sourcegraph/sourcegraph/internal/symbols"
	"github.com/sourcegraph/sourcegraph/internal/types"
	"github.com/sourcegraph/sourcegraph/lib/errors"
	"github.com/sourcegraph/sourcegraph/schema"
)

func printConfigValidation(logger log.Logger) {
	logger = logger.Scoped("configValidation")
	messages, err := conf.Validate(conf.Raw())
	if err != nil {
		logger.Warn("unable to validate Sourcegraph site configuration", log.Error(err))
		return
	}

	if len(messages) > 0 {
		logger.Warn("!!!!!!!!!!!!!!!!!!!!!!!!!!!!!!!!!!!!!!!!!!!!!!!!!!!!!!!!!!!!!!!!")
		logger.Warn("⚠️ Warnings related to the Sourcegraph site configuration:")
		for _, verr := range messages {
			logger.Warn(verr.String())
		}
		logger.Warn("!!!!!!!!!!!!!!!!!!!!!!!!!!!!!!!!!!!!!!!!!!!!!!!!!!!!!!!!!!!!!!!!")
	}
}

var metricConfigOverrideUpdates = promauto.NewCounterVec(prometheus.CounterOpts{
	Name: "src_frontend_config_file_watcher_updates",
	Help: "Incremented each time the config file is updated.",
}, []string{"status"})

// readSiteConfigFile reads and merges the paths. paths is the value of the
// envvar SITE_CONFIG_FILE seperated by os.ListPathSeparator (":"). The
// merging just concats the objects together. So does not check for things
// like duplicate keys between files.
func readSiteConfigFile(paths []string) ([]byte, error) {
	// special case 1
	if len(paths) == 1 {
		return os.ReadFile(paths[0])
	}

	var merged bytes.Buffer
	merged.WriteString("// merged SITE_CONFIG_FILE\n{\n")

	for _, p := range paths {
		b, err := os.ReadFile(p)
		if err != nil {
			return nil, err
		}

		var m map[string]*json.RawMessage
		err = jsonc.Unmarshal(string(b), &m)
		if err != nil {
			return nil, errors.Wrapf(err, "failed to parse JSON in %s", p)
		}

		var keys []string
		for k := range m {
			keys = append(keys, k)
		}
		sort.Strings(keys)

		_, _ = fmt.Fprintf(&merged, "\n// BEGIN %s\n", p)
		for _, k := range keys {
			keyB, _ := json.Marshal(k)
			valB, _ := json.Marshal(m[k])
			_, _ = fmt.Fprintf(&merged, "  %s: %s,\n", keyB, valB)
		}
		_, _ = fmt.Fprintf(&merged, "// END %s\n", p)
	}

	merged.WriteString("}\n")
	formatted, err := jsonc.Format(merged.String(), nil)
	if err != nil {
		return nil, errors.Wrap(err, "failed to format JSONC")
	}
	return []byte(formatted), nil
}

func overrideSiteConfig(ctx context.Context, logger log.Logger, db database.DB) error {
	logger = logger.Scoped("overrideSiteConfig")
	paths := filepath.SplitList(os.Getenv("SITE_CONFIG_FILE"))
	if len(paths) == 0 {
		return nil
	}
	cs := newConfigurationSource(logger, db)
	updateFunc := func(ctx context.Context) (bool, error) {
		raw, err := cs.Read(ctx)
		if err != nil {
			return false, err
		}
		site, err := readSiteConfigFile(paths)
		if err != nil {
			return false, errors.Wrap(err, "reading SITE_CONFIG_FILE")
		}

		newRawSite := string(site)
		if raw.Site == newRawSite {
			return false, nil
		}

		raw.Site = newRawSite

		// NOTE: authorUserID is effectively 0 because this code is on the start-up path and we will
		// never have a non nil actor available here to determine the user ID. This is consistent
		// with the behaviour of global settings as well. See settings.CreateIfUpToDate in
		// overrideGlobalSettings below.
		//
		// A value of 0 will be treated as null when writing to the the database for this column.
		//
		// Nevertheless, we still use actor.FromContext() because it makes this code future proof in
		// case some how this gets used in a non-startup path as well where an actor is available.
		// In which case we will start populating the authorUserID in the database which is a good
		// thing.
		err = cs.WriteWithOverride(ctx, raw, raw.ID, actor.FromContext(ctx).UID, true)
		if err != nil {
			return false, errors.Wrap(err, "writing site config overrides to database")
		}
		return true, nil
	}
	updated, err := updateFunc(ctx)
	if err != nil {
		return err
	}
	if !updated {
		logger.Info("Site config in critical_and_site_config table is already up to date, skipping writing a new entry")
	}

	go watchUpdate(ctx, logger, updateFunc, paths...)
	return nil
}

func overrideGlobalSettings(ctx context.Context, logger log.Logger, db database.DB) error {
	logger = logger.Scoped("overrideGlobalSettings")
	path := os.Getenv("GLOBAL_SETTINGS_FILE")
	if path == "" {
		return nil
	}
	settings := db.Settings()
	update := func(ctx context.Context) (bool, error) {
		globalSettingsBytes, err := os.ReadFile(path)
		if err != nil {
			return false, errors.Wrap(err, "reading GLOBAL_SETTINGS_FILE")
		}
		currentSettings, err := settings.GetLatest(ctx, api.SettingsSubject{Site: true})
		if err != nil {
			return false, errors.Wrap(err, "could not fetch current settings")
		}
		// Only overwrite the settings if the current settings differ, don't exist, or were
		// created by a human user to prevent creating unnecessary rows in the DB.
		globalSettings := string(globalSettingsBytes)
		if currentSettings == nil || currentSettings.AuthorUserID != nil || currentSettings.Contents != globalSettings {
			var lastID *int32 = nil
			if currentSettings != nil {
				lastID = &currentSettings.ID
			}
			_, err = settings.CreateIfUpToDate(ctx, api.SettingsSubject{Site: true}, lastID, nil, globalSettings)
			if err != nil {
				return false, errors.Wrap(err, "writing global setting override to database")
			}
			return true, nil
		}
		return false, nil
	}
	updated, err := update(ctx)
	if err != nil {
		return err
	}
	if !updated {
		logger.Info("Global settings is already up to date, skipping writing a new entry")
	}

	go watchUpdate(ctx, logger, update, path)

	return nil
}

func overrideExtSvcConfig(ctx context.Context, logger log.Logger, db database.DB) error {
	logger = logger.Scoped("overrideExtSvcConfig")
	path := os.Getenv("EXTSVC_CONFIG_FILE")
	if path == "" {
		return nil
	}
	extsvcs := db.ExternalServices()
	cs := newConfigurationSource(logger, db)

	update := func(ctx context.Context) (bool, error) {
		raw, err := cs.Read(ctx)
		if err != nil {
			return false, err
		}
		parsed, err := conf.ParseConfig(raw)
		if err != nil {
			return false, errors.Wrap(err, "parsing extsvc config")
		}
		confGet := func() *conf.Unified { return parsed }

		extsvcConfig, err := os.ReadFile(path)
		if err != nil {
			return false, errors.Wrap(err, "reading EXTSVC_CONFIG_FILE")
		}
		var rawConfigs map[string][]*json.RawMessage
		if err := jsonc.Unmarshal(string(extsvcConfig), &rawConfigs); err != nil {
			return false, errors.Wrap(err, "parsing EXTSVC_CONFIG_FILE")
		}
		if len(rawConfigs) == 0 {
			logger.Warn("EXTSVC_CONFIG_FILE contains zero external service configurations")
		}

		existing, err := extsvcs.List(ctx, database.ExternalServicesListOptions{})
		if err != nil {
			return false, errors.Wrap(err, "ExternalServices.List")
		}

		// Perform delta update for external services. We don't want to just delete all
		// external services and re-add all of them, because that would cause
		// repo-updater to need to update repositories and reassociate them with external
		// services each time the frontend restarts.
		//
		// Start out by assuming we will remove all and re-add all.
		var (
			toAdd    = make(map[*types.ExternalService]bool)
			toRemove = make(map[*types.ExternalService]bool)
			toUpdate = make(map[int64]*types.ExternalService)
		)
		for _, existing := range existing {
			toRemove[existing] = true
		}
		for key, cfgs := range rawConfigs {
			for i, cfg := range cfgs {
				marshaledCfg, err := json.MarshalIndent(cfg, "", "  ")
				if err != nil {
					return false, errors.Wrapf(err, "marshaling extsvc config ([%v][%v])", key, i)
				}

				// When overriding external service config from a file we allow setting the value
				// of the cloud_default column.
				var cloudDefault bool
				switch key {
				case extsvc.KindGitHub:
					var c schema.GitHubConnection
					if err = json.Unmarshal(marshaledCfg, &c); err != nil {
						return false, err
					}
					cloudDefault = c.CloudDefault

				case extsvc.KindGitLab:
					var c schema.GitLabConnection
					if err = json.Unmarshal(marshaledCfg, &c); err != nil {
						return false, err
					}
					cloudDefault = c.CloudDefault
				}

				toAdd[&types.ExternalService{
					Kind:         key,
					DisplayName:  fmt.Sprintf("%s #%d", key, i+1),
					Config:       extsvc.NewUnencryptedConfig(string(marshaledCfg)),
					CloudDefault: cloudDefault,
				}] = true
			}
		}
		// Now eliminate operations from toAdd/toRemove where the config
		// file and DB describe an equivalent external service.
		isEquiv := func(a, b *types.ExternalService) (bool, error) {
			aConfig, err := a.Config.Decrypt(ctx)
			if err != nil {
				return false, err
			}

			bConfig, err := b.Config.Decrypt(ctx)
			if err != nil {
				return false, err
			}

			return a.Kind == b.Kind && a.DisplayName == b.DisplayName && aConfig == bConfig, nil
		}
		shouldUpdate := func(a, b *types.ExternalService) (bool, error) {
			aConfig, err := a.Config.Decrypt(ctx)
			if err != nil {
				return false, err
			}

			bConfig, err := b.Config.Decrypt(ctx)
			if err != nil {
				return false, err
			}

			return a.Kind == b.Kind && a.DisplayName == b.DisplayName && aConfig != bConfig, nil
		}
		for a := range toAdd {
			for b := range toRemove {
				if ok, err := isEquiv(a, b); err != nil {
					return false, err
				} else if ok {
					// Nothing changed
					delete(toAdd, a)
					delete(toRemove, b)
					continue
				}

				if ok, err := shouldUpdate(a, b); err != nil {
					return false, err
				} else if ok {
					delete(toAdd, a)
					delete(toRemove, b)
					toUpdate[b.ID] = a
				}
			}
		}

		// Apply the delta update.
		for extSvc := range toRemove {
			logger.Debug("Deleting external service", log.Int64("id", extSvc.ID), log.String("displayName", extSvc.DisplayName))
			err := extsvcs.Delete(ctx, extSvc.ID)
			if err != nil {
				return false, errors.Wrap(err, "ExternalServices.Delete")
			}
		}
		for extSvc := range toAdd {
			logger.Debug("Adding external service", log.String("displayName", extSvc.DisplayName))
			if err := extsvcs.Create(ctx, confGet, extSvc); err != nil {
				return false, errors.Wrap(err, "ExternalServices.Create")
			}
		}

		ps := confGet().AuthProviders
		for id, extSvc := range toUpdate {
			logger.Debug("Updating external service", log.Int64("id", id), log.String("displayName", extSvc.DisplayName))

			rawConfig, err := extSvc.Config.Decrypt(ctx)
			if err != nil {
				return false, err
			}
<<<<<<< HEAD
			update := &database.ExternalServiceUpdate{DisplayName: &extSvc.DisplayName, Config: &rawConfig, CloudDefault: &extSvc.CloudDefault, LastUpdaterID: &extSvc.LastUpdaterID}
=======
			update := &database.ExternalServiceUpdate{DisplayName: &extSvc.DisplayName, Config: &rawConfig, CloudDefault: &extSvc.CloudDefault}
>>>>>>> 52669a7c

			if err := extsvcs.Update(ctx, ps, id, update); err != nil {
				return false, errors.Wrap(err, "ExternalServices.Update")
			}
		}
		return true, nil
	}
	updated, err := update(ctx)
	if err != nil {
		return err
	}
	if !updated {
		logger.Info("External site config is already up to date, skipping writing a new entry")
	}

	go watchUpdate(ctx, logger, update, path)
	return nil
}

func watchUpdate(ctx context.Context, logger log.Logger, update func(context.Context) (bool, error), paths ...string) {
	logger = logger.Scoped("watch").With(log.Strings("files", paths))
	events, err := watchPaths(ctx, paths...)
	if err != nil {
		logger.Error("failed to watch config override files", log.Error(err))
		return
	}
	for err := range events {
		if err != nil {
			logger.Warn("error while watching config override files", log.Error(err))
			metricConfigOverrideUpdates.WithLabelValues("watch_failed").Inc()
			continue
		}

		if updated, err := update(ctx); err != nil {
			logger.Error("failed to update configuration from modified config override file", log.Error(err))
			metricConfigOverrideUpdates.WithLabelValues("update_failed").Inc()
		} else if updated {
			logger.Info("updated configuration from modified config override files")
			metricConfigOverrideUpdates.WithLabelValues("success").Inc()
		} else {
			logger.Info("skipped updating configuration as it is already up to date")
			metricConfigOverrideUpdates.WithLabelValues("skipped").Inc()
		}
	}
}

// watchPaths returns a channel which watches the non-empty paths. Whenever
// any path changes a nil error is sent down chan. If an error occurs it is
// sent. chan is closed when ctx is Done.
//
// Note: This can send many events even if the file content hasn't
// changed. For example chmod events are sent. Another is a rename is two
// events for watcher (remove and create). Additionally if a file is removed
// the watch is removed. Even if a file with the same name is created in its
// place later.
func watchPaths(ctx context.Context, paths ...string) (<-chan error, error) {
	watcher, err := fsnotify.NewWatcher()
	if err != nil {
		return nil, err
	}

	for _, p := range paths {
		// as a convenience ignore empty paths
		if p == "" {
			continue
		}
		if err := watcher.Add(p); err != nil {
			return nil, errors.Wrapf(err, "failed to add %s to watcher", p)
		}
	}

	out := make(chan error)
	go func() {
		for {
			select {
			case <-ctx.Done():
				err := watcher.Close()
				if err != nil {
					out <- err
				}
				close(out)
				return

			case <-watcher.Events:
				out <- nil

			case err := <-watcher.Errors:
				out <- err

			}
		}
	}()

	return out, nil
}

func newConfigurationSource(logger log.Logger, db database.DB) *configurationSource {
	return &configurationSource{
		logger: logger.Scoped("configurationSource"),
		db:     db,
	}
}

type configurationSource struct {
	logger log.Logger
	db     database.DB
}

func (c *configurationSource) Read(ctx context.Context) (conftypes.RawUnified, error) {
	site, err := c.db.Conf().SiteGetLatest(ctx)
	if err != nil {
		return conftypes.RawUnified{}, errors.Wrap(err, "ConfStore.SiteGetLatest")
	}

	return conftypes.RawUnified{
		ID:                 site.ID,
		Site:               site.Contents,
		ServiceConnections: serviceConnections(c.logger),
	}, nil
}

func (c *configurationSource) Write(ctx context.Context, input conftypes.RawUnified, lastID int32, authorUserID int32) error {
	return c.WriteWithOverride(ctx, input, lastID, authorUserID, false)
}

func (c *configurationSource) WriteWithOverride(ctx context.Context, input conftypes.RawUnified, lastID int32, authorUserID int32, isOverride bool) error {
	site, err := c.db.Conf().SiteGetLatest(ctx)
	if err != nil {
		return errors.Wrap(err, "ConfStore.SiteGetLatest")
	}
	if site.ID != lastID {
		return errors.New("site config has been modified by another request, write not allowed")
	}
	_, err = c.db.Conf().SiteCreateIfUpToDate(ctx, &site.ID, authorUserID, input.Site, isOverride)
	if err != nil {
		log.Error(errors.Wrap(err, "SiteConfig creation failed"))
		return errors.Wrap(err, "ConfStore.SiteCreateIfUpToDate")
	}
	return nil
}

var (
	serviceConnectionsVal  conftypes.ServiceConnections
	serviceConnectionsOnce sync.Once

	gitserversVal  *endpoint.Map
	gitserversOnce sync.Once
)

func gitservers() *endpoint.Map {
	gitserversOnce.Do(func() {
		addr, err := gitserverAddr(os.Environ())
		if err != nil {
			gitserversVal = endpoint.Empty(errors.Wrap(err, "failed to parse SRC_GIT_SERVERS"))
		} else {
			gitserversVal = endpoint.New(addr)
		}
	})
	return gitserversVal
}

func gitserverAddr(environ []string) (string, error) {
	const (
		serviceName = "gitserver"
		port        = "3178"
	)

	if addr, ok := getEnv(environ, "SRC_GIT_SERVERS"); ok {
		addrs, err := replicaAddrs(deploy.Type(), addr, serviceName, port)
		return addrs, err
	}

	// Detect 'go test' and setup default addresses in that case.
	p, err := os.Executable()
	if err == nil && (strings.HasSuffix(filepath.Base(p), "_test") || strings.HasSuffix(p, ".test")) {
		return "gitserver:3178", nil
	}

	// Not set, use the default (service discovery on searcher)
	return "k8s+rpc://gitserver:3178?kind=sts", nil
}

func serviceConnections(logger log.Logger) conftypes.ServiceConnections {
	serviceConnectionsOnce.Do(func() {
		dsns, err := postgresdsn.DSNsBySchema(schemas.SchemaNames)
		if err != nil {
			panic(err.Error())
		}

		serviceConnectionsVal = conftypes.ServiceConnections{
			PostgresDSN:          dsns["frontend"],
			CodeIntelPostgresDSN: dsns["codeintel"],
			CodeInsightsDSN:      dsns["codeinsights"],
		}
	})

	gitAddrs, err := gitservers().Endpoints()
	if err != nil {
		logger.Error("failed to get gitserver endpoints for service connections", log.Error(err))
	}

	searcherMap := computeSearcherEndpoints()
	searcherAddrs, err := searcherMap.Endpoints()
	if err != nil {
		logger.Error("failed to get searcher endpoints for service connections", log.Error(err))
	}

	symbolsMap := computeSymbolsEndpoints()
	symbolsAddrs, err := symbolsMap.Endpoints()
	if err != nil {
		logger.Error("failed to get symbols endpoints for service connections", log.Error(err))
	}

	zoektMap := computeIndexedEndpoints()
	zoektAddrs, err := zoektMap.Endpoints()
	if err != nil {
		logger.Error("failed to get zoekt endpoints for service connections", log.Error(err))
	}

	embeddingsMap := computeEmbeddingsEndpoints()
	embeddingsAddrs, err := embeddingsMap.Endpoints()
	if err != nil {
		logger.Error("failed to get embeddings endpoints for service connections", log.Error(err))
	}

	return conftypes.ServiceConnections{
		GitServers:           gitAddrs,
		PostgresDSN:          serviceConnectionsVal.PostgresDSN,
		CodeIntelPostgresDSN: serviceConnectionsVal.CodeIntelPostgresDSN,
		CodeInsightsDSN:      serviceConnectionsVal.CodeInsightsDSN,
		Searchers:            searcherAddrs,
		Symbols:              symbolsAddrs,
		Embeddings:           embeddingsAddrs,
		Qdrant:               qdrantAddr,
		Zoekts:               zoektAddrs,
		ZoektListTTL:         indexedListTTL,
	}
}

var (
	searcherURLsOnce sync.Once
	searcherURLs     *endpoint.Map

	symbolsURLsOnce sync.Once
	symbolsURLs     *endpoint.Map

	indexedEndpointsOnce sync.Once
	indexedEndpoints     *endpoint.Map

	embeddingsURLsOnce sync.Once
	embeddingsURLs     *endpoint.Map

	qdrantAddr = os.Getenv("QDRANT_ENDPOINT")

	indexedListTTL = func() time.Duration {
		ttl, _ := time.ParseDuration(env.Get("SRC_INDEXED_SEARCH_LIST_CACHE_TTL", "", "Indexed search list cache TTL"))
		if ttl == 0 {
			if envvar.SourcegraphDotComMode() {
				ttl = 30 * time.Second
			} else {
				ttl = 5 * time.Second
			}
		}
		return ttl
	}()
)

func computeSymbolsEndpoints() *endpoint.Map {
	symbolsURLsOnce.Do(func() {
		addr, err := symbolsAddr(os.Environ())
		if err != nil {
			symbolsURLs = endpoint.Empty(errors.Wrap(err, "failed to parse SYMBOLS_URL"))
		} else {
			symbolsURLs = endpoint.New(addr)
		}
	})
	return symbolsURLs
}

func symbolsAddr(environ []string) (string, error) {
	const (
		serviceName = "symbols"
		port        = "3184"
	)

	if addr, ok := getEnv(environ, "SYMBOLS_URL"); ok {
		addrs, err := replicaAddrs(deploy.Type(), addr, serviceName, port)
		return addrs, err
	}

	// Not set, use the default (non-service discovery on symbols)
	return "http://symbols:3184", nil
}

func computeEmbeddingsEndpoints() *endpoint.Map {
	embeddingsURLsOnce.Do(func() {
		addr, err := embeddingsAddr(os.Environ())
		if err != nil {
			embeddingsURLs = endpoint.Empty(errors.Wrap(err, "failed to parse EMBEDDINGS_URL"))
		} else {
			embeddingsURLs = endpoint.New(addr)
		}
	})
	return embeddingsURLs
}

func embeddingsAddr(environ []string) (string, error) {
	const (
		serviceName = "embeddings"
		port        = "9991"
	)

	if addr, ok := getEnv(environ, "EMBEDDINGS_URL"); ok {
		addrs, err := replicaAddrs(deploy.Type(), addr, serviceName, port)
		return addrs, err
	}

	// Not set, use the default (non-service discovery on embeddings)
	return "http://embeddings:9991", nil
}

func LoadConfig() {
	highlight.LoadConfig()
	symbols.LoadConfig()
}

func computeSearcherEndpoints() *endpoint.Map {
	searcherURLsOnce.Do(func() {
		addr, err := searcherAddr(os.Environ())
		if err != nil {
			searcherURLs = endpoint.Empty(errors.Wrap(err, "failed to parse SEARCHER_URL"))
		} else {
			searcherURLs = endpoint.New(addr)
		}
	})
	return searcherURLs
}

func searcherAddr(environ []string) (string, error) {
	const (
		serviceName = "searcher"
		port        = "3181"
	)

	if addr, ok := getEnv(environ, "SEARCHER_URL"); ok {
		addrs, err := replicaAddrs(deploy.Type(), addr, serviceName, port)
		return addrs, err
	}

	// Not set, use the default (service discovery on searcher)
	return "k8s+http://searcher:3181", nil
}

func computeIndexedEndpoints() *endpoint.Map {
	indexedEndpointsOnce.Do(func() {
		addr, err := zoektAddr(os.Environ())
		if err != nil {
			indexedEndpoints = endpoint.Empty(errors.Wrap(err, "failed to parse INDEXED_SEARCH_SERVERS"))
		} else {
			if addr != "" {
				indexedEndpoints = endpoint.New(addr)
			} else {
				// It is OK to have no indexed search endpoints.
				indexedEndpoints = endpoint.Static()
			}
		}
	})
	return indexedEndpoints
}

func zoektAddr(environ []string) (string, error) {
	deployType := deploy.Type()

	const port = "6070"
	var baseName = "indexed-search"
	if deployType == deploy.DockerCompose {
		baseName = "zoekt-webserver"
	}

	if addr, ok := getEnv(environ, "INDEXED_SEARCH_SERVERS"); ok {
		addrs, err := replicaAddrs(deployType, addr, baseName, port)
		return addrs, err
	}

	// Backwards compatibility: We used to call this variable ZOEKT_HOST
	if addr, ok := getEnv(environ, "ZOEKT_HOST"); ok {
		return addr, nil
	}

	// Not set, use the default (service discovery on the indexed-search
	// statefulset)
	return "k8s+rpc://indexed-search:6070?kind=sts", nil
}

// Generate endpoints based on replica number when set
func replicaAddrs(deployType, countStr, serviceName, port string) (string, error) {
	count, err := strconv.Atoi(countStr)
	// If countStr is not an int, return string without error
	if err != nil {
		return countStr, nil
	}

	fmtStrHead := ""
	switch serviceName {
	case "searcher", "symbols":
		fmtStrHead = "http://"
	}

	var fmtStrTail string
	switch deployType {
	case deploy.Kubernetes, deploy.Helm, deploy.Kustomize:
		fmtStrTail = fmt.Sprintf(".%s:%s", serviceName, port)
	case deploy.DockerCompose:
		fmtStrTail = fmt.Sprintf(":%s", port)
	default:
		return "", errors.New("Error: unsupported deployment type: " + deployType)
	}

	var addrs []string
	for i := 0; i < count; i++ {
		addrs = append(addrs, strings.Join([]string{fmtStrHead, serviceName, "-", strconv.Itoa(i), fmtStrTail}, ""))
	}
	return strings.Join(addrs, " "), nil
}

func getEnv(environ []string, key string) (string, bool) {
	key = key + "="
	for _, envVar := range environ {
		if strings.HasPrefix(envVar, key) {
			return envVar[len(key):], true
		}
	}
	return "", false
}<|MERGE_RESOLUTION|>--- conflicted
+++ resolved
@@ -364,11 +364,7 @@
 			if err != nil {
 				return false, err
 			}
-<<<<<<< HEAD
-			update := &database.ExternalServiceUpdate{DisplayName: &extSvc.DisplayName, Config: &rawConfig, CloudDefault: &extSvc.CloudDefault, LastUpdaterID: &extSvc.LastUpdaterID}
-=======
-			update := &database.ExternalServiceUpdate{DisplayName: &extSvc.DisplayName, Config: &rawConfig, CloudDefault: &extSvc.CloudDefault}
->>>>>>> 52669a7c
+			update := &database.ExternalServiceUpdate{DisplayName: &extSvc.DisplayName, Config: &rawConfig, CloudDefault: &extSvc.CloudDefault, LastUpdaterID: extSvc.LastUpdaterID}
 
 			if err := extsvcs.Update(ctx, ps, id, update); err != nil {
 				return false, errors.Wrap(err, "ExternalServices.Update")
