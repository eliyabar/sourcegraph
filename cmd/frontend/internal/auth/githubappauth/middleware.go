package githubapp

import (
	"crypto/rand"
	"crypto/sha256"
	"encoding/hex"
	"encoding/json"
	"fmt"
	"io"
	"net/http"
	"net/url"
	"strconv"
	"strings"
	"time"

	"github.com/google/uuid"
	"github.com/gorilla/mux"
	"github.com/graph-gophers/graphql-go"
	"github.com/sourcegraph/log"
	"go.opentelemetry.io/otel/attribute"

	"github.com/sourcegraph/sourcegraph/cmd/frontend/auth"
	"github.com/sourcegraph/sourcegraph/cmd/frontend/backend"
	authcheck "github.com/sourcegraph/sourcegraph/internal/auth"
	"github.com/sourcegraph/sourcegraph/internal/database"
	"github.com/sourcegraph/sourcegraph/internal/encryption"
	"github.com/sourcegraph/sourcegraph/internal/encryption/keyring"
	"github.com/sourcegraph/sourcegraph/internal/extsvc"
	"github.com/sourcegraph/sourcegraph/internal/extsvc/github"
	ghaauth "github.com/sourcegraph/sourcegraph/internal/github_apps/auth"
	ghtypes "github.com/sourcegraph/sourcegraph/internal/github_apps/types"
	"github.com/sourcegraph/sourcegraph/internal/httpcli"
	"github.com/sourcegraph/sourcegraph/internal/rcache"
	"github.com/sourcegraph/sourcegraph/internal/trace"
	"github.com/sourcegraph/sourcegraph/internal/types"
	"github.com/sourcegraph/sourcegraph/lib/errors"
)

const authPrefix = auth.AuthURLPrefix + "/githubapp"

func Middleware(db database.DB) *auth.Middleware {
	return &auth.Middleware{
		API: func(next http.Handler) http.Handler {
			return newMiddleware(db, authPrefix, true, next)
		},
		App: func(next http.Handler) http.Handler {
			return newMiddleware(db, authPrefix, false, next)
		},
	}
}

const cacheTTLSeconds = 60 * 60 // 1 hour

func newMiddleware(db database.DB, authPrefix string, isAPIHandler bool, next http.Handler) http.Handler {
	ghAppState := rcache.NewWithTTL("github_app_state", cacheTTLSeconds)
	handler := newServeMux(db, authPrefix, ghAppState)

	return http.HandlerFunc(func(w http.ResponseWriter, r *http.Request) {
		// This span should be manually finished before delegating to the next handler or
		// redirecting.
		span, _ := trace.New(r.Context(), "githubapp")
		span.SetAttributes(attribute.Bool("isAPIHandler", isAPIHandler))
		span.End()
		if strings.HasPrefix(r.URL.Path, authPrefix+"/") {
			handler.ServeHTTP(w, r)
			return
		}

		next.ServeHTTP(w, r)
	})
}

// checkSiteAdmin checks if the current user is a site admin and sets http error if not
func checkSiteAdmin(db database.DB, w http.ResponseWriter, req *http.Request) error {
	err := authcheck.CheckCurrentUserIsSiteAdmin(req.Context(), db)
	if err == nil {
		return nil
	}
	status := http.StatusForbidden
	if err == authcheck.ErrNotAuthenticated {
		status = http.StatusUnauthorized
	}
	http.Error(w, "Bad request, user must be a site admin", status)
	return err
}

// RandomState returns a random sha256 hash that can be used as a state parameter. It is only
// exported for testing purposes.
func RandomState(n int) (string, error) {
	data := make([]byte, n)
	if _, err := io.ReadFull(rand.Reader, data); err != nil {
		return "", err
	}

	h := sha256.New()
	h.Write(data)
	return hex.EncodeToString(h.Sum(nil)), nil
}

type GitHubAppResponse struct {
	AppID         int               `json:"id"`
	Slug          string            `json:"slug"`
	Name          string            `json:"name"`
	HtmlURL       string            `json:"html_url"`
	ClientID      string            `json:"client_id"`
	ClientSecret  string            `json:"client_secret"`
	PEM           string            `json:"pem"`
	WebhookSecret string            `json:"webhook_secret"`
	Permissions   map[string]string `json:"permissions"`
	Events        []string          `json:"events"`
}

type gitHubAppStateDetails struct {
	WebhookUUID string `json:"webhookUUID,omitempty"`
	Domain      string `json:"domain"`
	AppID       int    `json:"app_id,omitempty"`
	BaseURL     string `json:"base_url,omitempty"`
}

func newServeMux(db database.DB, prefix string, cache *rcache.Cache) http.Handler {
	r := mux.NewRouter()

	r.Path(prefix + "/state").Methods("GET").HandlerFunc(func(w http.ResponseWriter, req *http.Request) {
		// 🚨 SECURITY: only site admins can create github apps
		if err := checkSiteAdmin(db, w, req); err != nil {
			http.Error(w, "User must be site admin", http.StatusForbidden)
			return
		}

		s, err := RandomState(128)
		if err != nil {
			http.Error(w, fmt.Sprintf("Unexpected error when generating state parameter: %s", err.Error()), http.StatusInternalServerError)
			return
		}

		gqlID := req.URL.Query().Get("id")
		domain := req.URL.Query().Get("domain")
		baseURL := req.URL.Query().Get("baseURL")
		if gqlID == "" {
			// we marshal an empty `gitHubAppStateDetails` struct because we want the values saved in the cache
			// to always conform to the same structure.
			stateDetails, err := json.Marshal(gitHubAppStateDetails{})
			if err != nil {
				http.Error(w, fmt.Sprintf("Unexpected error when marshalling state: %s", err.Error()), http.StatusInternalServerError)
				return
			}
			cache.Set(s, stateDetails)

			_, _ = w.Write([]byte(s))
			return
		}

		id64, err := UnmarshalGitHubAppID(graphql.ID(gqlID))
		if err != nil {
			http.Error(w, fmt.Sprintf("Unexpected error while unmarshalling App ID: %s", err.Error()), http.StatusBadRequest)
			return
		}
		stateDetails, err := json.Marshal(gitHubAppStateDetails{
			AppID:   int(id64),
			Domain:  domain,
			BaseURL: baseURL,
		})
		if err != nil {
			http.Error(w, fmt.Sprintf("Unexpected error when marshalling state: %s", err.Error()), http.StatusInternalServerError)
			return
		}

		cache.Set(s, stateDetails)

		_, _ = w.Write([]byte(s))
	})

	r.Path(prefix + "/new-app-state").Methods("GET").HandlerFunc(func(w http.ResponseWriter, req *http.Request) {
		// 🚨 SECURITY: only site admins can create github apps
		if err := checkSiteAdmin(db, w, req); err != nil {
			http.Error(w, "User must be site admin", http.StatusForbidden)
			return
		}

		webhookURN := req.URL.Query().Get("webhookURN")
		appName := req.URL.Query().Get("appName")
		domain := req.URL.Query().Get("domain")
		baseURL := req.URL.Query().Get("baseURL")
		var webhookUUID string
		if webhookURN != "" {
			ws := backend.NewWebhookService(db, keyring.Default())
			hook, err := ws.CreateWebhook(req.Context(), appName, extsvc.KindGitHub, webhookURN, nil)
			if err != nil {
				http.Error(w, fmt.Sprintf("Unexpected error while setting up webhook endpoint: %s", err.Error()), http.StatusInternalServerError)
				return
			}
			webhookUUID = hook.UUID.String()
		}

		s, err := RandomState(128)
		if err != nil {
			http.Error(w, fmt.Sprintf("Unexpected error when generating state parameter: %s", err.Error()), http.StatusInternalServerError)
			return
		}

		stateDetails, err := json.Marshal(gitHubAppStateDetails{
			WebhookUUID: webhookUUID,
			Domain:      domain,
			BaseURL:     baseURL,
		})
		if err != nil {
			http.Error(w, fmt.Sprintf("Unexpected error when marshalling state: %s", err.Error()), http.StatusInternalServerError)
			return
		}

		cache.Set(s, stateDetails)

		resp := struct {
			State       string `json:"state"`
			WebhookUUID string `json:"webhookUUID,omitempty"`
		}{
			State:       s,
			WebhookUUID: webhookUUID,
		}

		if err := json.NewEncoder(w).Encode(resp); err != nil {
			http.Error(w, fmt.Sprintf("Unexpected error while writing response: %s", err.Error()), http.StatusInternalServerError)
		}
	})

	r.Path(prefix + "/redirect").Methods("GET").HandlerFunc(func(w http.ResponseWriter, req *http.Request) {
		// 🚨 SECURITY: only site admins can setup github apps
		if err := checkSiteAdmin(db, w, req); err != nil {
			http.Error(w, "User must be site admin", http.StatusForbidden)
			return
		}

		query := req.URL.Query()
		state := query.Get("state")
		code := query.Get("code")
		if state == "" || code == "" {
			http.Error(w, "Bad request, code and state query params must be present", http.StatusBadRequest)
			return
		}

		// Check that the length of state is the expected length
		if len(state) != 64 {
			http.Error(w, "Bad request, state query param is wrong length", http.StatusBadRequest)
			return
		}

		stateValue, ok := cache.Get(state)
		if !ok {
			http.Error(w, "Bad request, state query param does not match", http.StatusBadRequest)
			return
		}

		var stateDetails gitHubAppStateDetails
		err := json.Unmarshal(stateValue, &stateDetails)
		if err != nil {
			http.Error(w, "Bad request, invalid state", http.StatusBadRequest)
			return
		}
		// Wait until we've validated the type of state before deleting it from the cache.
		cache.Delete(state)

		webhookUUID, err := uuid.Parse(stateDetails.WebhookUUID)
		if err != nil {
			http.Error(w, fmt.Sprintf("Bad request, could not parse webhook UUID: %v", err), http.StatusBadRequest)
			return
		}

		baseURL, err := url.Parse(stateDetails.BaseURL)
		if err != nil {
			http.Error(w, fmt.Sprintf("Bad request, could not parse baseURL from state: %v, error: %v", stateDetails.BaseURL, err), http.StatusInternalServerError)
			return
		}

		apiURL, _ := github.APIRoot(baseURL)
		u, err := url.JoinPath(apiURL.String(), "/app-manifests", code, "conversions")
		if err != nil {
			http.Error(w, fmt.Sprintf("Unexpected error when building manifest endpoint URL: %v", err), http.StatusInternalServerError)
			return
		}

		domain, err := parseDomain(&stateDetails.Domain)
		if err != nil {
			http.Error(w, fmt.Sprintf("Unable to parse domain: %v", err), http.StatusBadRequest)
			return
		}

		app, err := createGitHubApp(u, *domain, httpcli.UncachedExternalClient)
		if err != nil {
			http.Error(w, fmt.Sprintf("Unexpected error while converting github app: %s", err.Error()), http.StatusInternalServerError)
			return
		}

		id, err := db.GitHubApps().Create(req.Context(), app)
		if err != nil {
			http.Error(w, fmt.Sprintf("Unexpected error while storing github app in DB: %s", err.Error()), http.StatusInternalServerError)
			return
		}

		webhookDB := db.Webhooks(keyring.Default().WebhookKey)
		hook, err := webhookDB.GetByUUID(req.Context(), webhookUUID)
		if err != nil {
			http.Error(w, fmt.Sprintf("Error while fetching webhook: %s", err.Error()), http.StatusInternalServerError)
			return
		}
		hook.Secret = encryption.NewUnencrypted(app.WebhookSecret)
		hook.Name = app.Name
		if _, err := webhookDB.Update(req.Context(), hook); err != nil {
			http.Error(w, fmt.Sprintf("Error while updating webhook secret: %s", err.Error()), http.StatusInternalServerError)
			return
		}

		state, err = RandomState(128)
		if err != nil {
			http.Error(w, fmt.Sprintf("Unexpected error when creating state param: %s", err.Error()), http.StatusInternalServerError)
			return
		}

		newStateDetails, err := json.Marshal(gitHubAppStateDetails{
			Domain: stateDetails.Domain,
			AppID:  id,
		})
		if err != nil {
			http.Error(w, fmt.Sprintf("unexpected error when marshalling state: %s", err.Error()), http.StatusInternalServerError)
			return
		}
		cache.Set(state, newStateDetails)

		// The installations page often takes a few seconds to become available after the
		// app is first created, so we sleep for a bit to give it time to load. The exact
		// length of time to sleep was determined empirically.
		time.Sleep(3 * time.Second)
		redirectURL, err := url.JoinPath(app.AppURL, "installations/new")
		if err != nil {
			// if there is an error, try to redirect to app url, which should show Install button as well
			redirectURL = app.AppURL
		}
		http.Redirect(w, req, redirectURL+fmt.Sprintf("?state=%s", state), http.StatusSeeOther)
	})

	r.HandleFunc(prefix+"/setup", func(w http.ResponseWriter, req *http.Request) {
		// 🚨 SECURITY: only site admins can setup github apps
		if err := checkSiteAdmin(db, w, req); err != nil {
			http.Error(w, "User must be site admin", http.StatusForbidden)
			return
		}

		query := req.URL.Query()
		state := query.Get("state")
		instID := query.Get("installation_id")
		if state == "" || instID == "" {
			// If neither state or installation ID is set, we redirect to the GitHub Apps page.
			// This can happen when someone installs the App directly from GitHub, instead of
			// following the link from within Sourcegraph.
			http.Redirect(w, req, "/site-admin/github-apps", http.StatusFound)
			return
		}

		// Check that the length of state is the expected length
		if len(state) != 64 {
			http.Error(w, "Bad request, state query param is wrong length", http.StatusBadRequest)
			return
		}

		setupInfo, ok := cache.Get(state)
		if !ok {
			redirectURL := generateRedirectURL(nil, nil, nil, nil, errors.New("Bad request, state query param does not match"))
			http.Redirect(w, req, redirectURL, http.StatusFound)
			return
		}

		var stateDetails gitHubAppStateDetails
		err := json.Unmarshal(setupInfo, &stateDetails)
		if err != nil {
			redirectURL := generateRedirectURL(nil, nil, nil, nil, errors.New("Bad request, invalid state"))
			http.Redirect(w, req, redirectURL, http.StatusFound)
			return
		}
		// Wait until we've validated the type of state before deleting it from the cache.
		cache.Delete(state)

		installationID, err := strconv.Atoi(instID)
		if err != nil {
			redirectURL := generateRedirectURL(&stateDetails.Domain, nil, &stateDetails.AppID, nil, errors.New("Bad request, could not parse installation ID"))
			http.Redirect(w, req, redirectURL, http.StatusFound)
			return
		}

		action := query.Get("setup_action")
		if action == "install" {
			ctx := req.Context()
			app, err := db.GitHubApps().GetByID(ctx, stateDetails.AppID)
			if err != nil {
				redirectURL := generateRedirectURL(&stateDetails.Domain, &installationID, &stateDetails.AppID, nil, errors.Newf("Unexpected error while fetching GitHub App from DB: %s", err.Error()))
				http.Redirect(w, req, redirectURL, http.StatusFound)
				return
			}

			auther, err := ghaauth.NewGitHubAppAuthenticator(app.AppID, []byte(app.PrivateKey))
			if err != nil {
				redirectURL := generateRedirectURL(&stateDetails.Domain, &installationID, &stateDetails.AppID, nil, errors.Newf("Unexpected error while creating GitHubAppAuthenticator: %s", err.Error()))
				http.Redirect(w, req, redirectURL, http.StatusFound)
				return
			}

			baseURL, err := url.Parse(app.BaseURL)
			if err != nil {
				redirectURL := generateRedirectURL(&stateDetails.Domain, &installationID, &stateDetails.AppID, nil, errors.Newf("Unexpected error while parsing App base URL: %s", err.Error()))
				http.Redirect(w, req, redirectURL, http.StatusFound)
				return
			}

			apiURL, _ := github.APIRoot(baseURL)

			logger := log.NoOp()
			client, err := github.NewV3Client(logger, "", apiURL, auther, nil)
			if err != nil {
				http.Error(w, err.Error(), http.StatusInternalServerError)
				return
			}

			// The installation often takes a few seconds to become available after the
			// app is first installed, so we sleep for a bit to give it time to load. The exact
			// length of time to sleep was determined empirically.
			time.Sleep(3 * time.Second)

			remoteInstall, err := client.GetAppInstallation(ctx, int64(installationID))
			if err != nil {
				redirectURL := generateRedirectURL(&stateDetails.Domain, &installationID, &stateDetails.AppID, nil, errors.Newf("Unexpected error while fetching App installation details from GitHub: %s", err.Error()))
				http.Redirect(w, req, redirectURL, http.StatusFound)
				return
			}

			_, err = db.GitHubApps().Install(ctx, ghtypes.GitHubAppInstallation{
				InstallationID:   installationID,
				AppID:            app.ID,
				URL:              remoteInstall.GetHTMLURL(),
				AccountLogin:     remoteInstall.Account.GetLogin(),
				AccountAvatarURL: remoteInstall.Account.GetAvatarURL(),
				AccountURL:       remoteInstall.Account.GetHTMLURL(),
				AccountType:      remoteInstall.Account.GetType(),
			})
			if err != nil {
				redirectURL := generateRedirectURL(&stateDetails.Domain, &installationID, &stateDetails.AppID, &app.Name, errors.Newf("Unexpected error while creating GitHub App installation: %s", err.Error()))
				http.Redirect(w, req, redirectURL, http.StatusFound)
				return
			}

			redirectURL := generateRedirectURL(&stateDetails.Domain, &installationID, &app.ID, &app.Name, nil)
			http.Redirect(w, req, redirectURL, http.StatusFound)
			return
		} else {
			http.Error(w, fmt.Sprintf("Bad request; unsupported setup action: %s", action), http.StatusBadRequest)
			return
		}
	})

	return r
}

func generateRedirectURL(domain *string, installationID, appID *int, appName *string, creationErr error) string {
	// If we got an error but didn't even get far enough to parse a domain for the new
	// GitHub App, we still want to route the user back to somewhere useful, so we send
	// them back to the main site admin GitHub Apps page.
	if domain == nil && creationErr != nil {
		return fmt.Sprintf("/site-admin/github-apps?success=false&error=%s", url.QueryEscape(creationErr.Error()))
	}

	parsedDomain, err := parseDomain(domain)
	if err != nil {
		return fmt.Sprintf("/site-admin/github-apps?success=false&error=%s", url.QueryEscape(fmt.Sprintf("invalid domain: %s", *domain)))
	}

	switch *parsedDomain {
	case types.ReposGitHubAppDomain:
		if creationErr != nil {
			return fmt.Sprintf("/site-admin/github-apps?success=false&error=%s", url.QueryEscape(creationErr.Error()))
		}
		if installationID == nil || appID == nil {
			return fmt.Sprintf("/site-admin/github-apps?success=false&error=%s", url.QueryEscape("missing installation ID or app ID"))
		}

		return fmt.Sprintf("/site-admin/github-apps/%s?installation_id=%d", MarshalGitHubAppID(int64(*appID)), *installationID)
	case types.BatchesGitHubAppDomain:
		if creationErr != nil {
			return fmt.Sprintf("/site-admin/batch-changes?success=false&error=%s", url.QueryEscape(creationErr.Error()))
		}

		// This shouldn't really happen unless we also had an error, but we handle it just
		// in case
		if appName == nil {
			return "/site-admin/batch-changes?success=true"
		}
		return fmt.Sprintf("/site-admin/batch-changes?success=true&app_name=%s", *appName)
	default:
		return fmt.Sprintf("/site-admin/github-apps?success=false&error=%s", url.QueryEscape(fmt.Sprintf("unsupported github apps domain: %v", parsedDomain)))
	}
}

var MockCreateGitHubApp func(conversionURL string, domain types.GitHubAppDomain) (*ghtypes.GitHubApp, error)

func createGitHubApp(conversionURL string, domain types.GitHubAppDomain, httpClient *http.Client) (*ghtypes.GitHubApp, error) {
	if MockCreateGitHubApp != nil {
		return MockCreateGitHubApp(conversionURL, domain)
	}
	r, err := http.NewRequest(http.MethodPost, conversionURL, http.NoBody)
	if err != nil {
		return nil, err
	}

<<<<<<< HEAD
	cf := httpcli.NewExternalClientFactory()
	client, err := cf.Doer()
	if err != nil {
		return nil, errors.Wrap(err, "failed to create GitHub client")
	}

	resp, err := client.Do(r)
=======
	resp, err := httpClient.Do(r)
>>>>>>> 23634d95
	if err != nil {
		return nil, err
	}
	if resp.StatusCode != http.StatusCreated {
		return nil, errors.Newf("expected 201 statusCode, got: %d", resp.StatusCode)
	}

	defer resp.Body.Close()

	var response GitHubAppResponse
	if err := json.NewDecoder(resp.Body).Decode(&response); err != nil {
		return nil, err
	}

	htmlURL, err := url.Parse(response.HtmlURL)
	if err != nil {
		return nil, err
	}

	return &ghtypes.GitHubApp{
		AppID:         response.AppID,
		Name:          response.Name,
		Slug:          response.Slug,
		ClientID:      response.ClientID,
		ClientSecret:  response.ClientSecret,
		WebhookSecret: response.WebhookSecret,
		PrivateKey:    response.PEM,
		BaseURL:       htmlURL.Scheme + "://" + htmlURL.Host,
		AppURL:        htmlURL.String(),
		Domain:        domain,
		Logo:          fmt.Sprintf("%s://%s/identicons/app/app/%s", htmlURL.Scheme, htmlURL.Host, response.Slug),
	}, nil
}<|MERGE_RESOLUTION|>--- conflicted
+++ resolved
@@ -507,7 +507,6 @@
 		return nil, err
 	}
 
-<<<<<<< HEAD
 	cf := httpcli.NewExternalClientFactory()
 	client, err := cf.Doer()
 	if err != nil {
@@ -515,9 +514,6 @@
 	}
 
 	resp, err := client.Do(r)
-=======
-	resp, err := httpClient.Do(r)
->>>>>>> 23634d95
 	if err != nil {
 		return nil, err
 	}
