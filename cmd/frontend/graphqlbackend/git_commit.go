--- conflicted
+++ resolved
@@ -265,13 +265,8 @@
 	return r.path(ctx, args.Path, args.StartLine, args.EndLine, func(_ fs.FileInfo) error { return nil })
 }
 
-<<<<<<< HEAD
 func (r *GitCommitResolver) path(ctx context.Context, path string, startLine, endLine *int32, validate func(fs.FileInfo) error) (*GitTreeEntryResolver, error) {
-	span, ctx := ot.StartSpanFromContext(ctx, "commit.path")
-=======
-func (r *GitCommitResolver) path(ctx context.Context, path string, validate func(fs.FileInfo) error) (*GitTreeEntryResolver, error) {
 	span, ctx := ot.StartSpanFromContext(ctx, "commit.path") //nolint:staticcheck // OT is deprecated
->>>>>>> 323638f8
 	defer span.Finish()
 	span.SetTag("path", path)
 
