CREATE EXTENSION IF NOT EXISTS citext;

COMMENT ON EXTENSION citext IS 'data type for case-insensitive character strings';

CREATE EXTENSION IF NOT EXISTS hstore;

COMMENT ON EXTENSION hstore IS 'data type for storing sets of (key, value) pairs';

CREATE EXTENSION IF NOT EXISTS intarray;

COMMENT ON EXTENSION intarray IS 'functions, operators, and index support for 1-D arrays of integers';

CREATE EXTENSION IF NOT EXISTS pg_stat_statements;

COMMENT ON EXTENSION pg_stat_statements IS 'track execution statistics of all SQL statements executed';

CREATE EXTENSION IF NOT EXISTS pg_trgm;

COMMENT ON EXTENSION pg_trgm IS 'text similarity measurement and index searching based on trigrams';

CREATE EXTENSION IF NOT EXISTS pgcrypto;

COMMENT ON EXTENSION pgcrypto IS 'cryptographic functions';

CREATE TYPE audit_log_operation AS ENUM (
    'create',
    'modify',
    'delete'
);

CREATE TYPE batch_changes_changeset_ui_publication_state AS ENUM (
    'UNPUBLISHED',
    'DRAFT',
    'PUBLISHED'
);

CREATE TYPE cm_email_priority AS ENUM (
    'NORMAL',
    'CRITICAL'
);

CREATE TYPE configuration_policies_transition_columns AS (
	name text,
	type text,
	pattern text,
	retention_enabled boolean,
	retention_duration_hours integer,
	retain_intermediate_commits boolean,
	indexing_enabled boolean,
	index_commit_max_age_hours integer,
	index_intermediate_commits boolean,
	protected boolean,
	repository_patterns text[]
);

COMMENT ON TYPE configuration_policies_transition_columns IS 'A type containing the columns that make-up the set of tracked transition columns. Primarily used to create a nulled record due to `OLD` being unset in INSERT queries, and creating a nulled record with a subquery is not allowed.';

CREATE TYPE critical_or_site AS ENUM (
    'critical',
    'site'
);

CREATE TYPE feature_flag_type AS ENUM (
    'bool',
    'rollout'
);

CREATE TYPE lsif_index_state AS ENUM (
    'queued',
    'processing',
    'completed',
    'errored',
    'failed'
);

CREATE TYPE lsif_upload_state AS ENUM (
    'uploading',
    'queued',
    'processing',
    'completed',
    'errored',
    'deleted',
    'failed'
);

CREATE TYPE lsif_uploads_transition_columns AS (
	state text,
	expired boolean,
	num_resets integer,
	num_failures integer,
	worker_hostname text,
	committed_at timestamp with time zone
);

COMMENT ON TYPE lsif_uploads_transition_columns IS 'A type containing the columns that make-up the set of tracked transition columns. Primarily used to create a nulled record due to `OLD` being unset in INSERT queries, and creating a nulled record with a subquery is not allowed.';

CREATE TYPE persistmode AS ENUM (
    'record',
    'snapshot'
);

CREATE FUNCTION batch_spec_workspace_execution_last_dequeues_upsert() RETURNS trigger
    LANGUAGE plpgsql
    AS $$ BEGIN
    INSERT INTO
        batch_spec_workspace_execution_last_dequeues
    SELECT
        user_id,
        MAX(started_at) as latest_dequeue
    FROM
        newtab
    GROUP BY
        user_id
    ON CONFLICT (user_id) DO UPDATE SET
        latest_dequeue = GREATEST(batch_spec_workspace_execution_last_dequeues.latest_dequeue, EXCLUDED.latest_dequeue);

    RETURN NULL;
END $$;

CREATE FUNCTION changesets_computed_state_ensure() RETURNS trigger
    LANGUAGE plpgsql
    AS $$ BEGIN

    NEW.computed_state = CASE
        WHEN NEW.reconciler_state = 'errored' THEN 'RETRYING'
        WHEN NEW.reconciler_state = 'failed' THEN 'FAILED'
        WHEN NEW.reconciler_state = 'scheduled' THEN 'SCHEDULED'
        WHEN NEW.reconciler_state != 'completed' THEN 'PROCESSING'
        WHEN NEW.publication_state = 'UNPUBLISHED' THEN 'UNPUBLISHED'
        ELSE NEW.external_state
    END AS computed_state;

    RETURN NEW;
END $$;

CREATE FUNCTION delete_batch_change_reference_on_changesets() RETURNS trigger
    LANGUAGE plpgsql
    AS $$
    BEGIN
        UPDATE
          changesets
        SET
          batch_change_ids = changesets.batch_change_ids - OLD.id::text
        WHERE
          changesets.batch_change_ids ? OLD.id::text;

        RETURN OLD;
    END;
$$;

CREATE FUNCTION delete_repo_ref_on_external_service_repos() RETURNS trigger
    LANGUAGE plpgsql
    AS $$
    BEGIN
        -- if a repo is soft-deleted, delete every row that references that repo
        IF (OLD.deleted_at IS NULL AND NEW.deleted_at IS NOT NULL) THEN
        DELETE FROM
            external_service_repos
        WHERE
            repo_id = OLD.id;
        END IF;

        RETURN OLD;
    END;
$$;

CREATE FUNCTION func_configuration_policies_delete() RETURNS trigger
    LANGUAGE plpgsql
    AS $$
    BEGIN
        UPDATE configuration_policies_audit_logs
        SET record_deleted_at = NOW()
        WHERE policy_id IN (
            SELECT id FROM OLD
        );

        RETURN NULL;
    END;
$$;

CREATE FUNCTION func_configuration_policies_insert() RETURNS trigger
    LANGUAGE plpgsql
    AS $$
    BEGIN
        INSERT INTO configuration_policies_audit_logs
        (policy_id, operation, transition_columns)
        VALUES (
            NEW.id, 'create',
            func_configuration_policies_transition_columns_diff(
                (NULL, NULL, NULL, NULL, NULL, NULL, NULL, NULL, NULL, NULL, NULL),
                func_row_to_configuration_policies_transition_columns(NEW)
            )
        );
        RETURN NULL;
    END;
$$;

COMMENT ON FUNCTION func_configuration_policies_insert() IS 'Transforms a record from the configuration_policies table into an `configuration_policies_transition_columns` type variable.';

CREATE FUNCTION func_configuration_policies_transition_columns_diff(old configuration_policies_transition_columns, new configuration_policies_transition_columns) RETURNS hstore[]
    LANGUAGE plpgsql
    AS $$
    BEGIN
        -- array || NULL should be a noop, but that doesn't seem to be happening
        -- hence array_remove here
        RETURN array_remove(
            ARRAY[]::hstore[] ||
            CASE WHEN old.name IS DISTINCT FROM new.name THEN
                hstore(ARRAY['column', 'name', 'old', old.name, 'new', new.name])
                ELSE NULL
            END ||
            CASE WHEN old.type IS DISTINCT FROM new.type THEN
                hstore(ARRAY['column', 'type', 'old', old.type, 'new', new.type])
                ELSE NULL
            END ||
            CASE WHEN old.pattern IS DISTINCT FROM new.pattern THEN
                hstore(ARRAY['column', 'pattern', 'old', old.pattern, 'new', new.pattern])
                ELSE NULL
            END ||
            CASE WHEN old.retention_enabled IS DISTINCT FROM new.retention_enabled THEN
                hstore(ARRAY['column', 'retention_enabled', 'old', old.retention_enabled::text, 'new', new.retention_enabled::text])
                ELSE NULL
            END ||
            CASE WHEN old.retention_duration_hours IS DISTINCT FROM new.retention_duration_hours THEN
                hstore(ARRAY['column', 'retention_duration_hours', 'old', old.retention_duration_hours::text, 'new', new.retention_duration_hours::text])
                ELSE NULL
            END ||
            CASE WHEN old.indexing_enabled IS DISTINCT FROM new.indexing_enabled THEN
                hstore(ARRAY['column', 'indexing_enabled', 'old', old.indexing_enabled::text, 'new', new.indexing_enabled::text])
                ELSE NULL
            END ||
            CASE WHEN old.index_commit_max_age_hours IS DISTINCT FROM new.index_commit_max_age_hours THEN
                hstore(ARRAY['column', 'index_commit_max_age_hours', 'old', old.index_commit_max_age_hours::text, 'new', new.index_commit_max_age_hours::text])
                ELSE NULL
            END ||
            CASE WHEN old.index_intermediate_commits IS DISTINCT FROM new.index_intermediate_commits THEN
                hstore(ARRAY['column', 'index_intermediate_commits', 'old', old.index_intermediate_commits::text, 'new', new.index_intermediate_commits::text])
                ELSE NULL
            END ||
            CASE WHEN old.protected IS DISTINCT FROM new.protected THEN
                hstore(ARRAY['column', 'protected', 'old', old.protected::text, 'new', new.protected::text])
                ELSE NULL
            END ||
            CASE WHEN old.repository_patterns IS DISTINCT FROM new.repository_patterns THEN
                hstore(ARRAY['column', 'repository_patterns', 'old', old.repository_patterns::text, 'new', new.repository_patterns::text])
                ELSE NULL
            END,
        NULL);
    END;
$$;

COMMENT ON FUNCTION func_configuration_policies_transition_columns_diff(old configuration_policies_transition_columns, new configuration_policies_transition_columns) IS 'Diffs two `configuration_policies_transition_columns` values into an array of hstores, where each hstore is in the format {"column"=>"<column name>", "old"=>"<previous value>", "new"=>"<new value>"}.';

CREATE FUNCTION func_configuration_policies_update() RETURNS trigger
    LANGUAGE plpgsql
    AS $$
    DECLARE
        diff hstore[];
    BEGIN
        diff = func_configuration_policies_transition_columns_diff(
            func_row_to_configuration_policies_transition_columns(OLD),
            func_row_to_configuration_policies_transition_columns(NEW)
        );

        IF (array_length(diff, 1) > 0) THEN
            INSERT INTO configuration_policies_audit_logs
            (policy_id, operation, transition_columns)
            VALUES (NEW.id, 'modify', diff);
        END IF;

        RETURN NEW;
    END;
$$;

CREATE FUNCTION func_insert_gitserver_repo() RETURNS trigger
    LANGUAGE plpgsql
    AS $$
BEGIN
INSERT INTO gitserver_repos
(repo_id, shard_id)
VALUES (NEW.id, '');
RETURN NULL;
END;
$$;

CREATE FUNCTION func_insert_zoekt_repo() RETURNS trigger
    LANGUAGE plpgsql
    AS $$
BEGIN
  INSERT INTO zoekt_repos (repo_id) VALUES (NEW.id);

  RETURN NULL;
END;
$$;

CREATE FUNCTION func_lsif_dependency_repos_backfill() RETURNS trigger
    LANGUAGE plpgsql
    AS $$
    BEGIN
        INSERT INTO package_repo_versions (package_id, version)
        VALUES (NEW.id, NEW.version);

        RETURN NULL;
    END;
$$;

CREATE FUNCTION func_lsif_uploads_delete() RETURNS trigger
    LANGUAGE plpgsql
    AS $$
    BEGIN
        UPDATE lsif_uploads_audit_logs
        SET record_deleted_at = NOW()
        WHERE upload_id IN (
            SELECT id FROM OLD
        );

        RETURN NULL;
    END;
$$;

CREATE FUNCTION func_lsif_uploads_insert() RETURNS trigger
    LANGUAGE plpgsql
    AS $$
    BEGIN
        INSERT INTO lsif_uploads_audit_logs
        (upload_id, commit, root, repository_id, uploaded_at,
        indexer, indexer_version, upload_size, associated_index_id,
        content_type,
        operation, transition_columns)
        VALUES (
            NEW.id, NEW.commit, NEW.root, NEW.repository_id, NEW.uploaded_at,
            NEW.indexer, NEW.indexer_version, NEW.upload_size, NEW.associated_index_id,
            NEW.content_type,
            'create', func_lsif_uploads_transition_columns_diff(
                (NULL, NULL, NULL, NULL, NULL, NULL),
                func_row_to_lsif_uploads_transition_columns(NEW)
            )
        );
        RETURN NULL;
    END;
$$;

COMMENT ON FUNCTION func_lsif_uploads_insert() IS 'Transforms a record from the lsif_uploads table into an `lsif_uploads_transition_columns` type variable.';

CREATE FUNCTION func_lsif_uploads_transition_columns_diff(old lsif_uploads_transition_columns, new lsif_uploads_transition_columns) RETURNS hstore[]
    LANGUAGE plpgsql
    AS $$
    BEGIN
        -- array || NULL should be a noop, but that doesn't seem to be happening
        -- hence array_remove here
        RETURN array_remove(
            ARRAY[]::hstore[] ||
            CASE WHEN old.state IS DISTINCT FROM new.state THEN
                hstore(ARRAY['column', 'state', 'old', old.state, 'new', new.state])
                ELSE NULL
            END ||
            CASE WHEN old.expired IS DISTINCT FROM new.expired THEN
                hstore(ARRAY['column', 'expired', 'old', old.expired::text, 'new', new.expired::text])
                ELSE NULL
            END ||
            CASE WHEN old.num_resets IS DISTINCT FROM new.num_resets THEN
                hstore(ARRAY['column', 'num_resets', 'old', old.num_resets::text, 'new', new.num_resets::text])
                ELSE NULL
            END ||
            CASE WHEN old.num_failures IS DISTINCT FROM new.num_failures THEN
                hstore(ARRAY['column', 'num_failures', 'old', old.num_failures::text, 'new', new.num_failures::text])
                ELSE NULL
            END ||
            CASE WHEN old.worker_hostname IS DISTINCT FROM new.worker_hostname THEN
                hstore(ARRAY['column', 'worker_hostname', 'old', old.worker_hostname, 'new', new.worker_hostname])
                ELSE NULL
            END ||
            CASE WHEN old.committed_at IS DISTINCT FROM new.committed_at THEN
                hstore(ARRAY['column', 'committed_at', 'old', old.committed_at::text, 'new', new.committed_at::text])
                ELSE NULL
            END,
        NULL);
    END;
$$;

COMMENT ON FUNCTION func_lsif_uploads_transition_columns_diff(old lsif_uploads_transition_columns, new lsif_uploads_transition_columns) IS 'Diffs two `lsif_uploads_transition_columns` values into an array of hstores, where each hstore is in the format {"column"=>"<column name>", "old"=>"<previous value>", "new"=>"<new value>"}.';

CREATE FUNCTION func_lsif_uploads_update() RETURNS trigger
    LANGUAGE plpgsql
    AS $$
    DECLARE
        diff hstore[];
    BEGIN
        diff = func_lsif_uploads_transition_columns_diff(
            func_row_to_lsif_uploads_transition_columns(OLD),
            func_row_to_lsif_uploads_transition_columns(NEW)
        );

        IF (array_length(diff, 1) > 0) THEN
            INSERT INTO lsif_uploads_audit_logs
            (reason, upload_id, commit, root, repository_id, uploaded_at,
            indexer, indexer_version, upload_size, associated_index_id,
            content_type,
            operation, transition_columns)
            VALUES (
                COALESCE(current_setting('codeintel.lsif_uploads_audit.reason', true), ''),
                NEW.id, NEW.commit, NEW.root, NEW.repository_id, NEW.uploaded_at,
                NEW.indexer, NEW.indexer_version, NEW.upload_size, NEW.associated_index_id,
                NEW.content_type,
                'modify', diff
            );
        END IF;

        RETURN NEW;
    END;
$$;

CREATE FUNCTION func_row_to_configuration_policies_transition_columns(rec record) RETURNS configuration_policies_transition_columns
    LANGUAGE plpgsql
    AS $$
    BEGIN
        RETURN (
            rec.name, rec.type, rec.pattern,
            rec.retention_enabled, rec.retention_duration_hours, rec.retain_intermediate_commits,
            rec.indexing_enabled, rec.index_commit_max_age_hours, rec.index_intermediate_commits,
            rec.protected, rec.repository_patterns);
    END;
$$;

CREATE FUNCTION func_row_to_lsif_uploads_transition_columns(rec record) RETURNS lsif_uploads_transition_columns
    LANGUAGE plpgsql
    AS $$
    BEGIN
        RETURN (rec.state, rec.expired, rec.num_resets, rec.num_failures, rec.worker_hostname, rec.committed_at);
    END;
$$;

CREATE FUNCTION invalidate_session_for_userid_on_password_change() RETURNS trigger
    LANGUAGE plpgsql
    AS $$
    BEGIN
        IF OLD.passwd != NEW.passwd THEN
            NEW.invalidated_sessions_at = now() + (1 * interval '1 second');
            RETURN NEW;
        END IF;
    RETURN NEW;
    END;
$$;

CREATE FUNCTION merge_audit_log_transitions(internal hstore, arrayhstore hstore[]) RETURNS hstore
    LANGUAGE plpgsql IMMUTABLE
    AS $$
    DECLARE
        trans hstore;
    BEGIN
      FOREACH trans IN ARRAY arrayhstore
      LOOP
          internal := internal || hstore(trans->'column', trans->'new');
      END LOOP;

      RETURN internal;
    END;
$$;

CREATE FUNCTION recalc_gitserver_repos_statistics_on_delete() RETURNS trigger
    LANGUAGE plpgsql
    AS $$ BEGIN
      UPDATE gitserver_repos_statistics grs
      SET
        total        = grs.total      - (SELECT COUNT(*)                                           FROM oldtab WHERE oldtab.shard_id = grs.shard_id),
        not_cloned   = grs.not_cloned - (SELECT COUNT(*) FILTER(WHERE clone_status = 'not_cloned') FROM oldtab WHERE oldtab.shard_id = grs.shard_id),
        cloning      = grs.cloning    - (SELECT COUNT(*) FILTER(WHERE clone_status = 'cloning')    FROM oldtab WHERE oldtab.shard_id = grs.shard_id),
        cloned       = grs.cloned     - (SELECT COUNT(*) FILTER(WHERE clone_status = 'cloned')     FROM oldtab WHERE oldtab.shard_id = grs.shard_id),
        failed_fetch = grs.cloned     - (SELECT COUNT(*) FILTER(WHERE last_error IS NOT NULL)      FROM oldtab WHERE oldtab.shard_id = grs.shard_id)
      ;

      RETURN NULL;
  END
$$;

CREATE FUNCTION recalc_gitserver_repos_statistics_on_insert() RETURNS trigger
    LANGUAGE plpgsql
    AS $$ BEGIN
      INSERT INTO gitserver_repos_statistics AS grs (shard_id, total, not_cloned, cloning, cloned, failed_fetch)
      SELECT
        shard_id,
        COUNT(*) AS total,
        COUNT(*) FILTER(WHERE clone_status = 'not_cloned') AS not_cloned,
        COUNT(*) FILTER(WHERE clone_status = 'cloning') AS cloning,
        COUNT(*) FILTER(WHERE clone_status = 'cloned') AS cloned,
        COUNT(*) FILTER(WHERE last_error IS NOT NULL) AS failed_fetch
      FROM
        newtab
      GROUP BY shard_id
      ON CONFLICT(shard_id)
      DO UPDATE
      SET
        total        = grs.total        + excluded.total,
        not_cloned   = grs.not_cloned   + excluded.not_cloned,
        cloning      = grs.cloning      + excluded.cloning,
        cloned       = grs.cloned       + excluded.cloned,
        failed_fetch = grs.failed_fetch + excluded.failed_fetch
      ;

      RETURN NULL;
  END
$$;

CREATE FUNCTION recalc_gitserver_repos_statistics_on_update() RETURNS trigger
    LANGUAGE plpgsql
    AS $$ BEGIN
      INSERT INTO gitserver_repos_statistics AS grs (shard_id, total, not_cloned, cloning, cloned, failed_fetch, corrupted)
      SELECT
        newtab.shard_id AS shard_id,
        COUNT(*) AS total,
        COUNT(*) FILTER(WHERE clone_status = 'not_cloned')  AS not_cloned,
        COUNT(*) FILTER(WHERE clone_status = 'cloning') AS cloning,
        COUNT(*) FILTER(WHERE clone_status = 'cloned') AS cloned,
        COUNT(*) FILTER(WHERE last_error IS NOT NULL) AS failed_fetch,
        COUNT(*) FILTER(WHERE corrupted_at IS NOT NULL) AS corrupted
      FROM
        newtab
      GROUP BY newtab.shard_id
      ON CONFLICT(shard_id) DO
      UPDATE
      SET
        total        = grs.total        + (excluded.total        - (SELECT COUNT(*)                                              FROM oldtab ot WHERE ot.shard_id = excluded.shard_id)),
        not_cloned   = grs.not_cloned   + (excluded.not_cloned   - (SELECT COUNT(*) FILTER(WHERE ot.clone_status = 'not_cloned') FROM oldtab ot WHERE ot.shard_id = excluded.shard_id)),
        cloning      = grs.cloning      + (excluded.cloning      - (SELECT COUNT(*) FILTER(WHERE ot.clone_status = 'cloning')    FROM oldtab ot WHERE ot.shard_id = excluded.shard_id)),
        cloned       = grs.cloned       + (excluded.cloned       - (SELECT COUNT(*) FILTER(WHERE ot.clone_status = 'cloned')     FROM oldtab ot WHERE ot.shard_id = excluded.shard_id)),
        failed_fetch = grs.failed_fetch + (excluded.failed_fetch - (SELECT COUNT(*) FILTER(WHERE ot.last_error IS NOT NULL)      FROM oldtab ot WHERE ot.shard_id = excluded.shard_id)),
        corrupted    = grs.corrupted    + (excluded.corrupted    - (SELECT COUNT(*) FILTER(WHERE ot.corrupted_at IS NOT NULL)    FROM oldtab ot WHERE ot.shard_id = excluded.shard_id))
      ;

      -------------------------------------------------
      -- IMPORTANT: THIS IS CHANGED TO INCLUDE `corrupted`
      -------------------------------------------------
      WITH moved AS (
        SELECT
          oldtab.shard_id AS shard_id,
          COUNT(*) AS total,
          COUNT(*) FILTER(WHERE oldtab.clone_status = 'not_cloned')  AS not_cloned,
          COUNT(*) FILTER(WHERE oldtab.clone_status = 'cloning') AS cloning,
          COUNT(*) FILTER(WHERE oldtab.clone_status = 'cloned') AS cloned,
          COUNT(*) FILTER(WHERE oldtab.last_error IS NOT NULL) AS failed_fetch,
          COUNT(*) FILTER(WHERE oldtab.corrupted_at IS NOT NULL) AS corrupted
        FROM
          oldtab
        JOIN newtab ON newtab.repo_id = oldtab.repo_id
        WHERE
          oldtab.shard_id != newtab.shard_id
        GROUP BY oldtab.shard_id
      )
      UPDATE gitserver_repos_statistics grs
      SET
        total        = grs.total        - moved.total,
        not_cloned   = grs.not_cloned   - moved.not_cloned,
        cloning      = grs.cloning      - moved.cloning,
        cloned       = grs.cloned       - moved.cloned,
        failed_fetch = grs.failed_fetch - moved.failed_fetch,
        corrupted    = grs.corrupted    - moved.corrupted
      FROM moved
      WHERE moved.shard_id = grs.shard_id;

      -------------------------------------------------
      -- IMPORTANT: THIS IS CHANGED TO INCLUDE `corrupted`
      -------------------------------------------------
      WITH diff(not_cloned, cloning, cloned, failed_fetch, corrupted) AS (
        VALUES (
          (
            (SELECT COUNT(*) FROM newtab JOIN repo r ON newtab.repo_id = r.id WHERE r.deleted_at is NULL AND r.blocked IS NULL AND newtab.clone_status = 'not_cloned')
            -
            (SELECT COUNT(*) FROM oldtab JOIN repo r ON oldtab.repo_id = r.id WHERE r.deleted_at is NULL AND r.blocked IS NULL AND oldtab.clone_status = 'not_cloned')
          ),
          (
            (SELECT COUNT(*) FROM newtab JOIN repo r ON newtab.repo_id = r.id WHERE r.deleted_at is NULL AND r.blocked IS NULL AND newtab.clone_status = 'cloning')
            -
            (SELECT COUNT(*) FROM oldtab JOIN repo r ON oldtab.repo_id = r.id WHERE r.deleted_at is NULL AND r.blocked IS NULL AND oldtab.clone_status = 'cloning')
          ),
          (
            (SELECT COUNT(*) FROM newtab JOIN repo r ON newtab.repo_id = r.id WHERE r.deleted_at is NULL AND r.blocked IS NULL AND newtab.clone_status = 'cloned')
            -
            (SELECT COUNT(*) FROM oldtab JOIN repo r ON oldtab.repo_id = r.id WHERE r.deleted_at is NULL AND r.blocked IS NULL AND oldtab.clone_status = 'cloned')
          ),
          (
            (SELECT COUNT(*) FROM newtab JOIN repo r ON newtab.repo_id = r.id WHERE r.deleted_at is NULL AND r.blocked IS NULL AND newtab.last_error IS NOT NULL)
            -
            (SELECT COUNT(*) FROM oldtab JOIN repo r ON oldtab.repo_id = r.id WHERE r.deleted_at is NULL AND r.blocked IS NULL AND oldtab.last_error IS NOT NULL)
          ),
          (
            (SELECT COUNT(*) FROM newtab JOIN repo r ON newtab.repo_id = r.id WHERE r.deleted_at is NULL AND r.blocked IS NULL AND newtab.corrupted_at IS NOT NULL)
            -
            (SELECT COUNT(*) FROM oldtab JOIN repo r ON oldtab.repo_id = r.id WHERE r.deleted_at is NULL AND r.blocked IS NULL AND oldtab.corrupted_at IS NOT NULL)
          )

        )
      )
      INSERT INTO repo_statistics (not_cloned, cloning, cloned, failed_fetch, corrupted)
      SELECT not_cloned, cloning, cloned, failed_fetch, corrupted
      FROM diff
      WHERE
           not_cloned != 0
        OR cloning != 0
        OR cloned != 0
        OR failed_fetch != 0
        OR corrupted != 0
      ;

      RETURN NULL;
  END
$$;

CREATE FUNCTION recalc_repo_statistics_on_repo_delete() RETURNS trigger
    LANGUAGE plpgsql
    AS $$ BEGIN
      INSERT INTO
        repo_statistics (total, soft_deleted, not_cloned, cloning, cloned, failed_fetch)
      VALUES (
        -- Insert negative counts
        (SELECT -COUNT(*) FROM oldtab WHERE deleted_at IS NULL     AND blocked IS NULL),
        (SELECT -COUNT(*) FROM oldtab WHERE deleted_at IS NOT NULL AND blocked IS NULL),
        (SELECT -COUNT(*) FROM oldtab JOIN gitserver_repos gr ON gr.repo_id = oldtab.id WHERE oldtab.deleted_at is NULL AND oldtab.blocked IS NULL AND gr.clone_status = 'not_cloned'),
        (SELECT -COUNT(*) FROM oldtab JOIN gitserver_repos gr ON gr.repo_id = oldtab.id WHERE oldtab.deleted_at is NULL AND oldtab.blocked IS NULL AND gr.clone_status = 'cloning'),
        (SELECT -COUNT(*) FROM oldtab JOIN gitserver_repos gr ON gr.repo_id = oldtab.id WHERE oldtab.deleted_at is NULL AND oldtab.blocked IS NULL AND gr.clone_status = 'cloned'),
        (SELECT -COUNT(*) FROM oldtab JOIN gitserver_repos gr ON gr.repo_id = oldtab.id WHERE oldtab.deleted_at is NULL AND oldtab.blocked IS NULL AND gr.last_error IS NOT NULL)
      );
      RETURN NULL;
  END
$$;

CREATE FUNCTION recalc_repo_statistics_on_repo_insert() RETURNS trigger
    LANGUAGE plpgsql
    AS $$ BEGIN
      INSERT INTO
        repo_statistics (total, soft_deleted, not_cloned)
      VALUES (
        (SELECT COUNT(*) FROM newtab WHERE deleted_at IS NULL     AND blocked IS NULL),
        (SELECT COUNT(*) FROM newtab WHERE deleted_at IS NOT NULL AND blocked IS NULL),
        -- New repositories are always not_cloned by default, so we can count them as not cloned here
        (SELECT COUNT(*) FROM newtab WHERE deleted_at IS NULL     AND blocked IS NULL)
        -- New repositories never have last_error set, so we can also ignore those here
      );
      RETURN NULL;
  END
$$;

CREATE FUNCTION recalc_repo_statistics_on_repo_update() RETURNS trigger
    LANGUAGE plpgsql
    AS $$ BEGIN
      -- Insert diff of changes
      WITH diff(total, soft_deleted, not_cloned, cloning, cloned, failed_fetch, corrupted) AS (
        VALUES (
          (SELECT COUNT(*) FROM newtab WHERE deleted_at IS NULL     AND blocked IS NULL) - (SELECT COUNT(*) FROM oldtab WHERE deleted_at IS NULL     AND blocked IS NULL),
          (SELECT COUNT(*) FROM newtab WHERE deleted_at IS NOT NULL AND blocked IS NULL) - (SELECT COUNT(*) FROM oldtab WHERE deleted_at IS NOT NULL AND blocked IS NULL),
          (
            (SELECT COUNT(*) FROM newtab JOIN gitserver_repos gr ON gr.repo_id = newtab.id WHERE newtab.deleted_at is NULL AND newtab.blocked IS NULL AND gr.clone_status = 'not_cloned')
            -
            (SELECT COUNT(*) FROM oldtab JOIN gitserver_repos gr ON gr.repo_id = oldtab.id WHERE oldtab.deleted_at is NULL AND oldtab.blocked IS NULL AND gr.clone_status = 'not_cloned')
          ),
          (
            (SELECT COUNT(*) FROM newtab JOIN gitserver_repos gr ON gr.repo_id = newtab.id WHERE newtab.deleted_at is NULL AND newtab.blocked IS NULL AND gr.clone_status = 'cloning')
            -
            (SELECT COUNT(*) FROM oldtab JOIN gitserver_repos gr ON gr.repo_id = oldtab.id WHERE oldtab.deleted_at is NULL AND oldtab.blocked IS NULL AND gr.clone_status = 'cloning')
          ),
          (
            (SELECT COUNT(*) FROM newtab JOIN gitserver_repos gr ON gr.repo_id = newtab.id WHERE newtab.deleted_at is NULL AND newtab.blocked IS NULL AND gr.clone_status = 'cloned')
            -
            (SELECT COUNT(*) FROM oldtab JOIN gitserver_repos gr ON gr.repo_id = oldtab.id WHERE oldtab.deleted_at is NULL AND oldtab.blocked IS NULL AND gr.clone_status = 'cloned')
          ),
          (
            (SELECT COUNT(*) FROM newtab JOIN gitserver_repos gr ON gr.repo_id = newtab.id WHERE newtab.deleted_at is NULL AND newtab.blocked IS NULL AND gr.last_error IS NOT NULL)
            -
            (SELECT COUNT(*) FROM oldtab JOIN gitserver_repos gr ON gr.repo_id = oldtab.id WHERE oldtab.deleted_at is NULL AND oldtab.blocked IS NULL AND gr.last_error IS NOT NULL)
          ),
          (
            (SELECT COUNT(*) FROM newtab JOIN gitserver_repos gr ON gr.repo_id = newtab.id WHERE newtab.deleted_at is NULL AND newtab.blocked IS NULL AND gr.corrupted_at IS NOT NULL)
            -
            (SELECT COUNT(*) FROM oldtab JOIN gitserver_repos gr ON gr.repo_id = oldtab.id WHERE oldtab.deleted_at is NULL AND oldtab.blocked IS NULL AND gr.corrupted_at IS NOT NULL)
          )
        )
      )
      INSERT INTO
        repo_statistics (total, soft_deleted, not_cloned, cloning, cloned, failed_fetch, corrupted)
      SELECT total, soft_deleted, not_cloned, cloning, cloned, failed_fetch, corrupted
      FROM diff
      WHERE
           total != 0
        OR soft_deleted != 0
        OR not_cloned != 0
        OR cloning != 0
        OR cloned != 0
        OR failed_fetch != 0
        OR corrupted != 0
      ;
      RETURN NULL;
  END
$$;

CREATE FUNCTION repo_block(reason text, at timestamp with time zone) RETURNS jsonb
    LANGUAGE sql IMMUTABLE STRICT
    AS $$
SELECT jsonb_build_object(
    'reason', reason,
    'at', extract(epoch from timezone('utc', at))::bigint
);
$$;

CREATE PROCEDURE set_repo_stars_null_to_zero()
    LANGUAGE plpgsql
    AS $$
DECLARE
  done boolean;
  total integer = 0;
  updated integer = 0;

BEGIN
  SELECT COUNT(*) INTO total FROM repo WHERE stars IS NULL;

  RAISE NOTICE 'repo_stars_null_to_zero: updating % rows', total;

  done := total = 0;

  WHILE NOT done LOOP
    UPDATE repo SET stars = 0
    FROM (
      SELECT id FROM repo
      WHERE stars IS NULL
      LIMIT 10000
      FOR UPDATE SKIP LOCKED
    ) s
    WHERE repo.id = s.id;

    COMMIT;

    SELECT COUNT(*) = 0 INTO done FROM repo WHERE stars IS NULL LIMIT 1;

    updated := updated + 10000;

    RAISE NOTICE 'repo_stars_null_to_zero: updated % of % rows', updated, total;
  END LOOP;
END
$$;

CREATE FUNCTION soft_delete_orphan_repo_by_external_service_repos() RETURNS void
    LANGUAGE plpgsql
    AS $$
BEGIN
    -- When an external service is soft or hard-deleted,
    -- performs a clean up to soft-delete orphan repositories.
    UPDATE
        repo
    SET
        name = soft_deleted_repository_name(name),
        deleted_at = transaction_timestamp()
    WHERE
      deleted_at IS NULL
      AND NOT EXISTS (
        SELECT FROM external_service_repos WHERE repo_id = repo.id
      );
END;
$$;

CREATE FUNCTION soft_delete_user_reference_on_external_service() RETURNS trigger
    LANGUAGE plpgsql
    AS $$
BEGIN
    -- If a user is soft-deleted, delete every row that references that user
    IF (OLD.deleted_at IS NULL AND NEW.deleted_at IS NOT NULL) THEN
        UPDATE external_services
        SET deleted_at = NOW()
        WHERE namespace_user_id = OLD.id;
    END IF;

    RETURN OLD;
END;
$$;

CREATE FUNCTION soft_deleted_repository_name(name text) RETURNS text
    LANGUAGE plpgsql STRICT
    AS $$
BEGIN
    RETURN 'DELETED-' || extract(epoch from transaction_timestamp()) || '-' || name;
END;
$$;

CREATE FUNCTION update_codeintel_path_ranks_updated_at_column() RETURNS trigger
    LANGUAGE plpgsql
    AS $$ BEGIN
    NEW.updated_at = NOW();
    RETURN NEW;
END;
$$;

CREATE FUNCTION versions_insert_row_trigger() RETURNS trigger
    LANGUAGE plpgsql
    AS $$
BEGIN
    NEW.first_version = NEW.version;
    RETURN NEW;
END $$;

CREATE AGGREGATE sg_jsonb_concat_agg(jsonb) (
    SFUNC = jsonb_concat,
    STYPE = jsonb,
    INITCOND = '{}'
);

CREATE AGGREGATE snapshot_transition_columns(hstore[]) (
    SFUNC = merge_audit_log_transitions,
    STYPE = hstore,
    INITCOND = ''
);

CREATE TABLE access_tokens (
    id bigint NOT NULL,
    subject_user_id integer NOT NULL,
    value_sha256 bytea NOT NULL,
    note text NOT NULL,
    created_at timestamp with time zone DEFAULT now() NOT NULL,
    last_used_at timestamp with time zone,
    deleted_at timestamp with time zone,
    creator_user_id integer NOT NULL,
    scopes text[] NOT NULL,
    internal boolean DEFAULT false
);

CREATE SEQUENCE access_tokens_id_seq
    START WITH 1
    INCREMENT BY 1
    NO MINVALUE
    NO MAXVALUE
    CACHE 1;

ALTER SEQUENCE access_tokens_id_seq OWNED BY access_tokens.id;

CREATE TABLE aggregated_user_statistics (
    user_id bigint NOT NULL,
    created_at timestamp with time zone DEFAULT now() NOT NULL,
    updated_at timestamp with time zone DEFAULT now() NOT NULL,
    user_last_active_at timestamp with time zone,
    user_events_count bigint
);

CREATE TABLE batch_changes (
    id bigint NOT NULL,
    name text NOT NULL,
    description text,
    creator_id integer,
    namespace_user_id integer,
    namespace_org_id integer,
    created_at timestamp with time zone DEFAULT now() NOT NULL,
    updated_at timestamp with time zone DEFAULT now() NOT NULL,
    closed_at timestamp with time zone,
    batch_spec_id bigint NOT NULL,
    last_applier_id bigint,
    last_applied_at timestamp with time zone,
    CONSTRAINT batch_change_name_is_valid CHECK ((name ~ '^[\w.-]+$'::text)),
    CONSTRAINT batch_changes_has_1_namespace CHECK (((namespace_user_id IS NULL) <> (namespace_org_id IS NULL))),
    CONSTRAINT batch_changes_name_not_blank CHECK ((name <> ''::text))
);

CREATE SEQUENCE batch_changes_id_seq
    START WITH 1
    INCREMENT BY 1
    NO MINVALUE
    NO MAXVALUE
    CACHE 1;

ALTER SEQUENCE batch_changes_id_seq OWNED BY batch_changes.id;

CREATE TABLE batch_changes_site_credentials (
    id bigint NOT NULL,
    external_service_type text NOT NULL,
    external_service_id text NOT NULL,
    created_at timestamp with time zone DEFAULT now() NOT NULL,
    updated_at timestamp with time zone DEFAULT now() NOT NULL,
    credential bytea NOT NULL,
    encryption_key_id text DEFAULT ''::text NOT NULL
);

CREATE SEQUENCE batch_changes_site_credentials_id_seq
    START WITH 1
    INCREMENT BY 1
    NO MINVALUE
    NO MAXVALUE
    CACHE 1;

ALTER SEQUENCE batch_changes_site_credentials_id_seq OWNED BY batch_changes_site_credentials.id;

CREATE TABLE batch_spec_execution_cache_entries (
    id bigint NOT NULL,
    key text NOT NULL,
    value text NOT NULL,
    version integer NOT NULL,
    last_used_at timestamp with time zone,
    created_at timestamp with time zone DEFAULT now() NOT NULL,
    user_id integer NOT NULL
);

CREATE SEQUENCE batch_spec_execution_cache_entries_id_seq
    START WITH 1
    INCREMENT BY 1
    NO MINVALUE
    NO MAXVALUE
    CACHE 1;

ALTER SEQUENCE batch_spec_execution_cache_entries_id_seq OWNED BY batch_spec_execution_cache_entries.id;

CREATE TABLE batch_spec_resolution_jobs (
    id bigint NOT NULL,
    batch_spec_id integer NOT NULL,
    state text DEFAULT 'queued'::text NOT NULL,
    failure_message text,
    started_at timestamp with time zone,
    finished_at timestamp with time zone,
    process_after timestamp with time zone,
    num_resets integer DEFAULT 0 NOT NULL,
    num_failures integer DEFAULT 0 NOT NULL,
    execution_logs json[],
    worker_hostname text DEFAULT ''::text NOT NULL,
    last_heartbeat_at timestamp with time zone,
    created_at timestamp with time zone DEFAULT now() NOT NULL,
    updated_at timestamp with time zone DEFAULT now() NOT NULL,
    queued_at timestamp with time zone DEFAULT now(),
    initiator_id integer NOT NULL,
    cancel boolean DEFAULT false NOT NULL
);

CREATE SEQUENCE batch_spec_resolution_jobs_id_seq
    START WITH 1
    INCREMENT BY 1
    NO MINVALUE
    NO MAXVALUE
    CACHE 1;

ALTER SEQUENCE batch_spec_resolution_jobs_id_seq OWNED BY batch_spec_resolution_jobs.id;

CREATE TABLE batch_spec_workspace_execution_jobs (
    id bigint NOT NULL,
    batch_spec_workspace_id integer NOT NULL,
    state text DEFAULT 'queued'::text NOT NULL,
    failure_message text,
    started_at timestamp with time zone,
    finished_at timestamp with time zone,
    process_after timestamp with time zone,
    num_resets integer DEFAULT 0 NOT NULL,
    num_failures integer DEFAULT 0 NOT NULL,
    execution_logs json[],
    worker_hostname text DEFAULT ''::text NOT NULL,
    last_heartbeat_at timestamp with time zone,
    created_at timestamp with time zone DEFAULT now() NOT NULL,
    updated_at timestamp with time zone DEFAULT now() NOT NULL,
    cancel boolean DEFAULT false NOT NULL,
    queued_at timestamp with time zone DEFAULT now(),
    user_id integer NOT NULL,
    version integer DEFAULT 1 NOT NULL
);

CREATE SEQUENCE batch_spec_workspace_execution_jobs_id_seq
    START WITH 1
    INCREMENT BY 1
    NO MINVALUE
    NO MAXVALUE
    CACHE 1;

ALTER SEQUENCE batch_spec_workspace_execution_jobs_id_seq OWNED BY batch_spec_workspace_execution_jobs.id;

CREATE TABLE batch_spec_workspace_execution_last_dequeues (
    user_id integer NOT NULL,
    latest_dequeue timestamp with time zone
);

CREATE VIEW batch_spec_workspace_execution_queue AS
 WITH queue_candidates AS (
         SELECT exec.id,
            rank() OVER (PARTITION BY queue.user_id ORDER BY exec.created_at, exec.id) AS place_in_user_queue
           FROM (batch_spec_workspace_execution_jobs exec
             JOIN batch_spec_workspace_execution_last_dequeues queue ON ((queue.user_id = exec.user_id)))
          WHERE (exec.state = 'queued'::text)
          ORDER BY (rank() OVER (PARTITION BY queue.user_id ORDER BY exec.created_at, exec.id)), queue.latest_dequeue NULLS FIRST
        )
 SELECT queue_candidates.id,
    row_number() OVER () AS place_in_global_queue,
    queue_candidates.place_in_user_queue
   FROM queue_candidates;

CREATE VIEW batch_spec_workspace_execution_jobs_with_rank AS
 SELECT j.id,
    j.batch_spec_workspace_id,
    j.state,
    j.failure_message,
    j.started_at,
    j.finished_at,
    j.process_after,
    j.num_resets,
    j.num_failures,
    j.execution_logs,
    j.worker_hostname,
    j.last_heartbeat_at,
    j.created_at,
    j.updated_at,
    j.cancel,
    j.queued_at,
    j.user_id,
    j.version,
    q.place_in_global_queue,
    q.place_in_user_queue
   FROM (batch_spec_workspace_execution_jobs j
     LEFT JOIN batch_spec_workspace_execution_queue q ON ((j.id = q.id)));

CREATE TABLE batch_spec_workspace_files (
    id integer NOT NULL,
    rand_id text NOT NULL,
    batch_spec_id bigint NOT NULL,
    filename text NOT NULL,
    path text NOT NULL,
    size bigint NOT NULL,
    content bytea NOT NULL,
    modified_at timestamp with time zone NOT NULL,
    created_at timestamp with time zone DEFAULT now() NOT NULL,
    updated_at timestamp with time zone DEFAULT now() NOT NULL
);

CREATE SEQUENCE batch_spec_workspace_files_id_seq
    AS integer
    START WITH 1
    INCREMENT BY 1
    NO MINVALUE
    NO MAXVALUE
    CACHE 1;

ALTER SEQUENCE batch_spec_workspace_files_id_seq OWNED BY batch_spec_workspace_files.id;

CREATE TABLE batch_spec_workspaces (
    id bigint NOT NULL,
    batch_spec_id integer NOT NULL,
    changeset_spec_ids jsonb DEFAULT '{}'::jsonb NOT NULL,
    repo_id integer NOT NULL,
    branch text NOT NULL,
    commit text NOT NULL,
    path text NOT NULL,
    file_matches text[] NOT NULL,
    only_fetch_workspace boolean DEFAULT false NOT NULL,
    created_at timestamp with time zone DEFAULT now() NOT NULL,
    updated_at timestamp with time zone DEFAULT now() NOT NULL,
    ignored boolean DEFAULT false NOT NULL,
    unsupported boolean DEFAULT false NOT NULL,
    skipped boolean DEFAULT false NOT NULL,
    cached_result_found boolean DEFAULT false NOT NULL,
    step_cache_results jsonb DEFAULT '{}'::jsonb NOT NULL
);

CREATE SEQUENCE batch_spec_workspaces_id_seq
    START WITH 1
    INCREMENT BY 1
    NO MINVALUE
    NO MAXVALUE
    CACHE 1;

ALTER SEQUENCE batch_spec_workspaces_id_seq OWNED BY batch_spec_workspaces.id;

CREATE TABLE batch_specs (
    id bigint NOT NULL,
    rand_id text NOT NULL,
    raw_spec text NOT NULL,
    spec jsonb DEFAULT '{}'::jsonb NOT NULL,
    namespace_user_id integer,
    namespace_org_id integer,
    user_id integer,
    created_at timestamp with time zone DEFAULT now() NOT NULL,
    updated_at timestamp with time zone DEFAULT now() NOT NULL,
    created_from_raw boolean DEFAULT false NOT NULL,
    allow_unsupported boolean DEFAULT false NOT NULL,
    allow_ignored boolean DEFAULT false NOT NULL,
    no_cache boolean DEFAULT false NOT NULL,
    batch_change_id bigint,
    CONSTRAINT batch_specs_has_1_namespace CHECK (((namespace_user_id IS NULL) <> (namespace_org_id IS NULL)))
);

CREATE SEQUENCE batch_specs_id_seq
    START WITH 1
    INCREMENT BY 1
    NO MINVALUE
    NO MAXVALUE
    CACHE 1;

ALTER SEQUENCE batch_specs_id_seq OWNED BY batch_specs.id;

CREATE TABLE changeset_specs (
    id bigint NOT NULL,
    rand_id text NOT NULL,
    spec jsonb DEFAULT '{}'::jsonb,
    batch_spec_id bigint,
    repo_id integer NOT NULL,
    user_id integer,
    diff_stat_added integer,
    diff_stat_deleted integer,
    created_at timestamp with time zone DEFAULT now() NOT NULL,
    updated_at timestamp with time zone DEFAULT now() NOT NULL,
    head_ref text,
    title text,
    external_id text,
    fork_namespace citext,
    diff bytea,
    base_rev text,
    base_ref text,
    body text,
    published text,
    commit_message text,
    commit_author_name text,
    commit_author_email text,
    type text NOT NULL,
    CONSTRAINT changeset_specs_published_valid_values CHECK (((published = 'true'::text) OR (published = 'false'::text) OR (published = '"draft"'::text) OR (published IS NULL)))
);

CREATE TABLE changesets (
    id bigint NOT NULL,
    batch_change_ids jsonb DEFAULT '{}'::jsonb NOT NULL,
    repo_id integer NOT NULL,
    created_at timestamp with time zone DEFAULT now() NOT NULL,
    updated_at timestamp with time zone DEFAULT now() NOT NULL,
    metadata jsonb DEFAULT '{}'::jsonb,
    external_id text,
    external_service_type text NOT NULL,
    external_deleted_at timestamp with time zone,
    external_branch text,
    external_updated_at timestamp with time zone,
    external_state text,
    external_review_state text,
    external_check_state text,
    diff_stat_added integer,
    diff_stat_deleted integer,
    sync_state jsonb DEFAULT '{}'::jsonb NOT NULL,
    current_spec_id bigint,
    previous_spec_id bigint,
    publication_state text DEFAULT 'UNPUBLISHED'::text,
    owned_by_batch_change_id bigint,
    reconciler_state text DEFAULT 'queued'::text,
    failure_message text,
    started_at timestamp with time zone,
    finished_at timestamp with time zone,
    process_after timestamp with time zone,
    num_resets integer DEFAULT 0 NOT NULL,
    closing boolean DEFAULT false NOT NULL,
    num_failures integer DEFAULT 0 NOT NULL,
    log_contents text,
    execution_logs json[],
    syncer_error text,
    external_title text,
    worker_hostname text DEFAULT ''::text NOT NULL,
    ui_publication_state batch_changes_changeset_ui_publication_state,
    last_heartbeat_at timestamp with time zone,
    external_fork_namespace citext,
    queued_at timestamp with time zone DEFAULT now(),
    cancel boolean DEFAULT false NOT NULL,
    detached_at timestamp with time zone,
    computed_state text NOT NULL,
    external_fork_name citext,
    CONSTRAINT changesets_batch_change_ids_check CHECK ((jsonb_typeof(batch_change_ids) = 'object'::text)),
    CONSTRAINT changesets_external_id_check CHECK ((external_id <> ''::text)),
    CONSTRAINT changesets_external_service_type_not_blank CHECK ((external_service_type <> ''::text)),
    CONSTRAINT changesets_metadata_check CHECK ((jsonb_typeof(metadata) = 'object'::text)),
    CONSTRAINT external_branch_ref_prefix CHECK ((external_branch ~~ 'refs/heads/%'::text))
);

COMMENT ON COLUMN changesets.external_title IS 'Normalized property generated on save using Changeset.Title()';

CREATE TABLE repo (
    id integer NOT NULL,
    name citext NOT NULL,
    description text,
    fork boolean,
    created_at timestamp with time zone DEFAULT now() NOT NULL,
    updated_at timestamp with time zone,
    external_id text,
    external_service_type text,
    external_service_id text,
    archived boolean DEFAULT false NOT NULL,
    uri citext,
    deleted_at timestamp with time zone,
    metadata jsonb DEFAULT '{}'::jsonb NOT NULL,
    private boolean DEFAULT false NOT NULL,
    stars integer DEFAULT 0 NOT NULL,
    blocked jsonb,
    CONSTRAINT check_name_nonempty CHECK ((name OPERATOR(<>) ''::citext)),
    CONSTRAINT repo_metadata_check CHECK ((jsonb_typeof(metadata) = 'object'::text))
);

CREATE VIEW branch_changeset_specs_and_changesets AS
 SELECT changeset_specs.id AS changeset_spec_id,
    COALESCE(changesets.id, (0)::bigint) AS changeset_id,
    changeset_specs.repo_id,
    changeset_specs.batch_spec_id,
    changesets.owned_by_batch_change_id AS owner_batch_change_id,
    repo.name AS repo_name,
    changeset_specs.title AS changeset_name,
    changesets.external_state,
    changesets.publication_state,
    changesets.reconciler_state,
    changesets.computed_state
   FROM ((changeset_specs
     LEFT JOIN changesets ON (((changesets.repo_id = changeset_specs.repo_id) AND (changesets.current_spec_id IS NOT NULL) AND (EXISTS ( SELECT 1
           FROM changeset_specs changeset_specs_1
          WHERE ((changeset_specs_1.id = changesets.current_spec_id) AND (changeset_specs_1.head_ref = changeset_specs.head_ref)))))))
     JOIN repo ON ((changeset_specs.repo_id = repo.id)))
  WHERE ((changeset_specs.external_id IS NULL) AND (repo.deleted_at IS NULL));

CREATE TABLE cached_available_indexers (
    id integer NOT NULL,
    repository_id integer NOT NULL,
    num_events integer NOT NULL,
    available_indexers jsonb NOT NULL
);

CREATE SEQUENCE cached_available_indexers_id_seq
    AS integer
    START WITH 1
    INCREMENT BY 1
    NO MINVALUE
    NO MAXVALUE
    CACHE 1;

ALTER SEQUENCE cached_available_indexers_id_seq OWNED BY cached_available_indexers.id;

CREATE TABLE changeset_events (
    id bigint NOT NULL,
    changeset_id bigint NOT NULL,
    kind text NOT NULL,
    key text NOT NULL,
    created_at timestamp with time zone DEFAULT now() NOT NULL,
    metadata jsonb DEFAULT '{}'::jsonb NOT NULL,
    updated_at timestamp with time zone DEFAULT now() NOT NULL,
    CONSTRAINT changeset_events_key_check CHECK ((key <> ''::text)),
    CONSTRAINT changeset_events_kind_check CHECK ((kind <> ''::text)),
    CONSTRAINT changeset_events_metadata_check CHECK ((jsonb_typeof(metadata) = 'object'::text))
);

CREATE SEQUENCE changeset_events_id_seq
    START WITH 1
    INCREMENT BY 1
    NO MINVALUE
    NO MAXVALUE
    CACHE 1;

ALTER SEQUENCE changeset_events_id_seq OWNED BY changeset_events.id;

CREATE TABLE changeset_jobs (
    id bigint NOT NULL,
    bulk_group text NOT NULL,
    user_id integer NOT NULL,
    batch_change_id integer NOT NULL,
    changeset_id integer NOT NULL,
    job_type text NOT NULL,
    payload jsonb DEFAULT '{}'::jsonb,
    state text DEFAULT 'queued'::text NOT NULL,
    failure_message text,
    started_at timestamp with time zone,
    finished_at timestamp with time zone,
    process_after timestamp with time zone,
    num_resets integer DEFAULT 0 NOT NULL,
    num_failures integer DEFAULT 0 NOT NULL,
    execution_logs json[],
    created_at timestamp with time zone DEFAULT now() NOT NULL,
    updated_at timestamp with time zone DEFAULT now() NOT NULL,
    worker_hostname text DEFAULT ''::text NOT NULL,
    last_heartbeat_at timestamp with time zone,
    queued_at timestamp with time zone DEFAULT now(),
    cancel boolean DEFAULT false NOT NULL,
    CONSTRAINT changeset_jobs_payload_check CHECK ((jsonb_typeof(payload) = 'object'::text))
);

CREATE SEQUENCE changeset_jobs_id_seq
    START WITH 1
    INCREMENT BY 1
    NO MINVALUE
    NO MAXVALUE
    CACHE 1;

ALTER SEQUENCE changeset_jobs_id_seq OWNED BY changeset_jobs.id;

CREATE SEQUENCE changeset_specs_id_seq
    START WITH 1
    INCREMENT BY 1
    NO MINVALUE
    NO MAXVALUE
    CACHE 1;

ALTER SEQUENCE changeset_specs_id_seq OWNED BY changeset_specs.id;

CREATE SEQUENCE changesets_id_seq
    START WITH 1
    INCREMENT BY 1
    NO MINVALUE
    NO MAXVALUE
    CACHE 1;

ALTER SEQUENCE changesets_id_seq OWNED BY changesets.id;

CREATE TABLE cm_action_jobs (
    id integer NOT NULL,
    email bigint,
    state text DEFAULT 'queued'::text,
    failure_message text,
    started_at timestamp with time zone,
    finished_at timestamp with time zone,
    process_after timestamp with time zone,
    num_resets integer DEFAULT 0 NOT NULL,
    num_failures integer DEFAULT 0 NOT NULL,
    log_contents text,
    trigger_event integer,
    worker_hostname text DEFAULT ''::text NOT NULL,
    last_heartbeat_at timestamp with time zone,
    execution_logs json[],
    webhook bigint,
    slack_webhook bigint,
    queued_at timestamp with time zone DEFAULT now(),
    cancel boolean DEFAULT false NOT NULL,
    CONSTRAINT cm_action_jobs_only_one_action_type CHECK ((((
CASE
    WHEN (email IS NULL) THEN 0
    ELSE 1
END +
CASE
    WHEN (webhook IS NULL) THEN 0
    ELSE 1
END) +
CASE
    WHEN (slack_webhook IS NULL) THEN 0
    ELSE 1
END) = 1))
);

COMMENT ON COLUMN cm_action_jobs.email IS 'The ID of the cm_emails action to execute if this is an email job. Mutually exclusive with webhook and slack_webhook';

COMMENT ON COLUMN cm_action_jobs.webhook IS 'The ID of the cm_webhooks action to execute if this is a webhook job. Mutually exclusive with email and slack_webhook';

COMMENT ON COLUMN cm_action_jobs.slack_webhook IS 'The ID of the cm_slack_webhook action to execute if this is a slack webhook job. Mutually exclusive with email and webhook';

COMMENT ON CONSTRAINT cm_action_jobs_only_one_action_type ON cm_action_jobs IS 'Constrains that each queued code monitor action has exactly one action type';

CREATE SEQUENCE cm_action_jobs_id_seq
    AS integer
    START WITH 1
    INCREMENT BY 1
    NO MINVALUE
    NO MAXVALUE
    CACHE 1;

ALTER SEQUENCE cm_action_jobs_id_seq OWNED BY cm_action_jobs.id;

CREATE TABLE cm_emails (
    id bigint NOT NULL,
    monitor bigint NOT NULL,
    enabled boolean NOT NULL,
    priority cm_email_priority NOT NULL,
    header text NOT NULL,
    created_by integer NOT NULL,
    created_at timestamp with time zone DEFAULT now() NOT NULL,
    changed_by integer NOT NULL,
    changed_at timestamp with time zone DEFAULT now() NOT NULL,
    include_results boolean DEFAULT false NOT NULL
);

CREATE SEQUENCE cm_emails_id_seq
    START WITH 1
    INCREMENT BY 1
    NO MINVALUE
    NO MAXVALUE
    CACHE 1;

ALTER SEQUENCE cm_emails_id_seq OWNED BY cm_emails.id;

CREATE TABLE cm_last_searched (
    monitor_id bigint NOT NULL,
    commit_oids text[] NOT NULL,
    repo_id integer NOT NULL
);

COMMENT ON TABLE cm_last_searched IS 'The last searched commit hashes for the given code monitor and unique set of search arguments';

COMMENT ON COLUMN cm_last_searched.commit_oids IS 'The set of commit OIDs that was previously successfully searched and should be excluded on the next run';

CREATE TABLE cm_monitors (
    id bigint NOT NULL,
    created_by integer NOT NULL,
    created_at timestamp with time zone DEFAULT now() NOT NULL,
    description text NOT NULL,
    changed_at timestamp with time zone DEFAULT now() NOT NULL,
    changed_by integer NOT NULL,
    enabled boolean DEFAULT true NOT NULL,
    namespace_user_id integer NOT NULL,
    namespace_org_id integer
);

COMMENT ON COLUMN cm_monitors.namespace_org_id IS 'DEPRECATED: code monitors cannot be owned by an org';

CREATE SEQUENCE cm_monitors_id_seq
    START WITH 1
    INCREMENT BY 1
    NO MINVALUE
    NO MAXVALUE
    CACHE 1;

ALTER SEQUENCE cm_monitors_id_seq OWNED BY cm_monitors.id;

CREATE TABLE cm_queries (
    id bigint NOT NULL,
    monitor bigint NOT NULL,
    query text NOT NULL,
    created_by integer NOT NULL,
    created_at timestamp with time zone DEFAULT now() NOT NULL,
    changed_by integer NOT NULL,
    changed_at timestamp with time zone DEFAULT now() NOT NULL,
    next_run timestamp with time zone DEFAULT now(),
    latest_result timestamp with time zone
);

CREATE SEQUENCE cm_queries_id_seq
    START WITH 1
    INCREMENT BY 1
    NO MINVALUE
    NO MAXVALUE
    CACHE 1;

ALTER SEQUENCE cm_queries_id_seq OWNED BY cm_queries.id;

CREATE TABLE cm_recipients (
    id bigint NOT NULL,
    email bigint NOT NULL,
    namespace_user_id integer,
    namespace_org_id integer
);

CREATE SEQUENCE cm_recipients_id_seq
    START WITH 1
    INCREMENT BY 1
    NO MINVALUE
    NO MAXVALUE
    CACHE 1;

ALTER SEQUENCE cm_recipients_id_seq OWNED BY cm_recipients.id;

CREATE TABLE cm_slack_webhooks (
    id bigint NOT NULL,
    monitor bigint NOT NULL,
    url text NOT NULL,
    enabled boolean NOT NULL,
    created_by integer NOT NULL,
    created_at timestamp with time zone DEFAULT now() NOT NULL,
    changed_by integer NOT NULL,
    changed_at timestamp with time zone DEFAULT now() NOT NULL,
    include_results boolean DEFAULT false NOT NULL
);

COMMENT ON TABLE cm_slack_webhooks IS 'Slack webhook actions configured on code monitors';

COMMENT ON COLUMN cm_slack_webhooks.monitor IS 'The code monitor that the action is defined on';

COMMENT ON COLUMN cm_slack_webhooks.url IS 'The Slack webhook URL we send the code monitor event to';

CREATE SEQUENCE cm_slack_webhooks_id_seq
    START WITH 1
    INCREMENT BY 1
    NO MINVALUE
    NO MAXVALUE
    CACHE 1;

ALTER SEQUENCE cm_slack_webhooks_id_seq OWNED BY cm_slack_webhooks.id;

CREATE TABLE cm_trigger_jobs (
    id integer NOT NULL,
    query bigint NOT NULL,
    state text DEFAULT 'queued'::text,
    failure_message text,
    started_at timestamp with time zone,
    finished_at timestamp with time zone,
    process_after timestamp with time zone,
    num_resets integer DEFAULT 0 NOT NULL,
    num_failures integer DEFAULT 0 NOT NULL,
    log_contents text,
    query_string text,
    worker_hostname text DEFAULT ''::text NOT NULL,
    last_heartbeat_at timestamp with time zone,
    execution_logs json[],
    search_results jsonb,
    queued_at timestamp with time zone DEFAULT now(),
    cancel boolean DEFAULT false NOT NULL,
    CONSTRAINT search_results_is_array CHECK ((jsonb_typeof(search_results) = 'array'::text))
);

CREATE SEQUENCE cm_trigger_jobs_id_seq
    AS integer
    START WITH 1
    INCREMENT BY 1
    NO MINVALUE
    NO MAXVALUE
    CACHE 1;

ALTER SEQUENCE cm_trigger_jobs_id_seq OWNED BY cm_trigger_jobs.id;

CREATE TABLE cm_webhooks (
    id bigint NOT NULL,
    monitor bigint NOT NULL,
    url text NOT NULL,
    enabled boolean NOT NULL,
    created_by integer NOT NULL,
    created_at timestamp with time zone DEFAULT now() NOT NULL,
    changed_by integer NOT NULL,
    changed_at timestamp with time zone DEFAULT now() NOT NULL,
    include_results boolean DEFAULT false NOT NULL
);

COMMENT ON TABLE cm_webhooks IS 'Webhook actions configured on code monitors';

COMMENT ON COLUMN cm_webhooks.monitor IS 'The code monitor that the action is defined on';

COMMENT ON COLUMN cm_webhooks.url IS 'The webhook URL we send the code monitor event to';

COMMENT ON COLUMN cm_webhooks.enabled IS 'Whether this Slack webhook action is enabled. When not enabled, the action will not be run when its code monitor generates events';

CREATE SEQUENCE cm_webhooks_id_seq
    START WITH 1
    INCREMENT BY 1
    NO MINVALUE
    NO MAXVALUE
    CACHE 1;

ALTER SEQUENCE cm_webhooks_id_seq OWNED BY cm_webhooks.id;

CREATE TABLE codeintel_autoindex_queue (
    id integer NOT NULL,
    repository_id integer NOT NULL,
    rev text NOT NULL,
    queued_at timestamp with time zone DEFAULT now() NOT NULL,
    processed_at timestamp with time zone
);

CREATE SEQUENCE codeintel_autoindex_queue_id_seq
    AS integer
    START WITH 1
    INCREMENT BY 1
    NO MINVALUE
    NO MAXVALUE
    CACHE 1;

ALTER SEQUENCE codeintel_autoindex_queue_id_seq OWNED BY codeintel_autoindex_queue.id;

CREATE TABLE codeintel_commit_dates (
    repository_id integer NOT NULL,
    commit_bytea bytea NOT NULL,
    committed_at timestamp with time zone
);

COMMENT ON TABLE codeintel_commit_dates IS 'Maps commits within a repository to the commit date as reported by gitserver.';

COMMENT ON COLUMN codeintel_commit_dates.repository_id IS 'Identifies a row in the `repo` table.';

COMMENT ON COLUMN codeintel_commit_dates.commit_bytea IS 'Identifies the 40-character commit hash.';

COMMENT ON COLUMN codeintel_commit_dates.committed_at IS 'The commit date (may be -infinity if unresolvable).';

CREATE TABLE codeintel_inference_scripts (
    insert_timestamp timestamp with time zone DEFAULT now() NOT NULL,
    script text NOT NULL
);

COMMENT ON TABLE codeintel_inference_scripts IS 'Contains auto-index job inference Lua scripts as an alternative to setting via environment variables.';

CREATE TABLE codeintel_langugage_support_requests (
    id integer NOT NULL,
    user_id integer NOT NULL,
    language_id text NOT NULL
);

CREATE SEQUENCE codeintel_langugage_support_requests_id_seq
    AS integer
    START WITH 1
    INCREMENT BY 1
    NO MINVALUE
    NO MAXVALUE
    CACHE 1;

ALTER SEQUENCE codeintel_langugage_support_requests_id_seq OWNED BY codeintel_langugage_support_requests.id;

CREATE TABLE codeintel_lockfile_references (
    id integer NOT NULL,
    repository_name text NOT NULL,
    revspec text NOT NULL,
    package_scheme text NOT NULL,
    package_name text NOT NULL,
    package_version text NOT NULL,
    repository_id integer,
    commit_bytea bytea,
    last_check_at timestamp with time zone,
    depends_on integer[] DEFAULT '{}'::integer[],
    resolution_lockfile text,
    resolution_repository_id integer,
    resolution_commit_bytea bytea
);

COMMENT ON TABLE codeintel_lockfile_references IS 'Tracks a lockfile dependency that might be resolvable to a specific repository-commit pair.';

COMMENT ON COLUMN codeintel_lockfile_references.repository_name IS 'Encodes `reposource.PackageDependency.RepoName`. A name that is "globally unique" for a Sourcegraph instance. Used in `repo:...` queries.';

COMMENT ON COLUMN codeintel_lockfile_references.revspec IS 'Encodes `reposource.PackageDependency.GitTagFromVersion`. Returns the git tag associated with the given dependency version, used in `rev:` or `repo:foo@rev` queries.';

COMMENT ON COLUMN codeintel_lockfile_references.package_scheme IS 'Encodes `reposource.PackageDependency.Scheme`. The scheme of the dependency (e.g., semanticdb, npm).';

COMMENT ON COLUMN codeintel_lockfile_references.package_name IS 'Encodes `reposource.PackageDependency.PackageSyntax`. The name of the dependency as used by the package manager, excluding version information.';

COMMENT ON COLUMN codeintel_lockfile_references.package_version IS 'Encodes `reposource.PackageDependency.PackageVersion`. The version of the package.';

COMMENT ON COLUMN codeintel_lockfile_references.repository_id IS 'The identifier of the repo that resolves the associated name, if it is resolvable on this instance.';

COMMENT ON COLUMN codeintel_lockfile_references.commit_bytea IS 'The resolved 40-char revhash of the associated revspec, if it is resolvable on this instance.';

COMMENT ON COLUMN codeintel_lockfile_references.last_check_at IS 'Timestamp when background job last checked this row for repository resolution';

COMMENT ON COLUMN codeintel_lockfile_references.depends_on IS 'IDs of other `codeintel_lockfile_references` this package depends on in the context of this `codeintel_lockfile_references.resolution_id`.';

COMMENT ON COLUMN codeintel_lockfile_references.resolution_lockfile IS 'Relative path of lockfile in which this package was referenced. Corresponds to `codeintel_lockfiles.lockfile`.';

COMMENT ON COLUMN codeintel_lockfile_references.resolution_repository_id IS 'ID of the repository in which lockfile was resolved. Corresponds to `codeintel_lockfiles.repository_id`.';

COMMENT ON COLUMN codeintel_lockfile_references.resolution_commit_bytea IS 'Commit at which lockfile was resolved. Corresponds to `codeintel_lockfiles.commit_bytea`.';

CREATE SEQUENCE codeintel_lockfile_references_id_seq
    AS integer
    START WITH 1
    INCREMENT BY 1
    NO MINVALUE
    NO MAXVALUE
    CACHE 1;

ALTER SEQUENCE codeintel_lockfile_references_id_seq OWNED BY codeintel_lockfile_references.id;

CREATE TABLE codeintel_lockfiles (
    id integer NOT NULL,
    repository_id integer NOT NULL,
    commit_bytea bytea NOT NULL,
    codeintel_lockfile_reference_ids integer[] NOT NULL,
    lockfile text,
    fidelity text DEFAULT 'flat'::text NOT NULL,
    created_at timestamp with time zone DEFAULT now() NOT NULL,
    updated_at timestamp with time zone DEFAULT now() NOT NULL
);

COMMENT ON TABLE codeintel_lockfiles IS 'Associates a repository-commit pair with the set of repository-level dependencies parsed from lockfiles.';

COMMENT ON COLUMN codeintel_lockfiles.commit_bytea IS 'A 40-char revhash. Note that this commit may not be resolvable in the future.';

COMMENT ON COLUMN codeintel_lockfiles.codeintel_lockfile_reference_ids IS 'A key to a resolved repository name-revspec pair. Not all repository names and revspecs are resolvable.';

COMMENT ON COLUMN codeintel_lockfiles.lockfile IS 'Relative path of a lockfile in the given repository and the given commit.';

COMMENT ON COLUMN codeintel_lockfiles.fidelity IS 'Fidelity of the dependency graph thats persisted, whether it is a flat list, a whole graph, circular graph, ...';

COMMENT ON COLUMN codeintel_lockfiles.created_at IS 'Time when lockfile was indexed';

COMMENT ON COLUMN codeintel_lockfiles.updated_at IS 'Time when lockfile index was updated';

CREATE SEQUENCE codeintel_lockfiles_id_seq
    AS integer
    START WITH 1
    INCREMENT BY 1
    NO MINVALUE
    NO MAXVALUE
    CACHE 1;

ALTER SEQUENCE codeintel_lockfiles_id_seq OWNED BY codeintel_lockfiles.id;

CREATE TABLE codeintel_path_rank_inputs (
    id bigint NOT NULL,
    graph_key text NOT NULL,
    input_filename text NOT NULL,
    repository_name text NOT NULL,
    payload jsonb NOT NULL,
    processed boolean DEFAULT false NOT NULL,
    "precision" double precision NOT NULL
);

COMMENT ON TABLE codeintel_path_rank_inputs IS 'Sharded inputs from Spark jobs that will subsequently be written into `codeintel_path_ranks`.';

CREATE SEQUENCE codeintel_path_rank_inputs_id_seq
    START WITH 1
    INCREMENT BY 1
    NO MINVALUE
    NO MAXVALUE
    CACHE 1;

ALTER SEQUENCE codeintel_path_rank_inputs_id_seq OWNED BY codeintel_path_rank_inputs.id;

CREATE TABLE codeintel_path_ranks (
    repository_id integer NOT NULL,
    payload jsonb NOT NULL,
    "precision" double precision NOT NULL,
    updated_at timestamp with time zone DEFAULT now() NOT NULL,
    graph_key text
);

CREATE TABLE codeintel_ranking_definitions (
<<<<<<< HEAD
=======
    id bigint NOT NULL,
>>>>>>> b70e55a5
    upload_id integer NOT NULL,
    symbol_name text NOT NULL,
    repository text NOT NULL,
    document_path text NOT NULL,
    graph_key text NOT NULL
);

<<<<<<< HEAD
=======
CREATE SEQUENCE codeintel_ranking_definitions_id_seq
    START WITH 1
    INCREMENT BY 1
    NO MINVALUE
    NO MAXVALUE
    CACHE 1;

ALTER SEQUENCE codeintel_ranking_definitions_id_seq OWNED BY codeintel_ranking_definitions.id;

>>>>>>> b70e55a5
CREATE TABLE codeintel_ranking_exports (
    upload_id integer,
    graph_key text NOT NULL,
    locked_at timestamp with time zone DEFAULT now() NOT NULL,
    id integer NOT NULL,
    object_prefix text
);

CREATE SEQUENCE codeintel_ranking_exports_id_seq
    AS integer
    START WITH 1
    INCREMENT BY 1
    NO MINVALUE
    NO MAXVALUE
    CACHE 1;

ALTER SEQUENCE codeintel_ranking_exports_id_seq OWNED BY codeintel_ranking_exports.id;

CREATE TABLE codeintel_ranking_path_counts_inputs (
    id bigint NOT NULL,
    repository text NOT NULL,
    document_path text NOT NULL,
    count integer NOT NULL,
    graph_key text NOT NULL,
    processed boolean DEFAULT false NOT NULL
);

CREATE SEQUENCE codeintel_ranking_path_counts_inputs_id_seq
    START WITH 1
    INCREMENT BY 1
    NO MINVALUE
    NO MAXVALUE
    CACHE 1;

ALTER SEQUENCE codeintel_ranking_path_counts_inputs_id_seq OWNED BY codeintel_ranking_path_counts_inputs.id;

CREATE TABLE codeintel_ranking_references (
    id bigint NOT NULL,
    upload_id integer NOT NULL,
    symbol_names text[] NOT NULL,
    graph_key text NOT NULL,
    processed boolean DEFAULT false NOT NULL
);

COMMENT ON TABLE codeintel_ranking_references IS 'References for a given upload proceduced by background job consuming SCIP indexes.';

CREATE SEQUENCE codeintel_ranking_references_id_seq
    START WITH 1
    INCREMENT BY 1
    NO MINVALUE
    NO MAXVALUE
    CACHE 1;

ALTER SEQUENCE codeintel_ranking_references_id_seq OWNED BY codeintel_ranking_references.id;

CREATE TABLE configuration_policies_audit_logs (
    log_timestamp timestamp with time zone DEFAULT clock_timestamp(),
    record_deleted_at timestamp with time zone,
    policy_id integer NOT NULL,
    transition_columns hstore[],
    sequence bigint NOT NULL,
    operation audit_log_operation NOT NULL
);

COMMENT ON COLUMN configuration_policies_audit_logs.log_timestamp IS 'Timestamp for this log entry.';

COMMENT ON COLUMN configuration_policies_audit_logs.record_deleted_at IS 'Set once the upload this entry is associated with is deleted. Once NOW() - record_deleted_at is above a certain threshold, this log entry will be deleted.';

COMMENT ON COLUMN configuration_policies_audit_logs.transition_columns IS 'Array of changes that occurred to the upload for this entry, in the form of {"column"=>"<column name>", "old"=>"<previous value>", "new"=>"<new value>"}.';

CREATE SEQUENCE configuration_policies_audit_logs_seq
    START WITH 1
    INCREMENT BY 1
    NO MINVALUE
    NO MAXVALUE
    CACHE 1;

ALTER SEQUENCE configuration_policies_audit_logs_seq OWNED BY configuration_policies_audit_logs.sequence;

CREATE TABLE critical_and_site_config (
    id integer NOT NULL,
    type critical_or_site NOT NULL,
    contents text NOT NULL,
    created_at timestamp with time zone DEFAULT now() NOT NULL,
    updated_at timestamp with time zone DEFAULT now() NOT NULL,
    author_user_id integer,
    redacted_contents text
);

COMMENT ON COLUMN critical_and_site_config.author_user_id IS 'A null value indicates that this config was most likely added by code on the start-up path, for example from the SITE_CONFIG_FILE unless the config itself was added before this column existed in which case it could also have been a user.';

COMMENT ON COLUMN critical_and_site_config.redacted_contents IS 'This column stores the contents but redacts all secrets. The redacted form is a sha256 hash of the secret appended to the REDACTED string. This is used to generate diffs between two subsequent changes in a way that allows us to detect changes to any secrets while also ensuring that we do not leak it in the diff. A null value indicates that this config was added before this column was added or redacting the secrets during write failed so we skipped writing to this column instead of a hard failure.';

CREATE SEQUENCE critical_and_site_config_id_seq
    START WITH 1
    INCREMENT BY 1
    NO MINVALUE
    NO MAXVALUE
    CACHE 1;

ALTER SEQUENCE critical_and_site_config_id_seq OWNED BY critical_and_site_config.id;

CREATE TABLE discussion_comments (
    id bigint NOT NULL,
    thread_id bigint NOT NULL,
    author_user_id integer NOT NULL,
    contents text NOT NULL,
    created_at timestamp with time zone DEFAULT now() NOT NULL,
    updated_at timestamp with time zone DEFAULT now() NOT NULL,
    deleted_at timestamp with time zone,
    reports text[] DEFAULT '{}'::text[] NOT NULL
);

CREATE SEQUENCE discussion_comments_id_seq
    START WITH 1
    INCREMENT BY 1
    NO MINVALUE
    NO MAXVALUE
    CACHE 1;

ALTER SEQUENCE discussion_comments_id_seq OWNED BY discussion_comments.id;

CREATE TABLE discussion_mail_reply_tokens (
    token text NOT NULL,
    user_id integer NOT NULL,
    thread_id bigint NOT NULL,
    deleted_at timestamp with time zone
);

CREATE TABLE discussion_threads (
    id bigint NOT NULL,
    author_user_id integer NOT NULL,
    title text,
    target_repo_id bigint,
    created_at timestamp with time zone DEFAULT now() NOT NULL,
    archived_at timestamp with time zone,
    updated_at timestamp with time zone DEFAULT now() NOT NULL,
    deleted_at timestamp with time zone
);

CREATE SEQUENCE discussion_threads_id_seq
    START WITH 1
    INCREMENT BY 1
    NO MINVALUE
    NO MAXVALUE
    CACHE 1;

ALTER SEQUENCE discussion_threads_id_seq OWNED BY discussion_threads.id;

CREATE TABLE discussion_threads_target_repo (
    id bigint NOT NULL,
    thread_id bigint NOT NULL,
    repo_id integer NOT NULL,
    path text,
    branch text,
    revision text,
    start_line integer,
    end_line integer,
    start_character integer,
    end_character integer,
    lines_before text,
    lines text,
    lines_after text
);

CREATE SEQUENCE discussion_threads_target_repo_id_seq
    START WITH 1
    INCREMENT BY 1
    NO MINVALUE
    NO MAXVALUE
    CACHE 1;

ALTER SEQUENCE discussion_threads_target_repo_id_seq OWNED BY discussion_threads_target_repo.id;

CREATE TABLE event_logs (
    id bigint NOT NULL,
    name text NOT NULL,
    url text NOT NULL,
    user_id integer NOT NULL,
    anonymous_user_id text NOT NULL,
    source text NOT NULL,
    argument jsonb NOT NULL,
    version text NOT NULL,
    "timestamp" timestamp with time zone NOT NULL,
    feature_flags jsonb,
    cohort_id date,
    public_argument jsonb DEFAULT '{}'::jsonb NOT NULL,
    first_source_url text,
    last_source_url text,
    referrer text,
    device_id text,
    insert_id text,
    CONSTRAINT event_logs_check_has_user CHECK ((((user_id = 0) AND (anonymous_user_id <> ''::text)) OR ((user_id <> 0) AND (anonymous_user_id = ''::text)) OR ((user_id <> 0) AND (anonymous_user_id <> ''::text)))),
    CONSTRAINT event_logs_check_name_not_empty CHECK ((name <> ''::text)),
    CONSTRAINT event_logs_check_source_not_empty CHECK ((source <> ''::text)),
    CONSTRAINT event_logs_check_version_not_empty CHECK ((version <> ''::text))
);

CREATE TABLE event_logs_export_allowlist (
    id integer NOT NULL,
    event_name text NOT NULL
);

COMMENT ON TABLE event_logs_export_allowlist IS 'An allowlist of events that are approved for export if the scraping job is enabled';

COMMENT ON COLUMN event_logs_export_allowlist.event_name IS 'Name of the event that corresponds to event_logs.name';

CREATE SEQUENCE event_logs_export_allowlist_id_seq
    AS integer
    START WITH 1
    INCREMENT BY 1
    NO MINVALUE
    NO MAXVALUE
    CACHE 1;

ALTER SEQUENCE event_logs_export_allowlist_id_seq OWNED BY event_logs_export_allowlist.id;

CREATE SEQUENCE event_logs_id_seq
    START WITH 1
    INCREMENT BY 1
    NO MINVALUE
    NO MAXVALUE
    CACHE 1;

ALTER SEQUENCE event_logs_id_seq OWNED BY event_logs.id;

CREATE TABLE event_logs_scrape_state (
    id integer NOT NULL,
    bookmark_id integer NOT NULL
);

COMMENT ON TABLE event_logs_scrape_state IS 'Contains state for the periodic telemetry job that scrapes events if enabled.';

COMMENT ON COLUMN event_logs_scrape_state.bookmark_id IS 'Bookmarks the maximum most recent successful event_logs.id that was scraped';

CREATE SEQUENCE event_logs_scrape_state_id_seq
    AS integer
    START WITH 1
    INCREMENT BY 1
    NO MINVALUE
    NO MAXVALUE
    CACHE 1;

ALTER SEQUENCE event_logs_scrape_state_id_seq OWNED BY event_logs_scrape_state.id;

CREATE TABLE executor_heartbeats (
    id integer NOT NULL,
    hostname text NOT NULL,
    queue_name text NOT NULL,
    os text NOT NULL,
    architecture text NOT NULL,
    docker_version text NOT NULL,
    executor_version text NOT NULL,
    git_version text NOT NULL,
    ignite_version text NOT NULL,
    src_cli_version text NOT NULL,
    first_seen_at timestamp with time zone DEFAULT now() NOT NULL,
    last_seen_at timestamp with time zone DEFAULT now() NOT NULL
);

COMMENT ON TABLE executor_heartbeats IS 'Tracks the most recent activity of executors attached to this Sourcegraph instance.';

COMMENT ON COLUMN executor_heartbeats.hostname IS 'The uniquely identifying name of the executor.';

COMMENT ON COLUMN executor_heartbeats.queue_name IS 'The queue name that the executor polls for work.';

COMMENT ON COLUMN executor_heartbeats.os IS 'The operating system running the executor.';

COMMENT ON COLUMN executor_heartbeats.architecture IS 'The machine architure running the executor.';

COMMENT ON COLUMN executor_heartbeats.docker_version IS 'The version of Docker used by the executor.';

COMMENT ON COLUMN executor_heartbeats.executor_version IS 'The version of the executor.';

COMMENT ON COLUMN executor_heartbeats.git_version IS 'The version of Git used by the executor.';

COMMENT ON COLUMN executor_heartbeats.ignite_version IS 'The version of Ignite used by the executor.';

COMMENT ON COLUMN executor_heartbeats.src_cli_version IS 'The version of src-cli used by the executor.';

COMMENT ON COLUMN executor_heartbeats.first_seen_at IS 'The first time a heartbeat from the executor was received.';

COMMENT ON COLUMN executor_heartbeats.last_seen_at IS 'The last time a heartbeat from the executor was received.';

CREATE SEQUENCE executor_heartbeats_id_seq
    AS integer
    START WITH 1
    INCREMENT BY 1
    NO MINVALUE
    NO MAXVALUE
    CACHE 1;

ALTER SEQUENCE executor_heartbeats_id_seq OWNED BY executor_heartbeats.id;

CREATE TABLE executor_secret_access_logs (
    id integer NOT NULL,
    executor_secret_id integer NOT NULL,
    user_id integer,
    created_at timestamp with time zone DEFAULT now() NOT NULL,
    machine_user text DEFAULT ''::text NOT NULL,
    CONSTRAINT user_id_or_machine_user CHECK ((((user_id IS NULL) AND (machine_user <> ''::text)) OR ((user_id IS NOT NULL) AND (machine_user = ''::text))))
);

CREATE SEQUENCE executor_secret_access_logs_id_seq
    AS integer
    START WITH 1
    INCREMENT BY 1
    NO MINVALUE
    NO MAXVALUE
    CACHE 1;

ALTER SEQUENCE executor_secret_access_logs_id_seq OWNED BY executor_secret_access_logs.id;

CREATE TABLE executor_secrets (
    id integer NOT NULL,
    key text NOT NULL,
    value bytea NOT NULL,
    scope text NOT NULL,
    encryption_key_id text,
    namespace_user_id integer,
    namespace_org_id integer,
    created_at timestamp with time zone DEFAULT now() NOT NULL,
    updated_at timestamp with time zone DEFAULT now() NOT NULL,
    creator_id integer
);

COMMENT ON COLUMN executor_secrets.creator_id IS 'NULL, if the user has been deleted.';

CREATE SEQUENCE executor_secrets_id_seq
    AS integer
    START WITH 1
    INCREMENT BY 1
    NO MINVALUE
    NO MAXVALUE
    CACHE 1;

ALTER SEQUENCE executor_secrets_id_seq OWNED BY executor_secrets.id;

CREATE TABLE explicit_permissions_bitbucket_projects_jobs (
    id integer NOT NULL,
    state text DEFAULT 'queued'::text,
    failure_message text,
    queued_at timestamp with time zone DEFAULT now(),
    started_at timestamp with time zone,
    finished_at timestamp with time zone,
    process_after timestamp with time zone,
    num_resets integer DEFAULT 0 NOT NULL,
    num_failures integer DEFAULT 0 NOT NULL,
    last_heartbeat_at timestamp with time zone,
    execution_logs json[],
    worker_hostname text DEFAULT ''::text NOT NULL,
    project_key text NOT NULL,
    external_service_id integer NOT NULL,
    permissions json[],
    unrestricted boolean DEFAULT false NOT NULL,
    cancel boolean DEFAULT false NOT NULL,
    CONSTRAINT explicit_permissions_bitbucket_projects_jobs_check CHECK ((((permissions IS NOT NULL) AND (unrestricted IS FALSE)) OR ((permissions IS NULL) AND (unrestricted IS TRUE))))
);

CREATE SEQUENCE explicit_permissions_bitbucket_projects_jobs_id_seq
    AS integer
    START WITH 1
    INCREMENT BY 1
    NO MINVALUE
    NO MAXVALUE
    CACHE 1;

ALTER SEQUENCE explicit_permissions_bitbucket_projects_jobs_id_seq OWNED BY explicit_permissions_bitbucket_projects_jobs.id;

CREATE TABLE external_service_repos (
    external_service_id bigint NOT NULL,
    repo_id integer NOT NULL,
    clone_url text NOT NULL,
    user_id integer,
    org_id integer,
    created_at timestamp with time zone DEFAULT transaction_timestamp() NOT NULL
);

CREATE SEQUENCE external_service_sync_jobs_id_seq
    START WITH 1
    INCREMENT BY 1
    NO MINVALUE
    NO MAXVALUE
    CACHE 1;

CREATE TABLE external_service_sync_jobs (
    id integer DEFAULT nextval('external_service_sync_jobs_id_seq'::regclass) NOT NULL,
    state text DEFAULT 'queued'::text NOT NULL,
    failure_message text,
    started_at timestamp with time zone,
    finished_at timestamp with time zone,
    process_after timestamp with time zone,
    num_resets integer DEFAULT 0 NOT NULL,
    external_service_id bigint NOT NULL,
    num_failures integer DEFAULT 0 NOT NULL,
    log_contents text,
    execution_logs json[],
    worker_hostname text DEFAULT ''::text NOT NULL,
    last_heartbeat_at timestamp with time zone,
    queued_at timestamp with time zone DEFAULT now(),
    cancel boolean DEFAULT false NOT NULL,
    repos_synced integer DEFAULT 0 NOT NULL,
    repo_sync_errors integer DEFAULT 0 NOT NULL,
    repos_added integer DEFAULT 0 NOT NULL,
    repos_deleted integer DEFAULT 0 NOT NULL,
    repos_modified integer DEFAULT 0 NOT NULL,
    repos_unmodified integer DEFAULT 0 NOT NULL
);

COMMENT ON COLUMN external_service_sync_jobs.repos_synced IS 'The number of repos synced during this sync job.';

COMMENT ON COLUMN external_service_sync_jobs.repo_sync_errors IS 'The number of times an error occurred syncing a repo during this sync job.';

COMMENT ON COLUMN external_service_sync_jobs.repos_added IS 'The number of new repos discovered during this sync job.';

COMMENT ON COLUMN external_service_sync_jobs.repos_deleted IS 'The number of repos deleted as a result of this sync job.';

COMMENT ON COLUMN external_service_sync_jobs.repos_modified IS 'The number of existing repos whose metadata has changed during this sync job.';

COMMENT ON COLUMN external_service_sync_jobs.repos_unmodified IS 'The number of existing repos whose metadata did not change during this sync job.';

CREATE TABLE external_services (
    id bigint NOT NULL,
    kind text NOT NULL,
    display_name text NOT NULL,
    config text NOT NULL,
    created_at timestamp with time zone DEFAULT now() NOT NULL,
    updated_at timestamp with time zone DEFAULT now() NOT NULL,
    deleted_at timestamp with time zone,
    last_sync_at timestamp with time zone,
    next_sync_at timestamp with time zone,
    namespace_user_id integer,
    unrestricted boolean DEFAULT false NOT NULL,
    cloud_default boolean DEFAULT false NOT NULL,
    encryption_key_id text DEFAULT ''::text NOT NULL,
    namespace_org_id integer,
    has_webhooks boolean,
    token_expires_at timestamp with time zone,
    CONSTRAINT check_non_empty_config CHECK ((btrim(config) <> ''::text)),
    CONSTRAINT external_services_max_1_namespace CHECK ((((namespace_user_id IS NULL) AND (namespace_org_id IS NULL)) OR ((namespace_user_id IS NULL) <> (namespace_org_id IS NULL))))
);

CREATE VIEW external_service_sync_jobs_with_next_sync_at AS
 SELECT j.id,
    j.state,
    j.failure_message,
    j.queued_at,
    j.started_at,
    j.finished_at,
    j.process_after,
    j.num_resets,
    j.num_failures,
    j.execution_logs,
    j.external_service_id,
    e.next_sync_at
   FROM (external_services e
     JOIN external_service_sync_jobs j ON ((e.id = j.external_service_id)));

CREATE SEQUENCE external_services_id_seq
    START WITH 1
    INCREMENT BY 1
    NO MINVALUE
    NO MAXVALUE
    CACHE 1;

ALTER SEQUENCE external_services_id_seq OWNED BY external_services.id;

CREATE TABLE feature_flag_overrides (
    namespace_org_id integer,
    namespace_user_id integer,
    flag_name text NOT NULL,
    flag_value boolean NOT NULL,
    created_at timestamp with time zone DEFAULT now() NOT NULL,
    updated_at timestamp with time zone DEFAULT now() NOT NULL,
    deleted_at timestamp with time zone,
    CONSTRAINT feature_flag_overrides_has_org_or_user_id CHECK (((namespace_org_id IS NOT NULL) OR (namespace_user_id IS NOT NULL)))
);

CREATE TABLE feature_flags (
    flag_name text NOT NULL,
    flag_type feature_flag_type NOT NULL,
    bool_value boolean,
    rollout integer,
    created_at timestamp with time zone DEFAULT now() NOT NULL,
    updated_at timestamp with time zone DEFAULT now() NOT NULL,
    deleted_at timestamp with time zone,
    CONSTRAINT feature_flags_rollout_check CHECK (((rollout >= 0) AND (rollout <= 10000))),
    CONSTRAINT required_bool_fields CHECK ((1 =
CASE
    WHEN ((flag_type = 'bool'::feature_flag_type) AND (bool_value IS NULL)) THEN 0
    WHEN ((flag_type <> 'bool'::feature_flag_type) AND (bool_value IS NOT NULL)) THEN 0
    ELSE 1
END)),
    CONSTRAINT required_rollout_fields CHECK ((1 =
CASE
    WHEN ((flag_type = 'rollout'::feature_flag_type) AND (rollout IS NULL)) THEN 0
    WHEN ((flag_type <> 'rollout'::feature_flag_type) AND (rollout IS NOT NULL)) THEN 0
    ELSE 1
END))
);

COMMENT ON COLUMN feature_flags.bool_value IS 'Bool value only defined when flag_type is bool';

COMMENT ON COLUMN feature_flags.rollout IS 'Rollout only defined when flag_type is rollout. Increments of 0.01%';

COMMENT ON CONSTRAINT required_bool_fields ON feature_flags IS 'Checks that bool_value is set IFF flag_type = bool';

COMMENT ON CONSTRAINT required_rollout_fields ON feature_flags IS 'Checks that rollout is set IFF flag_type = rollout';

CREATE TABLE gitserver_relocator_jobs (
    id integer NOT NULL,
    state text DEFAULT 'queued'::text,
    queued_at timestamp with time zone DEFAULT now(),
    failure_message text,
    started_at timestamp with time zone,
    finished_at timestamp with time zone,
    process_after timestamp with time zone,
    num_resets integer DEFAULT 0 NOT NULL,
    num_failures integer DEFAULT 0 NOT NULL,
    last_heartbeat_at timestamp with time zone,
    execution_logs json[],
    worker_hostname text DEFAULT ''::text NOT NULL,
    repo_id integer NOT NULL,
    source_hostname text NOT NULL,
    dest_hostname text NOT NULL,
    delete_source boolean DEFAULT false NOT NULL,
    cancel boolean DEFAULT false NOT NULL
);

CREATE SEQUENCE gitserver_relocator_jobs_id_seq
    AS integer
    START WITH 1
    INCREMENT BY 1
    NO MINVALUE
    NO MAXVALUE
    CACHE 1;

ALTER SEQUENCE gitserver_relocator_jobs_id_seq OWNED BY gitserver_relocator_jobs.id;

CREATE VIEW gitserver_relocator_jobs_with_repo_name AS
 SELECT glj.id,
    glj.state,
    glj.queued_at,
    glj.failure_message,
    glj.started_at,
    glj.finished_at,
    glj.process_after,
    glj.num_resets,
    glj.num_failures,
    glj.last_heartbeat_at,
    glj.execution_logs,
    glj.worker_hostname,
    glj.repo_id,
    glj.source_hostname,
    glj.dest_hostname,
    glj.delete_source,
    r.name AS repo_name
   FROM (gitserver_relocator_jobs glj
     JOIN repo r ON ((r.id = glj.repo_id)));

CREATE TABLE gitserver_repos (
    repo_id integer NOT NULL,
    clone_status text DEFAULT 'not_cloned'::text NOT NULL,
    shard_id text NOT NULL,
    last_error text,
    updated_at timestamp with time zone DEFAULT now() NOT NULL,
    last_fetched timestamp with time zone DEFAULT now() NOT NULL,
    last_changed timestamp with time zone DEFAULT now() NOT NULL,
    repo_size_bytes bigint,
    corrupted_at timestamp with time zone,
    corruption_logs jsonb DEFAULT '[]'::jsonb NOT NULL
);

COMMENT ON COLUMN gitserver_repos.corrupted_at IS 'Timestamp of when repo corruption was detected';

COMMENT ON COLUMN gitserver_repos.corruption_logs IS 'Log output of repo corruptions that have been detected - encoded as json';

CREATE TABLE gitserver_repos_statistics (
    shard_id text NOT NULL,
    total bigint DEFAULT 0 NOT NULL,
    not_cloned bigint DEFAULT 0 NOT NULL,
    cloning bigint DEFAULT 0 NOT NULL,
    cloned bigint DEFAULT 0 NOT NULL,
    failed_fetch bigint DEFAULT 0 NOT NULL,
    corrupted bigint DEFAULT 0 NOT NULL
);

COMMENT ON COLUMN gitserver_repos_statistics.shard_id IS 'ID of this gitserver shard. If an empty string then the repositories havent been assigned a shard.';

COMMENT ON COLUMN gitserver_repos_statistics.total IS 'Number of repositories in gitserver_repos table on this shard';

COMMENT ON COLUMN gitserver_repos_statistics.not_cloned IS 'Number of repositories in gitserver_repos table on this shard that are not cloned yet';

COMMENT ON COLUMN gitserver_repos_statistics.cloning IS 'Number of repositories in gitserver_repos table on this shard that cloning';

COMMENT ON COLUMN gitserver_repos_statistics.cloned IS 'Number of repositories in gitserver_repos table on this shard that are cloned';

COMMENT ON COLUMN gitserver_repos_statistics.failed_fetch IS 'Number of repositories in gitserver_repos table on this shard where last_error is set';

COMMENT ON COLUMN gitserver_repos_statistics.corrupted IS 'Number of repositories that are NOT soft-deleted and not blocked and have corrupted_at set in gitserver_repos table';

CREATE TABLE global_state (
    site_id uuid NOT NULL,
    initialized boolean DEFAULT false NOT NULL
);

CREATE TABLE insights_query_runner_jobs (
    id integer NOT NULL,
    series_id text NOT NULL,
    search_query text NOT NULL,
    state text DEFAULT 'queued'::text,
    failure_message text,
    started_at timestamp with time zone,
    finished_at timestamp with time zone,
    process_after timestamp with time zone,
    num_resets integer DEFAULT 0 NOT NULL,
    num_failures integer DEFAULT 0 NOT NULL,
    execution_logs json[],
    record_time timestamp with time zone,
    worker_hostname text DEFAULT ''::text NOT NULL,
    last_heartbeat_at timestamp with time zone,
    priority integer DEFAULT 1 NOT NULL,
    cost integer DEFAULT 500 NOT NULL,
    persist_mode persistmode DEFAULT 'record'::persistmode NOT NULL,
    queued_at timestamp with time zone DEFAULT now(),
    cancel boolean DEFAULT false NOT NULL,
    trace_id text
);

COMMENT ON TABLE insights_query_runner_jobs IS 'See [enterprise/internal/insights/background/queryrunner/worker.go:Job](https://sourcegraph.com/search?q=repo:%5Egithub%5C.com/sourcegraph/sourcegraph%24+file:enterprise/internal/insights/background/queryrunner/worker.go+type+Job&patternType=literal)';

COMMENT ON COLUMN insights_query_runner_jobs.priority IS 'Integer representing a category of priority for this query. Priority in this context is ambiguously defined for consumers to decide an interpretation.';

COMMENT ON COLUMN insights_query_runner_jobs.cost IS 'Integer representing a cost approximation of executing this search query.';

COMMENT ON COLUMN insights_query_runner_jobs.persist_mode IS 'The persistence level for this query. This value will determine the lifecycle of the resulting value.';

CREATE TABLE insights_query_runner_jobs_dependencies (
    id integer NOT NULL,
    job_id integer NOT NULL,
    recording_time timestamp without time zone NOT NULL
);

COMMENT ON TABLE insights_query_runner_jobs_dependencies IS 'Stores data points for a code insight that do not need to be queried directly, but depend on the result of a query at a different point';

COMMENT ON COLUMN insights_query_runner_jobs_dependencies.job_id IS 'Foreign key to the job that owns this record.';

COMMENT ON COLUMN insights_query_runner_jobs_dependencies.recording_time IS 'The time for which this dependency should be recorded at using the parents value.';

CREATE SEQUENCE insights_query_runner_jobs_dependencies_id_seq
    AS integer
    START WITH 1
    INCREMENT BY 1
    NO MINVALUE
    NO MAXVALUE
    CACHE 1;

ALTER SEQUENCE insights_query_runner_jobs_dependencies_id_seq OWNED BY insights_query_runner_jobs_dependencies.id;

CREATE SEQUENCE insights_query_runner_jobs_id_seq
    AS integer
    START WITH 1
    INCREMENT BY 1
    NO MINVALUE
    NO MAXVALUE
    CACHE 1;

ALTER SEQUENCE insights_query_runner_jobs_id_seq OWNED BY insights_query_runner_jobs.id;

CREATE TABLE insights_settings_migration_jobs (
    id integer NOT NULL,
    user_id integer,
    org_id integer,
    global boolean,
    settings_id integer NOT NULL,
    total_insights integer DEFAULT 0 NOT NULL,
    migrated_insights integer DEFAULT 0 NOT NULL,
    total_dashboards integer DEFAULT 0 NOT NULL,
    migrated_dashboards integer DEFAULT 0 NOT NULL,
    runs integer DEFAULT 0 NOT NULL,
    completed_at timestamp without time zone
);

CREATE SEQUENCE insights_settings_migration_jobs_id_seq
    AS integer
    START WITH 1
    INCREMENT BY 1
    NO MINVALUE
    NO MAXVALUE
    CACHE 1;

ALTER SEQUENCE insights_settings_migration_jobs_id_seq OWNED BY insights_settings_migration_jobs.id;

CREATE TABLE last_lockfile_scan (
    repository_id integer NOT NULL,
    last_lockfile_scan_at timestamp with time zone NOT NULL
);

COMMENT ON TABLE last_lockfile_scan IS 'Tracks the last time repository was checked for lockfile indexing.';

COMMENT ON COLUMN last_lockfile_scan.last_lockfile_scan_at IS 'The last time this repository was considered for lockfile indexing.';

CREATE TABLE lsif_configuration_policies (
    id integer NOT NULL,
    repository_id integer,
    name text,
    type text NOT NULL,
    pattern text NOT NULL,
    retention_enabled boolean NOT NULL,
    retention_duration_hours integer,
    retain_intermediate_commits boolean NOT NULL,
    indexing_enabled boolean NOT NULL,
    index_commit_max_age_hours integer,
    index_intermediate_commits boolean NOT NULL,
    protected boolean DEFAULT false NOT NULL,
    repository_patterns text[],
    last_resolved_at timestamp with time zone,
    lockfile_indexing_enabled boolean DEFAULT false NOT NULL
);

COMMENT ON COLUMN lsif_configuration_policies.repository_id IS 'The identifier of the repository to which this configuration policy applies. If absent, this policy is applied globally.';

COMMENT ON COLUMN lsif_configuration_policies.type IS 'The type of Git object (e.g., COMMIT, BRANCH, TAG).';

COMMENT ON COLUMN lsif_configuration_policies.pattern IS 'A pattern used to match` names of the associated Git object type.';

COMMENT ON COLUMN lsif_configuration_policies.retention_enabled IS 'Whether or not this configuration policy affects data retention rules.';

COMMENT ON COLUMN lsif_configuration_policies.retention_duration_hours IS 'The max age of data retained by this configuration policy. If null, the age is unbounded.';

COMMENT ON COLUMN lsif_configuration_policies.retain_intermediate_commits IS 'If the matching Git object is a branch, setting this value to true will also retain all data used to resolve queries for any commit on the matching branches. Setting this value to false will only consider the tip of the branch.';

COMMENT ON COLUMN lsif_configuration_policies.indexing_enabled IS 'Whether or not this configuration policy affects auto-indexing schedules.';

COMMENT ON COLUMN lsif_configuration_policies.index_commit_max_age_hours IS 'The max age of commits indexed by this configuration policy. If null, the age is unbounded.';

COMMENT ON COLUMN lsif_configuration_policies.index_intermediate_commits IS 'If the matching Git object is a branch, setting this value to true will also index all commits on the matching branches. Setting this value to false will only consider the tip of the branch.';

COMMENT ON COLUMN lsif_configuration_policies.protected IS 'Whether or not this configuration policy is protected from modification of its data retention behavior (except for duration).';

COMMENT ON COLUMN lsif_configuration_policies.repository_patterns IS 'The name pattern matching repositories to which this configuration policy applies. If absent, all repositories are matched.';

COMMENT ON COLUMN lsif_configuration_policies.lockfile_indexing_enabled IS 'Whether to index the lockfiles in the repositories matched by this policy';

CREATE SEQUENCE lsif_configuration_policies_id_seq
    AS integer
    START WITH 1
    INCREMENT BY 1
    NO MINVALUE
    NO MAXVALUE
    CACHE 1;

ALTER SEQUENCE lsif_configuration_policies_id_seq OWNED BY lsif_configuration_policies.id;

CREATE TABLE lsif_configuration_policies_repository_pattern_lookup (
    policy_id integer NOT NULL,
    repo_id integer NOT NULL
);

COMMENT ON TABLE lsif_configuration_policies_repository_pattern_lookup IS 'A lookup table to get all the repository patterns by repository id that apply to a configuration policy.';

COMMENT ON COLUMN lsif_configuration_policies_repository_pattern_lookup.policy_id IS 'The policy identifier associated with the repository.';

COMMENT ON COLUMN lsif_configuration_policies_repository_pattern_lookup.repo_id IS 'The repository identifier associated with the policy.';

CREATE TABLE lsif_dependency_indexing_jobs (
    id integer NOT NULL,
    state text DEFAULT 'queued'::text NOT NULL,
    failure_message text,
    queued_at timestamp with time zone DEFAULT now() NOT NULL,
    started_at timestamp with time zone,
    finished_at timestamp with time zone,
    process_after timestamp with time zone,
    num_resets integer DEFAULT 0 NOT NULL,
    num_failures integer DEFAULT 0 NOT NULL,
    execution_logs json[],
    last_heartbeat_at timestamp with time zone,
    worker_hostname text DEFAULT ''::text NOT NULL,
    upload_id integer,
    external_service_kind text DEFAULT ''::text NOT NULL,
    external_service_sync timestamp with time zone,
    cancel boolean DEFAULT false NOT NULL
);

COMMENT ON COLUMN lsif_dependency_indexing_jobs.external_service_kind IS 'Filter the external services for this kind to wait to have synced. If empty, external_service_sync is ignored and no external services are polled for their last sync time.';

COMMENT ON COLUMN lsif_dependency_indexing_jobs.external_service_sync IS 'The sync time after which external services of the given kind will have synced/created any repositories referenced by the LSIF upload that are resolvable.';

CREATE TABLE lsif_dependency_syncing_jobs (
    id integer NOT NULL,
    state text DEFAULT 'queued'::text NOT NULL,
    failure_message text,
    queued_at timestamp with time zone DEFAULT now() NOT NULL,
    started_at timestamp with time zone,
    finished_at timestamp with time zone,
    process_after timestamp with time zone,
    num_resets integer DEFAULT 0 NOT NULL,
    num_failures integer DEFAULT 0 NOT NULL,
    execution_logs json[],
    upload_id integer,
    worker_hostname text DEFAULT ''::text NOT NULL,
    last_heartbeat_at timestamp with time zone,
    cancel boolean DEFAULT false NOT NULL
);

COMMENT ON TABLE lsif_dependency_syncing_jobs IS 'Tracks jobs that scan imports of indexes to schedule auto-index jobs.';

COMMENT ON COLUMN lsif_dependency_syncing_jobs.upload_id IS 'The identifier of the triggering upload record.';

CREATE SEQUENCE lsif_dependency_indexing_jobs_id_seq
    AS integer
    START WITH 1
    INCREMENT BY 1
    NO MINVALUE
    NO MAXVALUE
    CACHE 1;

ALTER SEQUENCE lsif_dependency_indexing_jobs_id_seq OWNED BY lsif_dependency_syncing_jobs.id;

CREATE SEQUENCE lsif_dependency_indexing_jobs_id_seq1
    AS integer
    START WITH 1
    INCREMENT BY 1
    NO MINVALUE
    NO MAXVALUE
    CACHE 1;

ALTER SEQUENCE lsif_dependency_indexing_jobs_id_seq1 OWNED BY lsif_dependency_indexing_jobs.id;

CREATE TABLE lsif_dependency_repos (
    id bigint NOT NULL,
    name text NOT NULL,
    version text DEFAULT '👁️temporary_sentinel_value👁️'::text NOT NULL,
    scheme text NOT NULL
);

CREATE SEQUENCE lsif_dependency_repos_id_seq
    START WITH 1
    INCREMENT BY 1
    NO MINVALUE
    NO MAXVALUE
    CACHE 1;

ALTER SEQUENCE lsif_dependency_repos_id_seq OWNED BY lsif_dependency_repos.id;

CREATE TABLE lsif_dirty_repositories (
    repository_id integer NOT NULL,
    dirty_token integer NOT NULL,
    update_token integer NOT NULL,
    updated_at timestamp with time zone,
    set_dirty_at timestamp with time zone DEFAULT now() NOT NULL
);

COMMENT ON TABLE lsif_dirty_repositories IS 'Stores whether or not the nearest upload data for a repository is out of date (when update_token > dirty_token).';

COMMENT ON COLUMN lsif_dirty_repositories.dirty_token IS 'Set to the value of update_token visible to the transaction that updates the commit graph. Updates of dirty_token during this time will cause a second update.';

COMMENT ON COLUMN lsif_dirty_repositories.update_token IS 'This value is incremented on each request to update the commit graph for the repository.';

COMMENT ON COLUMN lsif_dirty_repositories.updated_at IS 'The time the update_token value was last updated.';

CREATE TABLE lsif_uploads (
    id integer NOT NULL,
    commit text NOT NULL,
    root text DEFAULT ''::text NOT NULL,
    uploaded_at timestamp with time zone DEFAULT now() NOT NULL,
    state text DEFAULT 'queued'::text NOT NULL,
    failure_message text,
    started_at timestamp with time zone,
    finished_at timestamp with time zone,
    repository_id integer NOT NULL,
    indexer text NOT NULL,
    num_parts integer NOT NULL,
    uploaded_parts integer[] NOT NULL,
    process_after timestamp with time zone,
    num_resets integer DEFAULT 0 NOT NULL,
    upload_size bigint,
    num_failures integer DEFAULT 0 NOT NULL,
    associated_index_id bigint,
    committed_at timestamp with time zone,
    commit_last_checked_at timestamp with time zone,
    worker_hostname text DEFAULT ''::text NOT NULL,
    last_heartbeat_at timestamp with time zone,
    execution_logs json[],
    num_references integer,
    expired boolean DEFAULT false NOT NULL,
    last_retention_scan_at timestamp with time zone,
    reference_count integer,
    indexer_version text,
    queued_at timestamp with time zone,
    cancel boolean DEFAULT false NOT NULL,
    uncompressed_size bigint,
    last_referenced_scan_at timestamp with time zone,
    last_traversal_scan_at timestamp with time zone,
    last_reconcile_at timestamp with time zone,
    content_type text DEFAULT 'application/x-ndjson+lsif'::text NOT NULL,
    should_reindex boolean DEFAULT false NOT NULL,
    CONSTRAINT lsif_uploads_commit_valid_chars CHECK ((commit ~ '^[a-z0-9]{40}$'::text))
);

COMMENT ON TABLE lsif_uploads IS 'Stores metadata about an LSIF index uploaded by a user.';

COMMENT ON COLUMN lsif_uploads.id IS 'Used as a logical foreign key with the (disjoint) codeintel database.';

COMMENT ON COLUMN lsif_uploads.commit IS 'A 40-char revhash. Note that this commit may not be resolvable in the future.';

COMMENT ON COLUMN lsif_uploads.root IS 'The path for which the index can resolve code intelligence relative to the repository root.';

COMMENT ON COLUMN lsif_uploads.indexer IS 'The name of the indexer that produced the index file. If not supplied by the user it will be pulled from the index metadata.';

COMMENT ON COLUMN lsif_uploads.num_parts IS 'The number of parts src-cli split the upload file into.';

COMMENT ON COLUMN lsif_uploads.uploaded_parts IS 'The index of parts that have been successfully uploaded.';

COMMENT ON COLUMN lsif_uploads.upload_size IS 'The size of the index file (in bytes).';

COMMENT ON COLUMN lsif_uploads.num_references IS 'Deprecated in favor of reference_count.';

COMMENT ON COLUMN lsif_uploads.expired IS 'Whether or not this upload data is no longer protected by any data retention policy.';

COMMENT ON COLUMN lsif_uploads.last_retention_scan_at IS 'The last time this upload was checked against data retention policies.';

COMMENT ON COLUMN lsif_uploads.reference_count IS 'The number of references to this upload data from other upload records (via lsif_references).';

COMMENT ON COLUMN lsif_uploads.indexer_version IS 'The version of the indexer that produced the index file. If not supplied by the user it will be pulled from the index metadata.';

COMMENT ON COLUMN lsif_uploads.last_referenced_scan_at IS 'The last time this upload was known to be referenced by another (possibly expired) index.';

COMMENT ON COLUMN lsif_uploads.last_traversal_scan_at IS 'The last time this upload was known to be reachable by a non-expired index.';

COMMENT ON COLUMN lsif_uploads.content_type IS 'The content type of the upload record. For now, the default value is `application/x-ndjson+lsif` to backfill existing records. This will change as we remove LSIF support.';

CREATE VIEW lsif_dumps AS
 SELECT u.id,
    u.commit,
    u.root,
    u.queued_at,
    u.uploaded_at,
    u.state,
    u.failure_message,
    u.started_at,
    u.finished_at,
    u.repository_id,
    u.indexer,
    u.indexer_version,
    u.num_parts,
    u.uploaded_parts,
    u.process_after,
    u.num_resets,
    u.upload_size,
    u.num_failures,
    u.associated_index_id,
    u.expired,
    u.last_retention_scan_at,
    u.finished_at AS processed_at
   FROM lsif_uploads u
  WHERE ((u.state = 'completed'::text) OR (u.state = 'deleting'::text));

CREATE SEQUENCE lsif_dumps_id_seq
    START WITH 1
    INCREMENT BY 1
    NO MINVALUE
    NO MAXVALUE
    CACHE 1;

ALTER SEQUENCE lsif_dumps_id_seq OWNED BY lsif_uploads.id;

CREATE VIEW lsif_dumps_with_repository_name AS
 SELECT u.id,
    u.commit,
    u.root,
    u.queued_at,
    u.uploaded_at,
    u.state,
    u.failure_message,
    u.started_at,
    u.finished_at,
    u.repository_id,
    u.indexer,
    u.indexer_version,
    u.num_parts,
    u.uploaded_parts,
    u.process_after,
    u.num_resets,
    u.upload_size,
    u.num_failures,
    u.associated_index_id,
    u.expired,
    u.last_retention_scan_at,
    u.processed_at,
    r.name AS repository_name
   FROM (lsif_dumps u
     JOIN repo r ON ((r.id = u.repository_id)))
  WHERE (r.deleted_at IS NULL);

CREATE TABLE lsif_index_configuration (
    id bigint NOT NULL,
    repository_id integer NOT NULL,
    data bytea NOT NULL,
    autoindex_enabled boolean DEFAULT true NOT NULL
);

COMMENT ON TABLE lsif_index_configuration IS 'Stores the configuration used for code intel index jobs for a repository.';

COMMENT ON COLUMN lsif_index_configuration.data IS 'The raw user-supplied [configuration](https://sourcegraph.com/github.com/sourcegraph/sourcegraph@3.23/-/blob/enterprise/internal/codeintel/autoindex/config/types.go#L3:6) (encoded in JSONC).';

COMMENT ON COLUMN lsif_index_configuration.autoindex_enabled IS 'Whether or not auto-indexing should be attempted on this repo. Index jobs may be inferred from the repository contents if data is empty.';

CREATE SEQUENCE lsif_index_configuration_id_seq
    START WITH 1
    INCREMENT BY 1
    NO MINVALUE
    NO MAXVALUE
    CACHE 1;

ALTER SEQUENCE lsif_index_configuration_id_seq OWNED BY lsif_index_configuration.id;

CREATE TABLE lsif_indexes (
    id bigint NOT NULL,
    commit text NOT NULL,
    queued_at timestamp with time zone DEFAULT now() NOT NULL,
    state text DEFAULT 'queued'::text NOT NULL,
    failure_message text,
    started_at timestamp with time zone,
    finished_at timestamp with time zone,
    repository_id integer NOT NULL,
    process_after timestamp with time zone,
    num_resets integer DEFAULT 0 NOT NULL,
    num_failures integer DEFAULT 0 NOT NULL,
    docker_steps jsonb[] NOT NULL,
    root text NOT NULL,
    indexer text NOT NULL,
    indexer_args text[] NOT NULL,
    outfile text NOT NULL,
    log_contents text,
    execution_logs json[],
    local_steps text[] NOT NULL,
    commit_last_checked_at timestamp with time zone,
    worker_hostname text DEFAULT ''::text NOT NULL,
    last_heartbeat_at timestamp with time zone,
    cancel boolean DEFAULT false NOT NULL,
    should_reindex boolean DEFAULT false NOT NULL,
    requested_envvars text[],
    CONSTRAINT lsif_uploads_commit_valid_chars CHECK ((commit ~ '^[a-z0-9]{40}$'::text))
);

COMMENT ON TABLE lsif_indexes IS 'Stores metadata about a code intel index job.';

COMMENT ON COLUMN lsif_indexes.commit IS 'A 40-char revhash. Note that this commit may not be resolvable in the future.';

COMMENT ON COLUMN lsif_indexes.docker_steps IS 'An array of pre-index [steps](https://sourcegraph.com/github.com/sourcegraph/sourcegraph@3.23/-/blob/enterprise/internal/codeintel/stores/dbstore/docker_step.go#L9:6) to run.';

COMMENT ON COLUMN lsif_indexes.root IS 'The working directory of the indexer image relative to the repository root.';

COMMENT ON COLUMN lsif_indexes.indexer IS 'The docker image used to run the index command (e.g. sourcegraph/lsif-go).';

COMMENT ON COLUMN lsif_indexes.indexer_args IS 'The command run inside the indexer image to produce the index file (e.g. [''lsif-node'', ''-p'', ''.''])';

COMMENT ON COLUMN lsif_indexes.outfile IS 'The path to the index file produced by the index command relative to the working directory.';

COMMENT ON COLUMN lsif_indexes.log_contents IS '**Column deprecated in favor of execution_logs.**';

COMMENT ON COLUMN lsif_indexes.execution_logs IS 'An array of [log entries](https://sourcegraph.com/github.com/sourcegraph/sourcegraph@3.23/-/blob/internal/workerutil/store.go#L48:6) (encoded as JSON) from the most recent execution.';

COMMENT ON COLUMN lsif_indexes.local_steps IS 'A list of commands to run inside the indexer image prior to running the indexer command.';

CREATE SEQUENCE lsif_indexes_id_seq
    START WITH 1
    INCREMENT BY 1
    NO MINVALUE
    NO MAXVALUE
    CACHE 1;

ALTER SEQUENCE lsif_indexes_id_seq OWNED BY lsif_indexes.id;

CREATE VIEW lsif_indexes_with_repository_name AS
 SELECT u.id,
    u.commit,
    u.queued_at,
    u.state,
    u.failure_message,
    u.started_at,
    u.finished_at,
    u.repository_id,
    u.process_after,
    u.num_resets,
    u.num_failures,
    u.docker_steps,
    u.root,
    u.indexer,
    u.indexer_args,
    u.outfile,
    u.log_contents,
    u.execution_logs,
    u.local_steps,
    u.should_reindex,
    u.requested_envvars,
    r.name AS repository_name
   FROM (lsif_indexes u
     JOIN repo r ON ((r.id = u.repository_id)))
  WHERE (r.deleted_at IS NULL);

CREATE TABLE lsif_last_index_scan (
    repository_id integer NOT NULL,
    last_index_scan_at timestamp with time zone NOT NULL
);

COMMENT ON TABLE lsif_last_index_scan IS 'Tracks the last time repository was checked for auto-indexing job scheduling.';

COMMENT ON COLUMN lsif_last_index_scan.last_index_scan_at IS 'The last time uploads of this repository were considered for auto-indexing job scheduling.';

CREATE TABLE lsif_last_retention_scan (
    repository_id integer NOT NULL,
    last_retention_scan_at timestamp with time zone NOT NULL
);

COMMENT ON TABLE lsif_last_retention_scan IS 'Tracks the last time uploads a repository were checked against data retention policies.';

COMMENT ON COLUMN lsif_last_retention_scan.last_retention_scan_at IS 'The last time uploads of this repository were checked against data retention policies.';

CREATE TABLE lsif_nearest_uploads (
    repository_id integer NOT NULL,
    commit_bytea bytea NOT NULL,
    uploads jsonb NOT NULL
);

COMMENT ON TABLE lsif_nearest_uploads IS 'Associates commits with the complete set of uploads visible from that commit. Every commit with upload data is present in this table.';

COMMENT ON COLUMN lsif_nearest_uploads.commit_bytea IS 'A 40-char revhash. Note that this commit may not be resolvable in the future.';

COMMENT ON COLUMN lsif_nearest_uploads.uploads IS 'Encodes an {upload_id => distance} map that includes an entry for every upload visible from the commit. There is always at least one entry with a distance of zero.';

CREATE TABLE lsif_nearest_uploads_links (
    repository_id integer NOT NULL,
    commit_bytea bytea NOT NULL,
    ancestor_commit_bytea bytea NOT NULL,
    distance integer NOT NULL
);

COMMENT ON TABLE lsif_nearest_uploads_links IS 'Associates commits with the closest ancestor commit with usable upload data. Together, this table and lsif_nearest_uploads cover all commits with resolvable code intelligence.';

COMMENT ON COLUMN lsif_nearest_uploads_links.commit_bytea IS 'A 40-char revhash. Note that this commit may not be resolvable in the future.';

COMMENT ON COLUMN lsif_nearest_uploads_links.ancestor_commit_bytea IS 'The 40-char revhash of the ancestor. Note that this commit may not be resolvable in the future.';

COMMENT ON COLUMN lsif_nearest_uploads_links.distance IS 'The distance bewteen the commits. Parent = 1, Grandparent = 2, etc.';

CREATE TABLE lsif_packages (
    id integer NOT NULL,
    scheme text NOT NULL,
    name text NOT NULL,
    version text,
    dump_id integer NOT NULL,
    manager text DEFAULT ''::text NOT NULL
);

COMMENT ON TABLE lsif_packages IS 'Associates an upload with the set of packages they provide within a given packages management scheme.';

COMMENT ON COLUMN lsif_packages.scheme IS 'The (export) moniker scheme.';

COMMENT ON COLUMN lsif_packages.name IS 'The package name.';

COMMENT ON COLUMN lsif_packages.version IS 'The package version.';

COMMENT ON COLUMN lsif_packages.dump_id IS 'The identifier of the upload that provides the package.';

COMMENT ON COLUMN lsif_packages.manager IS 'The package manager name.';

CREATE SEQUENCE lsif_packages_id_seq
    START WITH 1
    INCREMENT BY 1
    NO MINVALUE
    NO MAXVALUE
    CACHE 1;

ALTER SEQUENCE lsif_packages_id_seq OWNED BY lsif_packages.id;

CREATE TABLE lsif_references (
    id integer NOT NULL,
    scheme text NOT NULL,
    name text NOT NULL,
    version text,
    dump_id integer NOT NULL,
    manager text DEFAULT ''::text NOT NULL
);

COMMENT ON TABLE lsif_references IS 'Associates an upload with the set of packages they require within a given packages management scheme.';

COMMENT ON COLUMN lsif_references.scheme IS 'The (import) moniker scheme.';

COMMENT ON COLUMN lsif_references.name IS 'The package name.';

COMMENT ON COLUMN lsif_references.version IS 'The package version.';

COMMENT ON COLUMN lsif_references.dump_id IS 'The identifier of the upload that references the package.';

COMMENT ON COLUMN lsif_references.manager IS 'The package manager name.';

CREATE SEQUENCE lsif_references_id_seq
    START WITH 1
    INCREMENT BY 1
    NO MINVALUE
    NO MAXVALUE
    CACHE 1;

ALTER SEQUENCE lsif_references_id_seq OWNED BY lsif_references.id;

CREATE TABLE lsif_retention_configuration (
    id integer NOT NULL,
    repository_id integer NOT NULL,
    max_age_for_non_stale_branches_seconds integer NOT NULL,
    max_age_for_non_stale_tags_seconds integer NOT NULL
);

COMMENT ON TABLE lsif_retention_configuration IS 'Stores the retention policy of code intellience data for a repository.';

COMMENT ON COLUMN lsif_retention_configuration.max_age_for_non_stale_branches_seconds IS 'The number of seconds since the last modification of a branch until it is considered stale.';

COMMENT ON COLUMN lsif_retention_configuration.max_age_for_non_stale_tags_seconds IS 'The nujmber of seconds since the commit date of a tagged commit until it is considered stale.';

CREATE SEQUENCE lsif_retention_configuration_id_seq
    AS integer
    START WITH 1
    INCREMENT BY 1
    NO MINVALUE
    NO MAXVALUE
    CACHE 1;

ALTER SEQUENCE lsif_retention_configuration_id_seq OWNED BY lsif_retention_configuration.id;

CREATE TABLE lsif_uploads_audit_logs (
    log_timestamp timestamp with time zone DEFAULT now(),
    record_deleted_at timestamp with time zone,
    upload_id integer NOT NULL,
    commit text NOT NULL,
    root text NOT NULL,
    repository_id integer NOT NULL,
    uploaded_at timestamp with time zone NOT NULL,
    indexer text NOT NULL,
    indexer_version text,
    upload_size bigint,
    associated_index_id integer,
    transition_columns hstore[],
    reason text DEFAULT ''::text,
    sequence bigint NOT NULL,
    operation audit_log_operation NOT NULL,
    content_type text DEFAULT 'application/x-ndjson+lsif'::text NOT NULL
);

COMMENT ON COLUMN lsif_uploads_audit_logs.log_timestamp IS 'Timestamp for this log entry.';

COMMENT ON COLUMN lsif_uploads_audit_logs.record_deleted_at IS 'Set once the upload this entry is associated with is deleted. Once NOW() - record_deleted_at is above a certain threshold, this log entry will be deleted.';

COMMENT ON COLUMN lsif_uploads_audit_logs.transition_columns IS 'Array of changes that occurred to the upload for this entry, in the form of {"column"=>"<column name>", "old"=>"<previous value>", "new"=>"<new value>"}.';

COMMENT ON COLUMN lsif_uploads_audit_logs.reason IS 'The reason/source for this entry.';

CREATE SEQUENCE lsif_uploads_audit_logs_seq
    START WITH 1
    INCREMENT BY 1
    NO MINVALUE
    NO MAXVALUE
    CACHE 1;

ALTER SEQUENCE lsif_uploads_audit_logs_seq OWNED BY lsif_uploads_audit_logs.sequence;

CREATE TABLE lsif_uploads_reference_counts (
    upload_id integer NOT NULL,
    reference_count integer NOT NULL
);

COMMENT ON TABLE lsif_uploads_reference_counts IS 'A less hot-path reference count for upload records.';

COMMENT ON COLUMN lsif_uploads_reference_counts.upload_id IS 'The identifier of the referenced upload.';

COMMENT ON COLUMN lsif_uploads_reference_counts.reference_count IS 'The number of references to the associated upload from other records (via lsif_references).';

CREATE TABLE lsif_uploads_visible_at_tip (
    repository_id integer NOT NULL,
    upload_id integer NOT NULL,
    branch_or_tag_name text DEFAULT ''::text NOT NULL,
    is_default_branch boolean DEFAULT false NOT NULL
);

COMMENT ON TABLE lsif_uploads_visible_at_tip IS 'Associates a repository with the set of LSIF upload identifiers that can serve intelligence for the tip of the default branch.';

COMMENT ON COLUMN lsif_uploads_visible_at_tip.upload_id IS 'The identifier of the upload visible from the tip of the specified branch or tag.';

COMMENT ON COLUMN lsif_uploads_visible_at_tip.branch_or_tag_name IS 'The name of the branch or tag.';

COMMENT ON COLUMN lsif_uploads_visible_at_tip.is_default_branch IS 'Whether the specified branch is the default of the repository. Always false for tags.';

CREATE VIEW lsif_uploads_with_repository_name AS
 SELECT u.id,
    u.commit,
    u.root,
    u.queued_at,
    u.uploaded_at,
    u.state,
    u.failure_message,
    u.started_at,
    u.finished_at,
    u.repository_id,
    u.indexer,
    u.indexer_version,
    u.num_parts,
    u.uploaded_parts,
    u.process_after,
    u.num_resets,
    u.upload_size,
    u.num_failures,
    u.associated_index_id,
    u.content_type,
    u.should_reindex,
    u.expired,
    u.last_retention_scan_at,
    r.name AS repository_name,
    u.uncompressed_size
   FROM (lsif_uploads u
     JOIN repo r ON ((r.id = u.repository_id)))
  WHERE (r.deleted_at IS NULL);

CREATE TABLE names (
    name citext NOT NULL,
    user_id integer,
    org_id integer,
    team_id integer,
    CONSTRAINT names_check CHECK (((user_id IS NOT NULL) OR (org_id IS NOT NULL) OR (team_id IS NOT NULL)))
);

CREATE TABLE namespace_permissions (
    id integer NOT NULL,
    namespace text NOT NULL,
    resource_id integer NOT NULL,
    user_id integer NOT NULL,
    created_at timestamp with time zone DEFAULT now() NOT NULL,
    CONSTRAINT namespace_not_blank CHECK ((namespace <> ''::text))
);

CREATE SEQUENCE namespace_permissions_id_seq
    AS integer
    START WITH 1
    INCREMENT BY 1
    NO MINVALUE
    NO MAXVALUE
    CACHE 1;

ALTER SEQUENCE namespace_permissions_id_seq OWNED BY namespace_permissions.id;

CREATE TABLE notebook_stars (
    notebook_id integer NOT NULL,
    user_id integer NOT NULL,
    created_at timestamp with time zone DEFAULT now() NOT NULL
);

CREATE TABLE notebooks (
    id bigint NOT NULL,
    title text NOT NULL,
    blocks jsonb DEFAULT '[]'::jsonb NOT NULL,
    public boolean NOT NULL,
    creator_user_id integer,
    created_at timestamp with time zone DEFAULT now() NOT NULL,
    updated_at timestamp with time zone DEFAULT now() NOT NULL,
    blocks_tsvector tsvector GENERATED ALWAYS AS (jsonb_to_tsvector('english'::regconfig, blocks, '["string"]'::jsonb)) STORED,
    namespace_user_id integer,
    namespace_org_id integer,
    updater_user_id integer,
    CONSTRAINT blocks_is_array CHECK ((jsonb_typeof(blocks) = 'array'::text)),
    CONSTRAINT notebooks_has_max_1_namespace CHECK ((((namespace_user_id IS NULL) AND (namespace_org_id IS NULL)) OR ((namespace_user_id IS NULL) <> (namespace_org_id IS NULL))))
);

CREATE SEQUENCE notebooks_id_seq
    START WITH 1
    INCREMENT BY 1
    NO MINVALUE
    NO MAXVALUE
    CACHE 1;

ALTER SEQUENCE notebooks_id_seq OWNED BY notebooks.id;

CREATE TABLE org_invitations (
    id bigint NOT NULL,
    org_id integer NOT NULL,
    sender_user_id integer NOT NULL,
    recipient_user_id integer,
    created_at timestamp with time zone DEFAULT now() NOT NULL,
    notified_at timestamp with time zone,
    responded_at timestamp with time zone,
    response_type boolean,
    revoked_at timestamp with time zone,
    deleted_at timestamp with time zone,
    recipient_email citext,
    expires_at timestamp with time zone,
    CONSTRAINT check_atomic_response CHECK (((responded_at IS NULL) = (response_type IS NULL))),
    CONSTRAINT check_single_use CHECK ((((responded_at IS NULL) AND (response_type IS NULL)) OR (revoked_at IS NULL))),
    CONSTRAINT either_user_id_or_email_defined CHECK (((recipient_user_id IS NULL) <> (recipient_email IS NULL)))
);

CREATE SEQUENCE org_invitations_id_seq
    START WITH 1
    INCREMENT BY 1
    NO MINVALUE
    NO MAXVALUE
    CACHE 1;

ALTER SEQUENCE org_invitations_id_seq OWNED BY org_invitations.id;

CREATE TABLE org_members (
    id integer NOT NULL,
    org_id integer NOT NULL,
    created_at timestamp with time zone DEFAULT now() NOT NULL,
    updated_at timestamp with time zone DEFAULT now() NOT NULL,
    user_id integer NOT NULL
);

CREATE SEQUENCE org_members_id_seq
    START WITH 1
    INCREMENT BY 1
    NO MINVALUE
    NO MAXVALUE
    CACHE 1;

ALTER SEQUENCE org_members_id_seq OWNED BY org_members.id;

CREATE TABLE org_stats (
    org_id integer NOT NULL,
    code_host_repo_count integer DEFAULT 0,
    updated_at timestamp with time zone DEFAULT now() NOT NULL
);

COMMENT ON TABLE org_stats IS 'Business statistics for organizations';

COMMENT ON COLUMN org_stats.org_id IS 'Org ID that the stats relate to.';

COMMENT ON COLUMN org_stats.code_host_repo_count IS 'Count of repositories accessible on all code hosts for this organization.';

CREATE TABLE orgs (
    id integer NOT NULL,
    name citext NOT NULL,
    created_at timestamp with time zone DEFAULT now() NOT NULL,
    updated_at timestamp with time zone DEFAULT now() NOT NULL,
    display_name text,
    slack_webhook_url text,
    deleted_at timestamp with time zone,
    CONSTRAINT orgs_display_name_max_length CHECK ((char_length(display_name) <= 255)),
    CONSTRAINT orgs_name_max_length CHECK ((char_length((name)::text) <= 255)),
    CONSTRAINT orgs_name_valid_chars CHECK ((name OPERATOR(~) '^[a-zA-Z0-9](?:[a-zA-Z0-9]|[-.](?=[a-zA-Z0-9]))*-?$'::citext))
);

CREATE SEQUENCE orgs_id_seq
    START WITH 1
    INCREMENT BY 1
    NO MINVALUE
    NO MAXVALUE
    CACHE 1;

ALTER SEQUENCE orgs_id_seq OWNED BY orgs.id;

CREATE TABLE orgs_open_beta_stats (
    id uuid DEFAULT gen_random_uuid() NOT NULL,
    user_id integer,
    org_id integer,
    created_at timestamp with time zone DEFAULT now(),
    data jsonb DEFAULT '{}'::jsonb NOT NULL
);

CREATE TABLE out_of_band_migrations (
    id integer NOT NULL,
    team text NOT NULL,
    component text NOT NULL,
    description text NOT NULL,
    progress double precision DEFAULT 0 NOT NULL,
    created timestamp with time zone NOT NULL,
    last_updated timestamp with time zone,
    non_destructive boolean NOT NULL,
    apply_reverse boolean DEFAULT false NOT NULL,
    is_enterprise boolean DEFAULT false NOT NULL,
    introduced_version_major integer NOT NULL,
    introduced_version_minor integer NOT NULL,
    deprecated_version_major integer,
    deprecated_version_minor integer,
    metadata jsonb DEFAULT '{}'::jsonb NOT NULL,
    CONSTRAINT out_of_band_migrations_component_nonempty CHECK ((component <> ''::text)),
    CONSTRAINT out_of_band_migrations_description_nonempty CHECK ((description <> ''::text)),
    CONSTRAINT out_of_band_migrations_progress_range CHECK (((progress >= (0)::double precision) AND (progress <= (1)::double precision))),
    CONSTRAINT out_of_band_migrations_team_nonempty CHECK ((team <> ''::text))
);

COMMENT ON TABLE out_of_band_migrations IS 'Stores metadata and progress about an out-of-band migration routine.';

COMMENT ON COLUMN out_of_band_migrations.id IS 'A globally unique primary key for this migration. The same key is used consistently across all Sourcegraph instances for the same migration.';

COMMENT ON COLUMN out_of_band_migrations.team IS 'The name of the engineering team responsible for the migration.';

COMMENT ON COLUMN out_of_band_migrations.component IS 'The name of the component undergoing a migration.';

COMMENT ON COLUMN out_of_band_migrations.description IS 'A brief description about the migration.';

COMMENT ON COLUMN out_of_band_migrations.progress IS 'The percentage progress in the up direction (0=0%, 1=100%).';

COMMENT ON COLUMN out_of_band_migrations.created IS 'The date and time the migration was inserted into the database (via an upgrade).';

COMMENT ON COLUMN out_of_band_migrations.last_updated IS 'The date and time the migration was last updated.';

COMMENT ON COLUMN out_of_band_migrations.non_destructive IS 'Whether or not this migration alters data so it can no longer be read by the previous Sourcegraph instance.';

COMMENT ON COLUMN out_of_band_migrations.apply_reverse IS 'Whether this migration should run in the opposite direction (to support an upcoming downgrade).';

COMMENT ON COLUMN out_of_band_migrations.is_enterprise IS 'When true, these migrations are invisible to OSS mode.';

COMMENT ON COLUMN out_of_band_migrations.introduced_version_major IS 'The Sourcegraph version (major component) in which this migration was first introduced.';

COMMENT ON COLUMN out_of_band_migrations.introduced_version_minor IS 'The Sourcegraph version (minor component) in which this migration was first introduced.';

COMMENT ON COLUMN out_of_band_migrations.deprecated_version_major IS 'The lowest Sourcegraph version (major component) that assumes the migration has completed.';

COMMENT ON COLUMN out_of_band_migrations.deprecated_version_minor IS 'The lowest Sourcegraph version (minor component) that assumes the migration has completed.';

CREATE TABLE out_of_band_migrations_errors (
    id integer NOT NULL,
    migration_id integer NOT NULL,
    message text NOT NULL,
    created timestamp with time zone DEFAULT now() NOT NULL,
    CONSTRAINT out_of_band_migrations_errors_message_nonempty CHECK ((message <> ''::text))
);

COMMENT ON TABLE out_of_band_migrations_errors IS 'Stores errors that occurred while performing an out-of-band migration.';

COMMENT ON COLUMN out_of_band_migrations_errors.id IS 'A unique identifer.';

COMMENT ON COLUMN out_of_band_migrations_errors.migration_id IS 'The identifier of the migration.';

COMMENT ON COLUMN out_of_band_migrations_errors.message IS 'The error message.';

COMMENT ON COLUMN out_of_band_migrations_errors.created IS 'The date and time the error occurred.';

CREATE SEQUENCE out_of_band_migrations_errors_id_seq
    AS integer
    START WITH 1
    INCREMENT BY 1
    NO MINVALUE
    NO MAXVALUE
    CACHE 1;

ALTER SEQUENCE out_of_band_migrations_errors_id_seq OWNED BY out_of_band_migrations_errors.id;

CREATE SEQUENCE out_of_band_migrations_id_seq
    AS integer
    START WITH 1
    INCREMENT BY 1
    NO MINVALUE
    NO MAXVALUE
    CACHE 1;

ALTER SEQUENCE out_of_band_migrations_id_seq OWNED BY out_of_band_migrations.id;

CREATE TABLE outbound_webhook_event_types (
    id bigint NOT NULL,
    outbound_webhook_id bigint NOT NULL,
    event_type text NOT NULL,
    scope text
);

CREATE SEQUENCE outbound_webhook_event_types_id_seq
    START WITH 1
    INCREMENT BY 1
    NO MINVALUE
    NO MAXVALUE
    CACHE 1;

ALTER SEQUENCE outbound_webhook_event_types_id_seq OWNED BY outbound_webhook_event_types.id;

CREATE TABLE outbound_webhook_jobs (
    id bigint NOT NULL,
    event_type text NOT NULL,
    scope text,
    encryption_key_id text,
    payload bytea NOT NULL,
    state text DEFAULT 'queued'::text NOT NULL,
    failure_message text,
    queued_at timestamp with time zone DEFAULT now() NOT NULL,
    started_at timestamp with time zone,
    finished_at timestamp with time zone,
    process_after timestamp with time zone,
    num_resets integer DEFAULT 0 NOT NULL,
    num_failures integer DEFAULT 0 NOT NULL,
    last_heartbeat_at timestamp with time zone,
    execution_logs json[],
    worker_hostname text DEFAULT ''::text NOT NULL,
    cancel boolean DEFAULT false NOT NULL
);

CREATE SEQUENCE outbound_webhook_jobs_id_seq
    START WITH 1
    INCREMENT BY 1
    NO MINVALUE
    NO MAXVALUE
    CACHE 1;

ALTER SEQUENCE outbound_webhook_jobs_id_seq OWNED BY outbound_webhook_jobs.id;

CREATE TABLE outbound_webhook_logs (
    id bigint NOT NULL,
    job_id bigint NOT NULL,
    outbound_webhook_id bigint NOT NULL,
    sent_at timestamp with time zone DEFAULT now() NOT NULL,
    status_code integer NOT NULL,
    encryption_key_id text,
    request bytea NOT NULL,
    response bytea NOT NULL,
    error bytea NOT NULL
);

CREATE SEQUENCE outbound_webhook_logs_id_seq
    START WITH 1
    INCREMENT BY 1
    NO MINVALUE
    NO MAXVALUE
    CACHE 1;

ALTER SEQUENCE outbound_webhook_logs_id_seq OWNED BY outbound_webhook_logs.id;

CREATE TABLE outbound_webhooks (
    id bigint NOT NULL,
    created_by integer,
    created_at timestamp with time zone DEFAULT now() NOT NULL,
    updated_by integer,
    updated_at timestamp with time zone DEFAULT now() NOT NULL,
    encryption_key_id text,
    url bytea NOT NULL,
    secret bytea NOT NULL
);

CREATE SEQUENCE outbound_webhooks_id_seq
    START WITH 1
    INCREMENT BY 1
    NO MINVALUE
    NO MAXVALUE
    CACHE 1;

ALTER SEQUENCE outbound_webhooks_id_seq OWNED BY outbound_webhooks.id;

CREATE VIEW outbound_webhooks_with_event_types AS
 SELECT outbound_webhooks.id,
    outbound_webhooks.created_by,
    outbound_webhooks.created_at,
    outbound_webhooks.updated_by,
    outbound_webhooks.updated_at,
    outbound_webhooks.encryption_key_id,
    outbound_webhooks.url,
    outbound_webhooks.secret,
    array_to_json(ARRAY( SELECT json_build_object('id', outbound_webhook_event_types.id, 'outbound_webhook_id', outbound_webhook_event_types.outbound_webhook_id, 'event_type', outbound_webhook_event_types.event_type, 'scope', outbound_webhook_event_types.scope) AS json_build_object
           FROM outbound_webhook_event_types
          WHERE (outbound_webhook_event_types.outbound_webhook_id = outbound_webhooks.id))) AS event_types
   FROM outbound_webhooks;

CREATE TABLE package_repo_versions (
    id bigint NOT NULL,
    package_id bigint NOT NULL,
    version text NOT NULL
);

CREATE SEQUENCE package_repo_versions_id_seq
    START WITH 1
    INCREMENT BY 1
    NO MINVALUE
    NO MAXVALUE
    CACHE 1;

ALTER SEQUENCE package_repo_versions_id_seq OWNED BY package_repo_versions.id;

CREATE TABLE permission_sync_jobs (
    id integer NOT NULL,
    state text DEFAULT 'queued'::text,
    reason text NOT NULL,
    failure_message text,
    queued_at timestamp with time zone DEFAULT now(),
    started_at timestamp with time zone,
    finished_at timestamp with time zone,
    process_after timestamp with time zone,
    num_resets integer DEFAULT 0 NOT NULL,
    num_failures integer DEFAULT 0 NOT NULL,
    last_heartbeat_at timestamp with time zone,
    execution_logs json[],
    worker_hostname text DEFAULT ''::text NOT NULL,
    cancel boolean DEFAULT false NOT NULL,
    repository_id integer,
    user_id integer,
    triggered_by_user_id integer,
    priority integer DEFAULT 0 NOT NULL,
    invalidate_caches boolean DEFAULT false NOT NULL,
    cancellation_reason text,
    no_perms boolean DEFAULT false NOT NULL,
    permissions_added integer DEFAULT 0 NOT NULL,
    permissions_removed integer DEFAULT 0 NOT NULL,
    permissions_found integer DEFAULT 0 NOT NULL,
    code_host_states json[],
    CONSTRAINT permission_sync_jobs_for_repo_or_user CHECK (((user_id IS NULL) <> (repository_id IS NULL)))
);

COMMENT ON COLUMN permission_sync_jobs.reason IS 'Specifies why permissions sync job was triggered.';

COMMENT ON COLUMN permission_sync_jobs.triggered_by_user_id IS 'Specifies an ID of a user who triggered a sync.';

COMMENT ON COLUMN permission_sync_jobs.priority IS 'Specifies numeric priority for the permissions sync job.';

COMMENT ON COLUMN permission_sync_jobs.cancellation_reason IS 'Specifies why permissions sync job was cancelled.';

CREATE SEQUENCE permission_sync_jobs_id_seq
    AS integer
    START WITH 1
    INCREMENT BY 1
    NO MINVALUE
    NO MAXVALUE
    CACHE 1;

ALTER SEQUENCE permission_sync_jobs_id_seq OWNED BY permission_sync_jobs.id;

CREATE TABLE permissions (
    id integer NOT NULL,
    namespace text NOT NULL,
    action text NOT NULL,
    created_at timestamp with time zone DEFAULT now() NOT NULL,
    CONSTRAINT action_not_blank CHECK ((action <> ''::text)),
    CONSTRAINT namespace_not_blank CHECK ((namespace <> ''::text))
);

CREATE SEQUENCE permissions_id_seq
    AS integer
    START WITH 1
    INCREMENT BY 1
    NO MINVALUE
    NO MAXVALUE
    CACHE 1;

ALTER SEQUENCE permissions_id_seq OWNED BY permissions.id;

CREATE TABLE phabricator_repos (
    id integer NOT NULL,
    callsign citext NOT NULL,
    repo_name citext NOT NULL,
    created_at timestamp with time zone DEFAULT now() NOT NULL,
    updated_at timestamp with time zone DEFAULT now() NOT NULL,
    deleted_at timestamp with time zone,
    url text DEFAULT ''::text NOT NULL
);

CREATE SEQUENCE phabricator_repos_id_seq
    START WITH 1
    INCREMENT BY 1
    NO MINVALUE
    NO MAXVALUE
    CACHE 1;

ALTER SEQUENCE phabricator_repos_id_seq OWNED BY phabricator_repos.id;

CREATE TABLE product_licenses (
    id uuid NOT NULL,
    product_subscription_id uuid NOT NULL,
    license_key text NOT NULL,
    created_at timestamp with time zone DEFAULT now() NOT NULL,
    license_version integer,
    license_tags text[],
    license_user_count integer,
    license_expires_at timestamp with time zone
);

CREATE TABLE product_subscriptions (
    id uuid NOT NULL,
    user_id integer NOT NULL,
    billing_subscription_id text,
    created_at timestamp with time zone DEFAULT now() NOT NULL,
    updated_at timestamp with time zone DEFAULT now() NOT NULL,
    archived_at timestamp with time zone,
    account_number text
);

CREATE TABLE query_runner_state (
    query text,
    last_executed timestamp with time zone,
    latest_result timestamp with time zone,
    exec_duration_ns bigint
);

CREATE TABLE users (
    id integer NOT NULL,
    username citext NOT NULL,
    display_name text,
    avatar_url text,
    created_at timestamp with time zone DEFAULT now() NOT NULL,
    updated_at timestamp with time zone DEFAULT now() NOT NULL,
    deleted_at timestamp with time zone,
    invite_quota integer DEFAULT 100 NOT NULL,
    passwd text,
    passwd_reset_code text,
    passwd_reset_time timestamp with time zone,
    site_admin boolean DEFAULT false NOT NULL,
    page_views integer DEFAULT 0 NOT NULL,
    search_queries integer DEFAULT 0 NOT NULL,
    tags text[] DEFAULT '{}'::text[],
    billing_customer_id text,
    invalidated_sessions_at timestamp with time zone DEFAULT now() NOT NULL,
    tos_accepted boolean DEFAULT false NOT NULL,
    searchable boolean DEFAULT true NOT NULL,
    CONSTRAINT users_display_name_max_length CHECK ((char_length(display_name) <= 255)),
    CONSTRAINT users_username_max_length CHECK ((char_length((username)::text) <= 255)),
    CONSTRAINT users_username_valid_chars CHECK ((username OPERATOR(~) '^\w(?:\w|[-.](?=\w))*-?$'::citext))
);

CREATE VIEW reconciler_changesets AS
 SELECT c.id,
    c.batch_change_ids,
    c.repo_id,
    c.queued_at,
    c.created_at,
    c.updated_at,
    c.metadata,
    c.external_id,
    c.external_service_type,
    c.external_deleted_at,
    c.external_branch,
    c.external_updated_at,
    c.external_state,
    c.external_review_state,
    c.external_check_state,
    c.diff_stat_added,
    c.diff_stat_deleted,
    c.sync_state,
    c.current_spec_id,
    c.previous_spec_id,
    c.publication_state,
    c.owned_by_batch_change_id,
    c.reconciler_state,
    c.computed_state,
    c.failure_message,
    c.started_at,
    c.finished_at,
    c.process_after,
    c.num_resets,
    c.closing,
    c.num_failures,
    c.log_contents,
    c.execution_logs,
    c.syncer_error,
    c.external_title,
    c.worker_hostname,
    c.ui_publication_state,
    c.last_heartbeat_at,
    c.external_fork_name,
    c.external_fork_namespace,
    c.detached_at
   FROM (changesets c
     JOIN repo r ON ((r.id = c.repo_id)))
  WHERE ((r.deleted_at IS NULL) AND (EXISTS ( SELECT 1
           FROM ((batch_changes
             LEFT JOIN users namespace_user ON ((batch_changes.namespace_user_id = namespace_user.id)))
             LEFT JOIN orgs namespace_org ON ((batch_changes.namespace_org_id = namespace_org.id)))
          WHERE ((c.batch_change_ids ? (batch_changes.id)::text) AND (namespace_user.deleted_at IS NULL) AND (namespace_org.deleted_at IS NULL)))));

CREATE TABLE redis_key_value (
    namespace text NOT NULL,
    key text NOT NULL,
    value bytea NOT NULL
);

CREATE TABLE registry_extension_releases (
    id bigint NOT NULL,
    registry_extension_id integer NOT NULL,
    creator_user_id integer NOT NULL,
    release_version citext,
    release_tag citext NOT NULL,
    manifest jsonb NOT NULL,
    bundle text,
    created_at timestamp with time zone DEFAULT now() NOT NULL,
    deleted_at timestamp with time zone,
    source_map text
);

CREATE SEQUENCE registry_extension_releases_id_seq
    START WITH 1
    INCREMENT BY 1
    NO MINVALUE
    NO MAXVALUE
    CACHE 1;

ALTER SEQUENCE registry_extension_releases_id_seq OWNED BY registry_extension_releases.id;

CREATE TABLE registry_extensions (
    id integer NOT NULL,
    uuid uuid NOT NULL,
    publisher_user_id integer,
    publisher_org_id integer,
    name citext NOT NULL,
    manifest text,
    created_at timestamp with time zone DEFAULT now() NOT NULL,
    updated_at timestamp with time zone DEFAULT now() NOT NULL,
    deleted_at timestamp with time zone,
    CONSTRAINT registry_extensions_name_length CHECK (((char_length((name)::text) > 0) AND (char_length((name)::text) <= 128))),
    CONSTRAINT registry_extensions_name_valid_chars CHECK ((name OPERATOR(~) '^[a-zA-Z0-9](?:[a-zA-Z0-9]|[_.-](?=[a-zA-Z0-9]))*$'::citext)),
    CONSTRAINT registry_extensions_single_publisher CHECK (((publisher_user_id IS NULL) <> (publisher_org_id IS NULL)))
);

CREATE SEQUENCE registry_extensions_id_seq
    START WITH 1
    INCREMENT BY 1
    NO MINVALUE
    NO MAXVALUE
    CACHE 1;

ALTER SEQUENCE registry_extensions_id_seq OWNED BY registry_extensions.id;

CREATE SEQUENCE repo_id_seq
    START WITH 1
    INCREMENT BY 1
    NO MINVALUE
    NO MAXVALUE
    CACHE 1;

ALTER SEQUENCE repo_id_seq OWNED BY repo.id;

CREATE TABLE repo_kvps (
    repo_id integer NOT NULL,
    key text NOT NULL,
    value text
);

CREATE TABLE repo_pending_permissions (
    repo_id integer NOT NULL,
    permission text NOT NULL,
    updated_at timestamp with time zone NOT NULL,
    user_ids_ints bigint[] DEFAULT '{}'::integer[] NOT NULL
);

CREATE TABLE repo_permissions (
    repo_id integer NOT NULL,
    permission text NOT NULL,
    updated_at timestamp with time zone NOT NULL,
    synced_at timestamp with time zone,
    user_ids_ints integer[] DEFAULT '{}'::integer[] NOT NULL,
    unrestricted boolean DEFAULT false NOT NULL
);

CREATE TABLE repo_statistics (
    total bigint DEFAULT 0 NOT NULL,
    soft_deleted bigint DEFAULT 0 NOT NULL,
    not_cloned bigint DEFAULT 0 NOT NULL,
    cloning bigint DEFAULT 0 NOT NULL,
    cloned bigint DEFAULT 0 NOT NULL,
    failed_fetch bigint DEFAULT 0 NOT NULL,
    corrupted bigint DEFAULT 0 NOT NULL
);

COMMENT ON COLUMN repo_statistics.total IS 'Number of repositories that are not soft-deleted and not blocked';

COMMENT ON COLUMN repo_statistics.soft_deleted IS 'Number of repositories that are soft-deleted and not blocked';

COMMENT ON COLUMN repo_statistics.not_cloned IS 'Number of repositories that are NOT soft-deleted and not blocked and not cloned by gitserver';

COMMENT ON COLUMN repo_statistics.cloning IS 'Number of repositories that are NOT soft-deleted and not blocked and currently being cloned by gitserver';

COMMENT ON COLUMN repo_statistics.cloned IS 'Number of repositories that are NOT soft-deleted and not blocked and cloned by gitserver';

COMMENT ON COLUMN repo_statistics.failed_fetch IS 'Number of repositories that are NOT soft-deleted and not blocked and have last_error set in gitserver_repos table';

COMMENT ON COLUMN repo_statistics.corrupted IS 'Number of repositories that are NOT soft-deleted and not blocked and have corrupted_at set in gitserver_repos table';

CREATE TABLE role_permissions (
    role_id integer NOT NULL,
    permission_id integer NOT NULL,
    created_at timestamp with time zone DEFAULT now() NOT NULL
);

CREATE TABLE roles (
    id integer NOT NULL,
    name text NOT NULL,
    created_at timestamp with time zone DEFAULT now() NOT NULL,
    system boolean DEFAULT false NOT NULL,
    CONSTRAINT name_not_blank CHECK ((name <> ''::text))
);

COMMENT ON COLUMN roles.name IS 'The uniquely identifying name of the role.';

COMMENT ON COLUMN roles.system IS 'This is used to indicate whether a role is read-only or can be modified.';

CREATE SEQUENCE roles_id_seq
    AS integer
    START WITH 1
    INCREMENT BY 1
    NO MINVALUE
    NO MAXVALUE
    CACHE 1;

ALTER SEQUENCE roles_id_seq OWNED BY roles.id;

CREATE TABLE saved_searches (
    id integer NOT NULL,
    description text NOT NULL,
    query text NOT NULL,
    created_at timestamp with time zone DEFAULT now() NOT NULL,
    updated_at timestamp with time zone DEFAULT now() NOT NULL,
    notify_owner boolean NOT NULL,
    notify_slack boolean NOT NULL,
    user_id integer,
    org_id integer,
    slack_webhook_url text,
    CONSTRAINT saved_searches_notifications_disabled CHECK (((notify_owner = false) AND (notify_slack = false))),
    CONSTRAINT user_or_org_id_not_null CHECK ((((user_id IS NOT NULL) AND (org_id IS NULL)) OR ((org_id IS NOT NULL) AND (user_id IS NULL))))
);

CREATE SEQUENCE saved_searches_id_seq
    START WITH 1
    INCREMENT BY 1
    NO MINVALUE
    NO MAXVALUE
    CACHE 1;

ALTER SEQUENCE saved_searches_id_seq OWNED BY saved_searches.id;

CREATE TABLE search_context_default (
    user_id integer NOT NULL,
    search_context_id bigint NOT NULL
);

COMMENT ON TABLE search_context_default IS 'When a user sets a search context as default, a row is inserted into this table. A user can only have one default search context. If the user has not set their default search context, it will fall back to `global`.';

CREATE TABLE search_context_repos (
    search_context_id bigint NOT NULL,
    repo_id integer NOT NULL,
    revision text NOT NULL
);

CREATE TABLE search_context_stars (
    search_context_id bigint NOT NULL,
    user_id integer NOT NULL,
    created_at timestamp with time zone DEFAULT now() NOT NULL
);

COMMENT ON TABLE search_context_stars IS 'When a user stars a search context, a row is inserted into this table. If the user unstars the search context, the row is deleted. The global context is not in the database, and therefore cannot be starred.';

CREATE TABLE search_contexts (
    id bigint NOT NULL,
    name citext NOT NULL,
    description text NOT NULL,
    public boolean NOT NULL,
    namespace_user_id integer,
    namespace_org_id integer,
    created_at timestamp with time zone DEFAULT now() NOT NULL,
    updated_at timestamp with time zone DEFAULT now() NOT NULL,
    deleted_at timestamp with time zone,
    query text,
    CONSTRAINT search_contexts_has_one_or_no_namespace CHECK (((namespace_user_id IS NULL) OR (namespace_org_id IS NULL)))
);

COMMENT ON COLUMN search_contexts.deleted_at IS 'This column is unused as of Sourcegraph 3.34. Do not refer to it anymore. It will be dropped in a future version.';

CREATE SEQUENCE search_contexts_id_seq
    START WITH 1
    INCREMENT BY 1
    NO MINVALUE
    NO MAXVALUE
    CACHE 1;

ALTER SEQUENCE search_contexts_id_seq OWNED BY search_contexts.id;

CREATE TABLE security_event_logs (
    id bigint NOT NULL,
    name text NOT NULL,
    url text NOT NULL,
    user_id integer NOT NULL,
    anonymous_user_id text NOT NULL,
    source text NOT NULL,
    argument jsonb NOT NULL,
    version text NOT NULL,
    "timestamp" timestamp with time zone NOT NULL,
    CONSTRAINT security_event_logs_check_has_user CHECK ((((user_id = 0) AND (anonymous_user_id <> ''::text)) OR ((user_id <> 0) AND (anonymous_user_id = ''::text)) OR ((user_id <> 0) AND (anonymous_user_id <> ''::text)))),
    CONSTRAINT security_event_logs_check_name_not_empty CHECK ((name <> ''::text)),
    CONSTRAINT security_event_logs_check_source_not_empty CHECK ((source <> ''::text)),
    CONSTRAINT security_event_logs_check_version_not_empty CHECK ((version <> ''::text))
);

COMMENT ON TABLE security_event_logs IS 'Contains security-relevant events with a long time horizon for storage.';

COMMENT ON COLUMN security_event_logs.name IS 'The event name as a CAPITALIZED_SNAKE_CASE string.';

COMMENT ON COLUMN security_event_logs.url IS 'The URL within the Sourcegraph app which generated the event.';

COMMENT ON COLUMN security_event_logs.user_id IS 'The ID of the actor associated with the event.';

COMMENT ON COLUMN security_event_logs.anonymous_user_id IS 'The UUID of the actor associated with the event.';

COMMENT ON COLUMN security_event_logs.source IS 'The site section (WEB, BACKEND, etc.) that generated the event.';

COMMENT ON COLUMN security_event_logs.argument IS 'An arbitrary JSON blob containing event data.';

COMMENT ON COLUMN security_event_logs.version IS 'The version of Sourcegraph which generated the event.';

CREATE SEQUENCE security_event_logs_id_seq
    START WITH 1
    INCREMENT BY 1
    NO MINVALUE
    NO MAXVALUE
    CACHE 1;

ALTER SEQUENCE security_event_logs_id_seq OWNED BY security_event_logs.id;

CREATE TABLE settings (
    id integer NOT NULL,
    org_id integer,
    contents text DEFAULT '{}'::text NOT NULL,
    created_at timestamp with time zone DEFAULT now() NOT NULL,
    user_id integer,
    author_user_id integer,
    CONSTRAINT settings_no_empty_contents CHECK ((contents <> ''::text))
);

CREATE SEQUENCE settings_id_seq
    START WITH 1
    INCREMENT BY 1
    NO MINVALUE
    NO MAXVALUE
    CACHE 1;

ALTER SEQUENCE settings_id_seq OWNED BY settings.id;

CREATE VIEW site_config AS
 SELECT global_state.site_id,
    global_state.initialized
   FROM global_state;

CREATE TABLE sub_repo_permissions (
    repo_id integer NOT NULL,
    user_id integer NOT NULL,
    version integer DEFAULT 1 NOT NULL,
    path_includes text[],
    path_excludes text[],
    updated_at timestamp with time zone DEFAULT now() NOT NULL,
    paths text[]
);

COMMENT ON TABLE sub_repo_permissions IS 'Responsible for storing permissions at a finer granularity than repo';

COMMENT ON COLUMN sub_repo_permissions.paths IS 'Paths that begin with a minus sign (-) are exclusion paths.';

CREATE TABLE survey_responses (
    id bigint NOT NULL,
    user_id integer,
    email text,
    score integer NOT NULL,
    reason text,
    better text,
    created_at timestamp with time zone DEFAULT now() NOT NULL,
    use_cases text[],
    other_use_case text
);

CREATE SEQUENCE survey_responses_id_seq
    START WITH 1
    INCREMENT BY 1
    NO MINVALUE
    NO MAXVALUE
    CACHE 1;

ALTER SEQUENCE survey_responses_id_seq OWNED BY survey_responses.id;

CREATE TABLE team_members (
    team_id integer NOT NULL,
    user_id integer NOT NULL,
    created_at timestamp with time zone DEFAULT now() NOT NULL,
    updated_at timestamp with time zone DEFAULT now() NOT NULL
);

CREATE TABLE teams (
    id integer NOT NULL,
    name citext NOT NULL,
    display_name text,
    readonly boolean DEFAULT false NOT NULL,
    parent_team_id integer,
    creator_id integer NOT NULL,
    created_at timestamp with time zone DEFAULT now() NOT NULL,
    updated_at timestamp with time zone DEFAULT now() NOT NULL,
    CONSTRAINT teams_display_name_max_length CHECK ((char_length(display_name) <= 255)),
    CONSTRAINT teams_name_max_length CHECK ((char_length((name)::text) <= 255)),
    CONSTRAINT teams_name_valid_chars CHECK ((name OPERATOR(~) '^[a-zA-Z0-9](?:[a-zA-Z0-9]|[-.](?=[a-zA-Z0-9]))*-?$'::citext))
);

CREATE SEQUENCE teams_id_seq
    AS integer
    START WITH 1
    INCREMENT BY 1
    NO MINVALUE
    NO MAXVALUE
    CACHE 1;

ALTER SEQUENCE teams_id_seq OWNED BY teams.id;

CREATE TABLE temporary_settings (
    id integer NOT NULL,
    user_id integer NOT NULL,
    contents jsonb,
    created_at timestamp with time zone DEFAULT now() NOT NULL,
    updated_at timestamp with time zone DEFAULT now() NOT NULL
);

COMMENT ON TABLE temporary_settings IS 'Stores per-user temporary settings used in the UI, for example, which modals have been dimissed or what theme is preferred.';

COMMENT ON COLUMN temporary_settings.user_id IS 'The ID of the user the settings will be saved for.';

COMMENT ON COLUMN temporary_settings.contents IS 'JSON-encoded temporary settings.';

CREATE SEQUENCE temporary_settings_id_seq
    AS integer
    START WITH 1
    INCREMENT BY 1
    NO MINVALUE
    NO MAXVALUE
    CACHE 1;

ALTER SEQUENCE temporary_settings_id_seq OWNED BY temporary_settings.id;

CREATE VIEW tracking_changeset_specs_and_changesets AS
 SELECT changeset_specs.id AS changeset_spec_id,
    COALESCE(changesets.id, (0)::bigint) AS changeset_id,
    changeset_specs.repo_id,
    changeset_specs.batch_spec_id,
    repo.name AS repo_name,
    COALESCE((changesets.metadata ->> 'Title'::text), (changesets.metadata ->> 'title'::text)) AS changeset_name,
    changesets.external_state,
    changesets.publication_state,
    changesets.reconciler_state,
    changesets.computed_state
   FROM ((changeset_specs
     LEFT JOIN changesets ON (((changesets.repo_id = changeset_specs.repo_id) AND (changesets.external_id = changeset_specs.external_id))))
     JOIN repo ON ((changeset_specs.repo_id = repo.id)))
  WHERE ((changeset_specs.external_id IS NOT NULL) AND (repo.deleted_at IS NULL));

CREATE TABLE user_credentials (
    id bigint NOT NULL,
    domain text NOT NULL,
    user_id integer NOT NULL,
    external_service_type text NOT NULL,
    external_service_id text NOT NULL,
    created_at timestamp with time zone DEFAULT now() NOT NULL,
    updated_at timestamp with time zone DEFAULT now() NOT NULL,
    credential bytea NOT NULL,
    ssh_migration_applied boolean DEFAULT false NOT NULL,
    encryption_key_id text DEFAULT ''::text NOT NULL
);

CREATE SEQUENCE user_credentials_id_seq
    START WITH 1
    INCREMENT BY 1
    NO MINVALUE
    NO MAXVALUE
    CACHE 1;

ALTER SEQUENCE user_credentials_id_seq OWNED BY user_credentials.id;

CREATE TABLE user_emails (
    user_id integer NOT NULL,
    email citext NOT NULL,
    created_at timestamp with time zone DEFAULT now() NOT NULL,
    verification_code text,
    verified_at timestamp with time zone,
    last_verification_sent_at timestamp with time zone,
    is_primary boolean DEFAULT false NOT NULL
);

CREATE TABLE user_external_accounts (
    id integer NOT NULL,
    user_id integer NOT NULL,
    service_type text NOT NULL,
    service_id text NOT NULL,
    account_id text NOT NULL,
    auth_data text,
    account_data text,
    created_at timestamp with time zone DEFAULT now() NOT NULL,
    updated_at timestamp with time zone DEFAULT now() NOT NULL,
    deleted_at timestamp with time zone,
    client_id text NOT NULL,
    expired_at timestamp with time zone,
    last_valid_at timestamp with time zone,
    encryption_key_id text DEFAULT ''::text NOT NULL
);

CREATE SEQUENCE user_external_accounts_id_seq
    START WITH 1
    INCREMENT BY 1
    NO MINVALUE
    NO MAXVALUE
    CACHE 1;

ALTER SEQUENCE user_external_accounts_id_seq OWNED BY user_external_accounts.id;

CREATE TABLE user_pending_permissions (
    id bigint NOT NULL,
    bind_id text NOT NULL,
    permission text NOT NULL,
    object_type text NOT NULL,
    updated_at timestamp with time zone NOT NULL,
    service_type text NOT NULL,
    service_id text NOT NULL,
    object_ids_ints integer[] DEFAULT '{}'::integer[] NOT NULL
);

CREATE SEQUENCE user_pending_permissions_id_seq
    START WITH 1
    INCREMENT BY 1
    NO MINVALUE
    NO MAXVALUE
    CACHE 1;

ALTER SEQUENCE user_pending_permissions_id_seq OWNED BY user_pending_permissions.id;

CREATE TABLE user_permissions (
    user_id integer NOT NULL,
    permission text NOT NULL,
    object_type text NOT NULL,
    updated_at timestamp with time zone NOT NULL,
    synced_at timestamp with time zone,
    object_ids_ints integer[] DEFAULT '{}'::integer[] NOT NULL
);

CREATE TABLE user_public_repos (
    user_id integer NOT NULL,
    repo_uri text NOT NULL,
    repo_id integer NOT NULL
);

CREATE TABLE user_repo_permissions (
    id integer NOT NULL,
    user_id integer,
    repo_id integer NOT NULL,
    user_external_account_id integer,
    created_at timestamp with time zone DEFAULT now() NOT NULL,
    updated_at timestamp with time zone DEFAULT now() NOT NULL,
    source text DEFAULT 'sync'::text NOT NULL
);

CREATE SEQUENCE user_repo_permissions_id_seq
    AS integer
    START WITH 1
    INCREMENT BY 1
    NO MINVALUE
    NO MAXVALUE
    CACHE 1;

ALTER SEQUENCE user_repo_permissions_id_seq OWNED BY user_repo_permissions.id;

CREATE TABLE user_roles (
    user_id integer NOT NULL,
    role_id integer NOT NULL,
    created_at timestamp with time zone DEFAULT now() NOT NULL
);

CREATE SEQUENCE users_id_seq
    START WITH 1
    INCREMENT BY 1
    NO MINVALUE
    NO MAXVALUE
    CACHE 1;

ALTER SEQUENCE users_id_seq OWNED BY users.id;

CREATE TABLE versions (
    service text NOT NULL,
    version text NOT NULL,
    updated_at timestamp with time zone DEFAULT now() NOT NULL,
    first_version text NOT NULL
);

CREATE TABLE webhook_logs (
    id bigint NOT NULL,
    received_at timestamp with time zone DEFAULT now() NOT NULL,
    external_service_id integer,
    status_code integer NOT NULL,
    request bytea NOT NULL,
    response bytea NOT NULL,
    encryption_key_id text NOT NULL,
    webhook_id integer
);

CREATE SEQUENCE webhook_logs_id_seq
    START WITH 1
    INCREMENT BY 1
    NO MINVALUE
    NO MAXVALUE
    CACHE 1;

ALTER SEQUENCE webhook_logs_id_seq OWNED BY webhook_logs.id;

CREATE TABLE webhooks (
    id integer NOT NULL,
    code_host_kind text NOT NULL,
    code_host_urn text NOT NULL,
    secret text,
    created_at timestamp with time zone DEFAULT now() NOT NULL,
    updated_at timestamp with time zone DEFAULT now() NOT NULL,
    encryption_key_id text,
    uuid uuid DEFAULT gen_random_uuid() NOT NULL,
    created_by_user_id integer,
    updated_by_user_id integer,
    name text NOT NULL
);

COMMENT ON TABLE webhooks IS 'Webhooks registered in Sourcegraph instance.';

COMMENT ON COLUMN webhooks.code_host_kind IS 'Kind of an external service for which webhooks are registered.';

COMMENT ON COLUMN webhooks.code_host_urn IS 'URN of a code host. This column maps to external_service_id column of repo table.';

COMMENT ON COLUMN webhooks.secret IS 'Secret used to decrypt webhook payload (if supported by the code host).';

COMMENT ON COLUMN webhooks.created_by_user_id IS 'ID of a user, who created the webhook. If NULL, then the user does not exist (never existed or was deleted).';

COMMENT ON COLUMN webhooks.updated_by_user_id IS 'ID of a user, who updated the webhook. If NULL, then the user does not exist (never existed or was deleted).';

COMMENT ON COLUMN webhooks.name IS 'Descriptive name of a webhook.';

CREATE SEQUENCE webhooks_id_seq
    AS integer
    START WITH 1
    INCREMENT BY 1
    NO MINVALUE
    NO MAXVALUE
    CACHE 1;

ALTER SEQUENCE webhooks_id_seq OWNED BY webhooks.id;

CREATE TABLE zoekt_repos (
    repo_id integer NOT NULL,
    branches jsonb DEFAULT '[]'::jsonb NOT NULL,
    index_status text DEFAULT 'not_indexed'::text NOT NULL,
    updated_at timestamp with time zone DEFAULT now() NOT NULL,
    created_at timestamp with time zone DEFAULT now() NOT NULL
);

ALTER TABLE ONLY access_tokens ALTER COLUMN id SET DEFAULT nextval('access_tokens_id_seq'::regclass);

ALTER TABLE ONLY batch_changes ALTER COLUMN id SET DEFAULT nextval('batch_changes_id_seq'::regclass);

ALTER TABLE ONLY batch_changes_site_credentials ALTER COLUMN id SET DEFAULT nextval('batch_changes_site_credentials_id_seq'::regclass);

ALTER TABLE ONLY batch_spec_execution_cache_entries ALTER COLUMN id SET DEFAULT nextval('batch_spec_execution_cache_entries_id_seq'::regclass);

ALTER TABLE ONLY batch_spec_resolution_jobs ALTER COLUMN id SET DEFAULT nextval('batch_spec_resolution_jobs_id_seq'::regclass);

ALTER TABLE ONLY batch_spec_workspace_execution_jobs ALTER COLUMN id SET DEFAULT nextval('batch_spec_workspace_execution_jobs_id_seq'::regclass);

ALTER TABLE ONLY batch_spec_workspace_files ALTER COLUMN id SET DEFAULT nextval('batch_spec_workspace_files_id_seq'::regclass);

ALTER TABLE ONLY batch_spec_workspaces ALTER COLUMN id SET DEFAULT nextval('batch_spec_workspaces_id_seq'::regclass);

ALTER TABLE ONLY batch_specs ALTER COLUMN id SET DEFAULT nextval('batch_specs_id_seq'::regclass);

ALTER TABLE ONLY cached_available_indexers ALTER COLUMN id SET DEFAULT nextval('cached_available_indexers_id_seq'::regclass);

ALTER TABLE ONLY changeset_events ALTER COLUMN id SET DEFAULT nextval('changeset_events_id_seq'::regclass);

ALTER TABLE ONLY changeset_jobs ALTER COLUMN id SET DEFAULT nextval('changeset_jobs_id_seq'::regclass);

ALTER TABLE ONLY changeset_specs ALTER COLUMN id SET DEFAULT nextval('changeset_specs_id_seq'::regclass);

ALTER TABLE ONLY changesets ALTER COLUMN id SET DEFAULT nextval('changesets_id_seq'::regclass);

ALTER TABLE ONLY cm_action_jobs ALTER COLUMN id SET DEFAULT nextval('cm_action_jobs_id_seq'::regclass);

ALTER TABLE ONLY cm_emails ALTER COLUMN id SET DEFAULT nextval('cm_emails_id_seq'::regclass);

ALTER TABLE ONLY cm_monitors ALTER COLUMN id SET DEFAULT nextval('cm_monitors_id_seq'::regclass);

ALTER TABLE ONLY cm_queries ALTER COLUMN id SET DEFAULT nextval('cm_queries_id_seq'::regclass);

ALTER TABLE ONLY cm_recipients ALTER COLUMN id SET DEFAULT nextval('cm_recipients_id_seq'::regclass);

ALTER TABLE ONLY cm_slack_webhooks ALTER COLUMN id SET DEFAULT nextval('cm_slack_webhooks_id_seq'::regclass);

ALTER TABLE ONLY cm_trigger_jobs ALTER COLUMN id SET DEFAULT nextval('cm_trigger_jobs_id_seq'::regclass);

ALTER TABLE ONLY cm_webhooks ALTER COLUMN id SET DEFAULT nextval('cm_webhooks_id_seq'::regclass);

ALTER TABLE ONLY codeintel_autoindex_queue ALTER COLUMN id SET DEFAULT nextval('codeintel_autoindex_queue_id_seq'::regclass);

ALTER TABLE ONLY codeintel_langugage_support_requests ALTER COLUMN id SET DEFAULT nextval('codeintel_langugage_support_requests_id_seq'::regclass);

ALTER TABLE ONLY codeintel_lockfile_references ALTER COLUMN id SET DEFAULT nextval('codeintel_lockfile_references_id_seq'::regclass);

ALTER TABLE ONLY codeintel_lockfiles ALTER COLUMN id SET DEFAULT nextval('codeintel_lockfiles_id_seq'::regclass);

ALTER TABLE ONLY codeintel_path_rank_inputs ALTER COLUMN id SET DEFAULT nextval('codeintel_path_rank_inputs_id_seq'::regclass);

ALTER TABLE ONLY codeintel_ranking_definitions ALTER COLUMN id SET DEFAULT nextval('codeintel_ranking_definitions_id_seq'::regclass);

ALTER TABLE ONLY codeintel_ranking_exports ALTER COLUMN id SET DEFAULT nextval('codeintel_ranking_exports_id_seq'::regclass);

ALTER TABLE ONLY codeintel_ranking_path_counts_inputs ALTER COLUMN id SET DEFAULT nextval('codeintel_ranking_path_counts_inputs_id_seq'::regclass);

ALTER TABLE ONLY codeintel_ranking_references ALTER COLUMN id SET DEFAULT nextval('codeintel_ranking_references_id_seq'::regclass);

ALTER TABLE ONLY configuration_policies_audit_logs ALTER COLUMN sequence SET DEFAULT nextval('configuration_policies_audit_logs_seq'::regclass);

ALTER TABLE ONLY critical_and_site_config ALTER COLUMN id SET DEFAULT nextval('critical_and_site_config_id_seq'::regclass);

ALTER TABLE ONLY discussion_comments ALTER COLUMN id SET DEFAULT nextval('discussion_comments_id_seq'::regclass);

ALTER TABLE ONLY discussion_threads ALTER COLUMN id SET DEFAULT nextval('discussion_threads_id_seq'::regclass);

ALTER TABLE ONLY discussion_threads_target_repo ALTER COLUMN id SET DEFAULT nextval('discussion_threads_target_repo_id_seq'::regclass);

ALTER TABLE ONLY event_logs ALTER COLUMN id SET DEFAULT nextval('event_logs_id_seq'::regclass);

ALTER TABLE ONLY event_logs_export_allowlist ALTER COLUMN id SET DEFAULT nextval('event_logs_export_allowlist_id_seq'::regclass);

ALTER TABLE ONLY event_logs_scrape_state ALTER COLUMN id SET DEFAULT nextval('event_logs_scrape_state_id_seq'::regclass);

ALTER TABLE ONLY executor_heartbeats ALTER COLUMN id SET DEFAULT nextval('executor_heartbeats_id_seq'::regclass);

ALTER TABLE ONLY executor_secret_access_logs ALTER COLUMN id SET DEFAULT nextval('executor_secret_access_logs_id_seq'::regclass);

ALTER TABLE ONLY executor_secrets ALTER COLUMN id SET DEFAULT nextval('executor_secrets_id_seq'::regclass);

ALTER TABLE ONLY explicit_permissions_bitbucket_projects_jobs ALTER COLUMN id SET DEFAULT nextval('explicit_permissions_bitbucket_projects_jobs_id_seq'::regclass);

ALTER TABLE ONLY external_services ALTER COLUMN id SET DEFAULT nextval('external_services_id_seq'::regclass);

ALTER TABLE ONLY gitserver_relocator_jobs ALTER COLUMN id SET DEFAULT nextval('gitserver_relocator_jobs_id_seq'::regclass);

ALTER TABLE ONLY insights_query_runner_jobs ALTER COLUMN id SET DEFAULT nextval('insights_query_runner_jobs_id_seq'::regclass);

ALTER TABLE ONLY insights_query_runner_jobs_dependencies ALTER COLUMN id SET DEFAULT nextval('insights_query_runner_jobs_dependencies_id_seq'::regclass);

ALTER TABLE ONLY insights_settings_migration_jobs ALTER COLUMN id SET DEFAULT nextval('insights_settings_migration_jobs_id_seq'::regclass);

ALTER TABLE ONLY lsif_configuration_policies ALTER COLUMN id SET DEFAULT nextval('lsif_configuration_policies_id_seq'::regclass);

ALTER TABLE ONLY lsif_dependency_indexing_jobs ALTER COLUMN id SET DEFAULT nextval('lsif_dependency_indexing_jobs_id_seq1'::regclass);

ALTER TABLE ONLY lsif_dependency_repos ALTER COLUMN id SET DEFAULT nextval('lsif_dependency_repos_id_seq'::regclass);

ALTER TABLE ONLY lsif_dependency_syncing_jobs ALTER COLUMN id SET DEFAULT nextval('lsif_dependency_indexing_jobs_id_seq'::regclass);

ALTER TABLE ONLY lsif_index_configuration ALTER COLUMN id SET DEFAULT nextval('lsif_index_configuration_id_seq'::regclass);

ALTER TABLE ONLY lsif_indexes ALTER COLUMN id SET DEFAULT nextval('lsif_indexes_id_seq'::regclass);

ALTER TABLE ONLY lsif_packages ALTER COLUMN id SET DEFAULT nextval('lsif_packages_id_seq'::regclass);

ALTER TABLE ONLY lsif_references ALTER COLUMN id SET DEFAULT nextval('lsif_references_id_seq'::regclass);

ALTER TABLE ONLY lsif_retention_configuration ALTER COLUMN id SET DEFAULT nextval('lsif_retention_configuration_id_seq'::regclass);

ALTER TABLE ONLY lsif_uploads ALTER COLUMN id SET DEFAULT nextval('lsif_dumps_id_seq'::regclass);

ALTER TABLE ONLY lsif_uploads_audit_logs ALTER COLUMN sequence SET DEFAULT nextval('lsif_uploads_audit_logs_seq'::regclass);

ALTER TABLE ONLY namespace_permissions ALTER COLUMN id SET DEFAULT nextval('namespace_permissions_id_seq'::regclass);

ALTER TABLE ONLY notebooks ALTER COLUMN id SET DEFAULT nextval('notebooks_id_seq'::regclass);

ALTER TABLE ONLY org_invitations ALTER COLUMN id SET DEFAULT nextval('org_invitations_id_seq'::regclass);

ALTER TABLE ONLY org_members ALTER COLUMN id SET DEFAULT nextval('org_members_id_seq'::regclass);

ALTER TABLE ONLY orgs ALTER COLUMN id SET DEFAULT nextval('orgs_id_seq'::regclass);

ALTER TABLE ONLY out_of_band_migrations ALTER COLUMN id SET DEFAULT nextval('out_of_band_migrations_id_seq'::regclass);

ALTER TABLE ONLY out_of_band_migrations_errors ALTER COLUMN id SET DEFAULT nextval('out_of_band_migrations_errors_id_seq'::regclass);

ALTER TABLE ONLY outbound_webhook_event_types ALTER COLUMN id SET DEFAULT nextval('outbound_webhook_event_types_id_seq'::regclass);

ALTER TABLE ONLY outbound_webhook_jobs ALTER COLUMN id SET DEFAULT nextval('outbound_webhook_jobs_id_seq'::regclass);

ALTER TABLE ONLY outbound_webhook_logs ALTER COLUMN id SET DEFAULT nextval('outbound_webhook_logs_id_seq'::regclass);

ALTER TABLE ONLY outbound_webhooks ALTER COLUMN id SET DEFAULT nextval('outbound_webhooks_id_seq'::regclass);

ALTER TABLE ONLY package_repo_versions ALTER COLUMN id SET DEFAULT nextval('package_repo_versions_id_seq'::regclass);

ALTER TABLE ONLY permission_sync_jobs ALTER COLUMN id SET DEFAULT nextval('permission_sync_jobs_id_seq'::regclass);

ALTER TABLE ONLY permissions ALTER COLUMN id SET DEFAULT nextval('permissions_id_seq'::regclass);

ALTER TABLE ONLY phabricator_repos ALTER COLUMN id SET DEFAULT nextval('phabricator_repos_id_seq'::regclass);

ALTER TABLE ONLY registry_extension_releases ALTER COLUMN id SET DEFAULT nextval('registry_extension_releases_id_seq'::regclass);

ALTER TABLE ONLY registry_extensions ALTER COLUMN id SET DEFAULT nextval('registry_extensions_id_seq'::regclass);

ALTER TABLE ONLY repo ALTER COLUMN id SET DEFAULT nextval('repo_id_seq'::regclass);

ALTER TABLE ONLY roles ALTER COLUMN id SET DEFAULT nextval('roles_id_seq'::regclass);

ALTER TABLE ONLY saved_searches ALTER COLUMN id SET DEFAULT nextval('saved_searches_id_seq'::regclass);

ALTER TABLE ONLY search_contexts ALTER COLUMN id SET DEFAULT nextval('search_contexts_id_seq'::regclass);

ALTER TABLE ONLY security_event_logs ALTER COLUMN id SET DEFAULT nextval('security_event_logs_id_seq'::regclass);

ALTER TABLE ONLY settings ALTER COLUMN id SET DEFAULT nextval('settings_id_seq'::regclass);

ALTER TABLE ONLY survey_responses ALTER COLUMN id SET DEFAULT nextval('survey_responses_id_seq'::regclass);

ALTER TABLE ONLY teams ALTER COLUMN id SET DEFAULT nextval('teams_id_seq'::regclass);

ALTER TABLE ONLY temporary_settings ALTER COLUMN id SET DEFAULT nextval('temporary_settings_id_seq'::regclass);

ALTER TABLE ONLY user_credentials ALTER COLUMN id SET DEFAULT nextval('user_credentials_id_seq'::regclass);

ALTER TABLE ONLY user_external_accounts ALTER COLUMN id SET DEFAULT nextval('user_external_accounts_id_seq'::regclass);

ALTER TABLE ONLY user_pending_permissions ALTER COLUMN id SET DEFAULT nextval('user_pending_permissions_id_seq'::regclass);

ALTER TABLE ONLY user_repo_permissions ALTER COLUMN id SET DEFAULT nextval('user_repo_permissions_id_seq'::regclass);

ALTER TABLE ONLY users ALTER COLUMN id SET DEFAULT nextval('users_id_seq'::regclass);

ALTER TABLE ONLY webhook_logs ALTER COLUMN id SET DEFAULT nextval('webhook_logs_id_seq'::regclass);

ALTER TABLE ONLY webhooks ALTER COLUMN id SET DEFAULT nextval('webhooks_id_seq'::regclass);

ALTER TABLE ONLY access_tokens
    ADD CONSTRAINT access_tokens_pkey PRIMARY KEY (id);

ALTER TABLE ONLY access_tokens
    ADD CONSTRAINT access_tokens_value_sha256_key UNIQUE (value_sha256);

ALTER TABLE ONLY aggregated_user_statistics
    ADD CONSTRAINT aggregated_user_statistics_pkey PRIMARY KEY (user_id);

ALTER TABLE ONLY batch_changes
    ADD CONSTRAINT batch_changes_pkey PRIMARY KEY (id);

ALTER TABLE ONLY batch_changes_site_credentials
    ADD CONSTRAINT batch_changes_site_credentials_pkey PRIMARY KEY (id);

ALTER TABLE ONLY batch_spec_execution_cache_entries
    ADD CONSTRAINT batch_spec_execution_cache_entries_pkey PRIMARY KEY (id);

ALTER TABLE ONLY batch_spec_execution_cache_entries
    ADD CONSTRAINT batch_spec_execution_cache_entries_user_id_key_unique UNIQUE (user_id, key);

ALTER TABLE ONLY batch_spec_resolution_jobs
    ADD CONSTRAINT batch_spec_resolution_jobs_batch_spec_id_unique UNIQUE (batch_spec_id);

ALTER TABLE ONLY batch_spec_resolution_jobs
    ADD CONSTRAINT batch_spec_resolution_jobs_pkey PRIMARY KEY (id);

ALTER TABLE ONLY batch_spec_workspace_execution_jobs
    ADD CONSTRAINT batch_spec_workspace_execution_jobs_pkey PRIMARY KEY (id);

ALTER TABLE ONLY batch_spec_workspace_execution_last_dequeues
    ADD CONSTRAINT batch_spec_workspace_execution_last_dequeues_pkey PRIMARY KEY (user_id);

ALTER TABLE ONLY batch_spec_workspace_files
    ADD CONSTRAINT batch_spec_workspace_files_pkey PRIMARY KEY (id);

ALTER TABLE ONLY batch_spec_workspaces
    ADD CONSTRAINT batch_spec_workspaces_pkey PRIMARY KEY (id);

ALTER TABLE ONLY batch_specs
    ADD CONSTRAINT batch_specs_pkey PRIMARY KEY (id);

ALTER TABLE ONLY cached_available_indexers
    ADD CONSTRAINT cached_available_indexers_pkey PRIMARY KEY (id);

ALTER TABLE ONLY changeset_events
    ADD CONSTRAINT changeset_events_changeset_id_kind_key_unique UNIQUE (changeset_id, kind, key);

ALTER TABLE ONLY changeset_events
    ADD CONSTRAINT changeset_events_pkey PRIMARY KEY (id);

ALTER TABLE ONLY changeset_jobs
    ADD CONSTRAINT changeset_jobs_pkey PRIMARY KEY (id);

ALTER TABLE ONLY changeset_specs
    ADD CONSTRAINT changeset_specs_pkey PRIMARY KEY (id);

ALTER TABLE ONLY changesets
    ADD CONSTRAINT changesets_pkey PRIMARY KEY (id);

ALTER TABLE ONLY changesets
    ADD CONSTRAINT changesets_repo_external_id_unique UNIQUE (repo_id, external_id);

ALTER TABLE ONLY cm_action_jobs
    ADD CONSTRAINT cm_action_jobs_pkey PRIMARY KEY (id);

ALTER TABLE ONLY cm_emails
    ADD CONSTRAINT cm_emails_pkey PRIMARY KEY (id);

ALTER TABLE ONLY cm_last_searched
    ADD CONSTRAINT cm_last_searched_pkey PRIMARY KEY (monitor_id, repo_id);

ALTER TABLE ONLY cm_monitors
    ADD CONSTRAINT cm_monitors_pkey PRIMARY KEY (id);

ALTER TABLE ONLY cm_queries
    ADD CONSTRAINT cm_queries_pkey PRIMARY KEY (id);

ALTER TABLE ONLY cm_recipients
    ADD CONSTRAINT cm_recipients_pkey PRIMARY KEY (id);

ALTER TABLE ONLY cm_slack_webhooks
    ADD CONSTRAINT cm_slack_webhooks_pkey PRIMARY KEY (id);

ALTER TABLE ONLY cm_trigger_jobs
    ADD CONSTRAINT cm_trigger_jobs_pkey PRIMARY KEY (id);

ALTER TABLE ONLY cm_webhooks
    ADD CONSTRAINT cm_webhooks_pkey PRIMARY KEY (id);

ALTER TABLE ONLY codeintel_autoindex_queue
    ADD CONSTRAINT codeintel_autoindex_queue_pkey PRIMARY KEY (id);

ALTER TABLE ONLY codeintel_commit_dates
    ADD CONSTRAINT codeintel_commit_dates_pkey PRIMARY KEY (repository_id, commit_bytea);

ALTER TABLE ONLY codeintel_lockfile_references
    ADD CONSTRAINT codeintel_lockfile_references_pkey PRIMARY KEY (id);

ALTER TABLE ONLY codeintel_lockfiles
    ADD CONSTRAINT codeintel_lockfiles_pkey PRIMARY KEY (id);

ALTER TABLE ONLY codeintel_path_rank_inputs
    ADD CONSTRAINT codeintel_path_rank_inputs_graph_key_input_filename_reposit_key UNIQUE (graph_key, input_filename, repository_name);

ALTER TABLE ONLY codeintel_path_rank_inputs
    ADD CONSTRAINT codeintel_path_rank_inputs_pkey PRIMARY KEY (id);

ALTER TABLE ONLY codeintel_ranking_definitions
    ADD CONSTRAINT codeintel_ranking_definitions_pkey PRIMARY KEY (id);

ALTER TABLE ONLY codeintel_ranking_exports
    ADD CONSTRAINT codeintel_ranking_exports_pkey PRIMARY KEY (id);

ALTER TABLE ONLY codeintel_ranking_path_counts_inputs
    ADD CONSTRAINT codeintel_ranking_path_counts_inputs_pkey PRIMARY KEY (id);

ALTER TABLE ONLY codeintel_ranking_references
    ADD CONSTRAINT codeintel_ranking_references_pkey PRIMARY KEY (id);

ALTER TABLE ONLY critical_and_site_config
    ADD CONSTRAINT critical_and_site_config_pkey PRIMARY KEY (id);

ALTER TABLE ONLY discussion_comments
    ADD CONSTRAINT discussion_comments_pkey PRIMARY KEY (id);

ALTER TABLE ONLY discussion_mail_reply_tokens
    ADD CONSTRAINT discussion_mail_reply_tokens_pkey PRIMARY KEY (token);

ALTER TABLE ONLY discussion_threads
    ADD CONSTRAINT discussion_threads_pkey PRIMARY KEY (id);

ALTER TABLE ONLY discussion_threads_target_repo
    ADD CONSTRAINT discussion_threads_target_repo_pkey PRIMARY KEY (id);

ALTER TABLE ONLY event_logs_export_allowlist
    ADD CONSTRAINT event_logs_export_allowlist_pkey PRIMARY KEY (id);

ALTER TABLE ONLY event_logs
    ADD CONSTRAINT event_logs_pkey PRIMARY KEY (id);

ALTER TABLE ONLY event_logs_scrape_state
    ADD CONSTRAINT event_logs_scrape_state_pk PRIMARY KEY (id);

ALTER TABLE ONLY executor_heartbeats
    ADD CONSTRAINT executor_heartbeats_hostname_key UNIQUE (hostname);

ALTER TABLE ONLY executor_heartbeats
    ADD CONSTRAINT executor_heartbeats_pkey PRIMARY KEY (id);

ALTER TABLE ONLY executor_secret_access_logs
    ADD CONSTRAINT executor_secret_access_logs_pkey PRIMARY KEY (id);

ALTER TABLE ONLY executor_secrets
    ADD CONSTRAINT executor_secrets_pkey PRIMARY KEY (id);

ALTER TABLE ONLY explicit_permissions_bitbucket_projects_jobs
    ADD CONSTRAINT explicit_permissions_bitbucket_projects_jobs_pkey PRIMARY KEY (id);

ALTER TABLE ONLY external_service_repos
    ADD CONSTRAINT external_service_repos_repo_id_external_service_id_unique UNIQUE (repo_id, external_service_id);

ALTER TABLE ONLY external_services
    ADD CONSTRAINT external_services_pkey PRIMARY KEY (id);

ALTER TABLE ONLY feature_flag_overrides
    ADD CONSTRAINT feature_flag_overrides_unique_org_flag UNIQUE (namespace_org_id, flag_name);

ALTER TABLE ONLY feature_flag_overrides
    ADD CONSTRAINT feature_flag_overrides_unique_user_flag UNIQUE (namespace_user_id, flag_name);

ALTER TABLE ONLY feature_flags
    ADD CONSTRAINT feature_flags_pkey PRIMARY KEY (flag_name);

ALTER TABLE ONLY gitserver_relocator_jobs
    ADD CONSTRAINT gitserver_relocator_jobs_pkey PRIMARY KEY (id);

ALTER TABLE ONLY gitserver_repos
    ADD CONSTRAINT gitserver_repos_pkey PRIMARY KEY (repo_id);

ALTER TABLE ONLY gitserver_repos_statistics
    ADD CONSTRAINT gitserver_repos_statistics_pkey PRIMARY KEY (shard_id);

ALTER TABLE ONLY global_state
    ADD CONSTRAINT global_state_pkey PRIMARY KEY (site_id);

ALTER TABLE ONLY insights_query_runner_jobs_dependencies
    ADD CONSTRAINT insights_query_runner_jobs_dependencies_pkey PRIMARY KEY (id);

ALTER TABLE ONLY insights_query_runner_jobs
    ADD CONSTRAINT insights_query_runner_jobs_pkey PRIMARY KEY (id);

ALTER TABLE ONLY last_lockfile_scan
    ADD CONSTRAINT last_lockfile_scan_pkey PRIMARY KEY (repository_id);

ALTER TABLE ONLY lsif_configuration_policies
    ADD CONSTRAINT lsif_configuration_policies_pkey PRIMARY KEY (id);

ALTER TABLE ONLY lsif_configuration_policies_repository_pattern_lookup
    ADD CONSTRAINT lsif_configuration_policies_repository_pattern_lookup_pkey PRIMARY KEY (policy_id, repo_id);

ALTER TABLE ONLY lsif_dependency_syncing_jobs
    ADD CONSTRAINT lsif_dependency_indexing_jobs_pkey PRIMARY KEY (id);

ALTER TABLE ONLY lsif_dependency_indexing_jobs
    ADD CONSTRAINT lsif_dependency_indexing_jobs_pkey1 PRIMARY KEY (id);

ALTER TABLE ONLY lsif_dependency_repos
    ADD CONSTRAINT lsif_dependency_repos_pkey PRIMARY KEY (id);

ALTER TABLE ONLY lsif_dependency_repos
    ADD CONSTRAINT lsif_dependency_repos_unique_triplet UNIQUE (scheme, name, version);

ALTER TABLE ONLY lsif_dirty_repositories
    ADD CONSTRAINT lsif_dirty_repositories_pkey PRIMARY KEY (repository_id);

ALTER TABLE ONLY lsif_index_configuration
    ADD CONSTRAINT lsif_index_configuration_pkey PRIMARY KEY (id);

ALTER TABLE ONLY lsif_index_configuration
    ADD CONSTRAINT lsif_index_configuration_repository_id_key UNIQUE (repository_id);

ALTER TABLE ONLY lsif_indexes
    ADD CONSTRAINT lsif_indexes_pkey PRIMARY KEY (id);

ALTER TABLE ONLY lsif_last_index_scan
    ADD CONSTRAINT lsif_last_index_scan_pkey PRIMARY KEY (repository_id);

ALTER TABLE ONLY lsif_last_retention_scan
    ADD CONSTRAINT lsif_last_retention_scan_pkey PRIMARY KEY (repository_id);

ALTER TABLE ONLY lsif_packages
    ADD CONSTRAINT lsif_packages_pkey PRIMARY KEY (id);

ALTER TABLE ONLY lsif_references
    ADD CONSTRAINT lsif_references_pkey PRIMARY KEY (id);

ALTER TABLE ONLY lsif_retention_configuration
    ADD CONSTRAINT lsif_retention_configuration_pkey PRIMARY KEY (id);

ALTER TABLE ONLY lsif_retention_configuration
    ADD CONSTRAINT lsif_retention_configuration_repository_id_key UNIQUE (repository_id);

ALTER TABLE ONLY lsif_uploads
    ADD CONSTRAINT lsif_uploads_pkey PRIMARY KEY (id);

ALTER TABLE ONLY lsif_uploads_reference_counts
    ADD CONSTRAINT lsif_uploads_reference_counts_upload_id_key UNIQUE (upload_id);

ALTER TABLE ONLY names
    ADD CONSTRAINT names_pkey PRIMARY KEY (name);

ALTER TABLE ONLY namespace_permissions
    ADD CONSTRAINT namespace_permissions_pkey PRIMARY KEY (id);

ALTER TABLE ONLY notebook_stars
    ADD CONSTRAINT notebook_stars_pkey PRIMARY KEY (notebook_id, user_id);

ALTER TABLE ONLY notebooks
    ADD CONSTRAINT notebooks_pkey PRIMARY KEY (id);

ALTER TABLE ONLY org_invitations
    ADD CONSTRAINT org_invitations_pkey PRIMARY KEY (id);

ALTER TABLE ONLY org_members
    ADD CONSTRAINT org_members_org_id_user_id_key UNIQUE (org_id, user_id);

ALTER TABLE ONLY org_members
    ADD CONSTRAINT org_members_pkey PRIMARY KEY (id);

ALTER TABLE ONLY org_stats
    ADD CONSTRAINT org_stats_pkey PRIMARY KEY (org_id);

ALTER TABLE ONLY orgs_open_beta_stats
    ADD CONSTRAINT orgs_open_beta_stats_pkey PRIMARY KEY (id);

ALTER TABLE ONLY orgs
    ADD CONSTRAINT orgs_pkey PRIMARY KEY (id);

ALTER TABLE ONLY out_of_band_migrations_errors
    ADD CONSTRAINT out_of_band_migrations_errors_pkey PRIMARY KEY (id);

ALTER TABLE ONLY out_of_band_migrations
    ADD CONSTRAINT out_of_band_migrations_pkey PRIMARY KEY (id);

ALTER TABLE ONLY outbound_webhook_event_types
    ADD CONSTRAINT outbound_webhook_event_types_pkey PRIMARY KEY (id);

ALTER TABLE ONLY outbound_webhook_jobs
    ADD CONSTRAINT outbound_webhook_jobs_pkey PRIMARY KEY (id);

ALTER TABLE ONLY outbound_webhook_logs
    ADD CONSTRAINT outbound_webhook_logs_pkey PRIMARY KEY (id);

ALTER TABLE ONLY outbound_webhooks
    ADD CONSTRAINT outbound_webhooks_pkey PRIMARY KEY (id);

ALTER TABLE ONLY package_repo_versions
    ADD CONSTRAINT package_repo_versions_pkey PRIMARY KEY (id);

ALTER TABLE ONLY permission_sync_jobs
    ADD CONSTRAINT permission_sync_jobs_pkey PRIMARY KEY (id);

ALTER TABLE ONLY permissions
    ADD CONSTRAINT permissions_pkey PRIMARY KEY (id);

ALTER TABLE ONLY phabricator_repos
    ADD CONSTRAINT phabricator_repos_pkey PRIMARY KEY (id);

ALTER TABLE ONLY phabricator_repos
    ADD CONSTRAINT phabricator_repos_repo_name_key UNIQUE (repo_name);

ALTER TABLE ONLY product_licenses
    ADD CONSTRAINT product_licenses_pkey PRIMARY KEY (id);

ALTER TABLE ONLY product_subscriptions
    ADD CONSTRAINT product_subscriptions_pkey PRIMARY KEY (id);

ALTER TABLE ONLY redis_key_value
    ADD CONSTRAINT redis_key_value_pkey PRIMARY KEY (namespace, key) INCLUDE (value);

ALTER TABLE ONLY registry_extension_releases
    ADD CONSTRAINT registry_extension_releases_pkey PRIMARY KEY (id);

ALTER TABLE ONLY registry_extensions
    ADD CONSTRAINT registry_extensions_pkey PRIMARY KEY (id);

ALTER TABLE ONLY repo_kvps
    ADD CONSTRAINT repo_kvps_pkey PRIMARY KEY (repo_id, key) INCLUDE (value);

ALTER TABLE ONLY repo
    ADD CONSTRAINT repo_name_unique UNIQUE (name) DEFERRABLE;

ALTER TABLE ONLY repo_pending_permissions
    ADD CONSTRAINT repo_pending_permissions_perm_unique UNIQUE (repo_id, permission);

ALTER TABLE ONLY repo_permissions
    ADD CONSTRAINT repo_permissions_perm_unique UNIQUE (repo_id, permission);

ALTER TABLE ONLY repo
    ADD CONSTRAINT repo_pkey PRIMARY KEY (id);

ALTER TABLE ONLY role_permissions
    ADD CONSTRAINT role_permissions_pkey PRIMARY KEY (permission_id, role_id);

ALTER TABLE ONLY roles
    ADD CONSTRAINT roles_name UNIQUE (name);

ALTER TABLE ONLY roles
    ADD CONSTRAINT roles_pkey PRIMARY KEY (id);

ALTER TABLE ONLY saved_searches
    ADD CONSTRAINT saved_searches_pkey PRIMARY KEY (id);

ALTER TABLE ONLY search_context_default
    ADD CONSTRAINT search_context_default_pkey PRIMARY KEY (user_id);

ALTER TABLE ONLY search_context_repos
    ADD CONSTRAINT search_context_repos_unique UNIQUE (repo_id, search_context_id, revision);

ALTER TABLE ONLY search_context_stars
    ADD CONSTRAINT search_context_stars_pkey PRIMARY KEY (search_context_id, user_id);

ALTER TABLE ONLY search_contexts
    ADD CONSTRAINT search_contexts_pkey PRIMARY KEY (id);

ALTER TABLE ONLY security_event_logs
    ADD CONSTRAINT security_event_logs_pkey PRIMARY KEY (id);

ALTER TABLE ONLY settings
    ADD CONSTRAINT settings_pkey PRIMARY KEY (id);

ALTER TABLE ONLY survey_responses
    ADD CONSTRAINT survey_responses_pkey PRIMARY KEY (id);

ALTER TABLE ONLY team_members
    ADD CONSTRAINT team_members_team_id_user_id_key PRIMARY KEY (team_id, user_id);

ALTER TABLE ONLY teams
    ADD CONSTRAINT teams_pkey PRIMARY KEY (id);

ALTER TABLE ONLY temporary_settings
    ADD CONSTRAINT temporary_settings_pkey PRIMARY KEY (id);

ALTER TABLE ONLY temporary_settings
    ADD CONSTRAINT temporary_settings_user_id_key UNIQUE (user_id);

ALTER TABLE ONLY user_credentials
    ADD CONSTRAINT user_credentials_domain_user_id_external_service_type_exter_key UNIQUE (domain, user_id, external_service_type, external_service_id);

ALTER TABLE ONLY user_credentials
    ADD CONSTRAINT user_credentials_pkey PRIMARY KEY (id);

ALTER TABLE ONLY user_emails
    ADD CONSTRAINT user_emails_no_duplicates_per_user UNIQUE (user_id, email);

ALTER TABLE ONLY user_emails
    ADD CONSTRAINT user_emails_unique_verified_email EXCLUDE USING btree (email WITH OPERATOR(=)) WHERE ((verified_at IS NOT NULL));

ALTER TABLE ONLY user_external_accounts
    ADD CONSTRAINT user_external_accounts_pkey PRIMARY KEY (id);

ALTER TABLE ONLY user_pending_permissions
    ADD CONSTRAINT user_pending_permissions_service_perm_object_unique UNIQUE (service_type, service_id, permission, object_type, bind_id);

ALTER TABLE ONLY user_permissions
    ADD CONSTRAINT user_permissions_perm_object_unique UNIQUE (user_id, permission, object_type);

ALTER TABLE ONLY user_public_repos
    ADD CONSTRAINT user_public_repos_user_id_repo_id_key UNIQUE (user_id, repo_id);

ALTER TABLE ONLY user_repo_permissions
    ADD CONSTRAINT user_repo_permissions_pkey PRIMARY KEY (id);

ALTER TABLE ONLY user_roles
    ADD CONSTRAINT user_roles_pkey PRIMARY KEY (user_id, role_id);

ALTER TABLE ONLY users
    ADD CONSTRAINT users_pkey PRIMARY KEY (id);

ALTER TABLE ONLY versions
    ADD CONSTRAINT versions_pkey PRIMARY KEY (service);

ALTER TABLE ONLY webhook_logs
    ADD CONSTRAINT webhook_logs_pkey PRIMARY KEY (id);

ALTER TABLE ONLY webhooks
    ADD CONSTRAINT webhooks_pkey PRIMARY KEY (id);

ALTER TABLE ONLY webhooks
    ADD CONSTRAINT webhooks_uuid_key UNIQUE (uuid);

ALTER TABLE ONLY zoekt_repos
    ADD CONSTRAINT zoekt_repos_pkey PRIMARY KEY (repo_id);

CREATE INDEX access_tokens_lookup ON access_tokens USING hash (value_sha256) WHERE (deleted_at IS NULL);

CREATE INDEX batch_changes_namespace_org_id ON batch_changes USING btree (namespace_org_id);

CREATE INDEX batch_changes_namespace_user_id ON batch_changes USING btree (namespace_user_id);

CREATE INDEX batch_changes_site_credentials_credential_idx ON batch_changes_site_credentials USING btree (((encryption_key_id = ANY (ARRAY[''::text, 'previously-migrated'::text]))));

CREATE UNIQUE INDEX batch_changes_site_credentials_unique ON batch_changes_site_credentials USING btree (external_service_type, external_service_id);

CREATE UNIQUE INDEX batch_changes_unique_org_id ON batch_changes USING btree (name, namespace_org_id) WHERE (namespace_org_id IS NOT NULL);

CREATE UNIQUE INDEX batch_changes_unique_user_id ON batch_changes USING btree (name, namespace_user_id) WHERE (namespace_user_id IS NOT NULL);

CREATE INDEX batch_spec_resolution_jobs_state ON batch_spec_resolution_jobs USING btree (state);

CREATE INDEX batch_spec_workspace_execution_jobs_batch_spec_workspace_id ON batch_spec_workspace_execution_jobs USING btree (batch_spec_workspace_id);

CREATE INDEX batch_spec_workspace_execution_jobs_cancel ON batch_spec_workspace_execution_jobs USING btree (cancel);

CREATE INDEX batch_spec_workspace_execution_jobs_last_dequeue ON batch_spec_workspace_execution_jobs USING btree (user_id, started_at DESC);

CREATE INDEX batch_spec_workspace_execution_jobs_state ON batch_spec_workspace_execution_jobs USING btree (state);

CREATE UNIQUE INDEX batch_spec_workspace_files_batch_spec_id_filename_path ON batch_spec_workspace_files USING btree (batch_spec_id, filename, path);

CREATE INDEX batch_spec_workspace_files_rand_id ON batch_spec_workspace_files USING btree (rand_id);

CREATE INDEX batch_spec_workspaces_batch_spec_id ON batch_spec_workspaces USING btree (batch_spec_id);

CREATE INDEX batch_spec_workspaces_id_batch_spec_id ON batch_spec_workspaces USING btree (id, batch_spec_id);

CREATE INDEX batch_specs_rand_id ON batch_specs USING btree (rand_id);

CREATE UNIQUE INDEX batch_specs_unique_rand_id ON batch_specs USING btree (rand_id);

CREATE INDEX cached_available_indexers_num_events ON cached_available_indexers USING btree (num_events DESC) WHERE ((available_indexers)::text <> '{}'::text);

CREATE UNIQUE INDEX cached_available_indexers_repository_id ON cached_available_indexers USING btree (repository_id);

CREATE INDEX changeset_jobs_bulk_group_idx ON changeset_jobs USING btree (bulk_group);

CREATE INDEX changeset_jobs_state_idx ON changeset_jobs USING btree (state);

CREATE INDEX changeset_specs_batch_spec_id ON changeset_specs USING btree (batch_spec_id);

CREATE INDEX changeset_specs_created_at ON changeset_specs USING btree (created_at);

CREATE INDEX changeset_specs_external_id ON changeset_specs USING btree (external_id);

CREATE INDEX changeset_specs_head_ref ON changeset_specs USING btree (head_ref);

CREATE INDEX changeset_specs_rand_id ON changeset_specs USING btree (rand_id);

CREATE INDEX changeset_specs_title ON changeset_specs USING btree (title);

CREATE UNIQUE INDEX changeset_specs_unique_rand_id ON changeset_specs USING btree (rand_id);

CREATE INDEX changesets_batch_change_ids ON changesets USING gin (batch_change_ids);

CREATE INDEX changesets_bitbucket_cloud_metadata_source_commit_idx ON changesets USING btree (((((metadata -> 'source'::text) -> 'commit'::text) ->> 'hash'::text)));

CREATE INDEX changesets_changeset_specs ON changesets USING btree (current_spec_id, previous_spec_id);

CREATE INDEX changesets_computed_state ON changesets USING btree (computed_state);

CREATE INDEX changesets_detached_at ON changesets USING btree (detached_at);

CREATE INDEX changesets_external_state_idx ON changesets USING btree (external_state);

CREATE INDEX changesets_external_title_idx ON changesets USING btree (external_title);

CREATE INDEX changesets_publication_state_idx ON changesets USING btree (publication_state);

CREATE INDEX changesets_reconciler_state_idx ON changesets USING btree (reconciler_state);

CREATE INDEX cm_action_jobs_state_idx ON cm_action_jobs USING btree (state);

CREATE INDEX cm_slack_webhooks_monitor ON cm_slack_webhooks USING btree (monitor);

CREATE INDEX cm_trigger_jobs_finished_at ON cm_trigger_jobs USING btree (finished_at);

CREATE INDEX cm_trigger_jobs_state_idx ON cm_trigger_jobs USING btree (state);

CREATE INDEX cm_webhooks_monitor ON cm_webhooks USING btree (monitor);

CREATE UNIQUE INDEX codeintel_autoindex_queue_repository_id_commit ON codeintel_autoindex_queue USING btree (repository_id, rev);

CREATE UNIQUE INDEX codeintel_langugage_support_requests_user_id_language ON codeintel_langugage_support_requests USING btree (user_id, language_id);

CREATE INDEX codeintel_lockfile_references_last_check_at ON codeintel_lockfile_references USING btree (last_check_at);

CREATE INDEX codeintel_lockfile_references_repository_id_commit_bytea ON codeintel_lockfile_references USING btree (repository_id, commit_bytea) WHERE ((repository_id IS NOT NULL) AND (commit_bytea IS NOT NULL));

CREATE UNIQUE INDEX codeintel_lockfile_references_repository_name_revspec_package_r ON codeintel_lockfile_references USING btree (repository_name, revspec, package_scheme, package_name, package_version, resolution_lockfile, resolution_repository_id, resolution_commit_bytea);

CREATE INDEX codeintel_lockfiles_codeintel_lockfile_reference_ids ON codeintel_lockfiles USING gin (codeintel_lockfile_reference_ids gin__int_ops);

CREATE INDEX codeintel_lockfiles_references_depends_on ON codeintel_lockfile_references USING gin (depends_on gin__int_ops);

CREATE UNIQUE INDEX codeintel_lockfiles_repository_id_commit_bytea_lockfile ON codeintel_lockfiles USING btree (repository_id, commit_bytea, lockfile);

CREATE INDEX codeintel_path_rank_inputs_graph_key_repository_name_id_process ON codeintel_path_rank_inputs USING btree (graph_key, repository_name, id) WHERE (NOT processed);

CREATE UNIQUE INDEX codeintel_path_ranks_repository_id_precision ON codeintel_path_ranks USING btree (repository_id, "precision");

CREATE INDEX codeintel_path_ranks_updated_at ON codeintel_path_ranks USING btree (updated_at) INCLUDE (repository_id);

CREATE INDEX codeintel_ranking_definitions_symbol_name ON codeintel_ranking_definitions USING btree (symbol_name);

CREATE INDEX codeintel_ranking_definitions_upload_id ON codeintel_ranking_definitions USING btree (upload_id);

CREATE UNIQUE INDEX codeintel_ranking_exports_graph_key_upload_id ON codeintel_ranking_exports USING btree (graph_key, upload_id);

CREATE INDEX codeintel_ranking_path_counts_inputs_graph_key_and_repository ON codeintel_ranking_path_counts_inputs USING btree (graph_key, repository);

CREATE INDEX codeintel_ranking_references_upload_id ON codeintel_ranking_references USING btree (upload_id);

CREATE INDEX configuration_policies_audit_logs_policy_id ON configuration_policies_audit_logs USING btree (policy_id);

CREATE INDEX configuration_policies_audit_logs_timestamp ON configuration_policies_audit_logs USING brin (log_timestamp);

CREATE UNIQUE INDEX critical_and_site_config_unique ON critical_and_site_config USING btree (id, type);

CREATE INDEX discussion_comments_author_user_id_idx ON discussion_comments USING btree (author_user_id);

CREATE INDEX discussion_comments_reports_array_length_idx ON discussion_comments USING btree (array_length(reports, 1));

CREATE INDEX discussion_comments_thread_id_idx ON discussion_comments USING btree (thread_id);

CREATE INDEX discussion_mail_reply_tokens_user_id_thread_id_idx ON discussion_mail_reply_tokens USING btree (user_id, thread_id);

CREATE INDEX discussion_threads_author_user_id_idx ON discussion_threads USING btree (author_user_id);

CREATE INDEX discussion_threads_target_repo_repo_id_path_idx ON discussion_threads_target_repo USING btree (repo_id, path);

CREATE INDEX event_logs_anonymous_user_id ON event_logs USING btree (anonymous_user_id);

CREATE UNIQUE INDEX event_logs_export_allowlist_event_name_idx ON event_logs_export_allowlist USING btree (event_name);

CREATE INDEX event_logs_name_timestamp ON event_logs USING btree (name, "timestamp" DESC);

CREATE INDEX event_logs_source ON event_logs USING btree (source);

CREATE INDEX event_logs_timestamp ON event_logs USING btree ("timestamp");

CREATE INDEX event_logs_timestamp_at_utc ON event_logs USING btree (date(timezone('UTC'::text, "timestamp")));

CREATE INDEX event_logs_user_id ON event_logs USING btree (user_id);

CREATE INDEX event_logs_user_id_name ON event_logs USING btree (user_id, name);

CREATE INDEX event_logs_user_id_timestamp ON event_logs USING btree (user_id, "timestamp");

CREATE UNIQUE INDEX executor_secrets_unique_key_global ON executor_secrets USING btree (key, scope) WHERE ((namespace_user_id IS NULL) AND (namespace_org_id IS NULL));

CREATE UNIQUE INDEX executor_secrets_unique_key_namespace_org ON executor_secrets USING btree (key, namespace_org_id, scope) WHERE (namespace_org_id IS NOT NULL);

CREATE UNIQUE INDEX executor_secrets_unique_key_namespace_user ON executor_secrets USING btree (key, namespace_user_id, scope) WHERE (namespace_user_id IS NOT NULL);

CREATE INDEX explicit_permissions_bitbucket_projects_jobs_project_key_extern ON explicit_permissions_bitbucket_projects_jobs USING btree (project_key, external_service_id, state);

CREATE INDEX explicit_permissions_bitbucket_projects_jobs_queued_at_idx ON explicit_permissions_bitbucket_projects_jobs USING btree (queued_at);

CREATE INDEX explicit_permissions_bitbucket_projects_jobs_state_idx ON explicit_permissions_bitbucket_projects_jobs USING btree (state);

CREATE INDEX external_service_repos_clone_url_idx ON external_service_repos USING btree (clone_url);

CREATE INDEX external_service_repos_idx ON external_service_repos USING btree (external_service_id, repo_id);

CREATE INDEX external_service_repos_org_id_idx ON external_service_repos USING btree (org_id) WHERE (org_id IS NOT NULL);

CREATE INDEX external_service_sync_jobs_state_external_service_id ON external_service_sync_jobs USING btree (state, external_service_id) INCLUDE (finished_at);

CREATE INDEX external_service_user_repos_idx ON external_service_repos USING btree (user_id, repo_id) WHERE (user_id IS NOT NULL);

CREATE INDEX external_services_has_webhooks_idx ON external_services USING btree (has_webhooks);

CREATE INDEX external_services_namespace_org_id_idx ON external_services USING btree (namespace_org_id);

CREATE INDEX external_services_namespace_user_id_idx ON external_services USING btree (namespace_user_id);

CREATE UNIQUE INDEX external_services_unique_kind_org_id ON external_services USING btree (kind, namespace_org_id) WHERE ((deleted_at IS NULL) AND (namespace_user_id IS NULL) AND (namespace_org_id IS NOT NULL));

CREATE UNIQUE INDEX external_services_unique_kind_user_id ON external_services USING btree (kind, namespace_user_id) WHERE ((deleted_at IS NULL) AND (namespace_org_id IS NULL) AND (namespace_user_id IS NOT NULL));

CREATE INDEX feature_flag_overrides_org_id ON feature_flag_overrides USING btree (namespace_org_id) WHERE (namespace_org_id IS NOT NULL);

CREATE INDEX feature_flag_overrides_user_id ON feature_flag_overrides USING btree (namespace_user_id) WHERE (namespace_user_id IS NOT NULL);

CREATE INDEX finished_at_insights_query_runner_jobs_idx ON insights_query_runner_jobs USING btree (finished_at);

CREATE INDEX gitserver_relocator_jobs_state ON gitserver_relocator_jobs USING btree (state);

CREATE INDEX gitserver_repo_size_bytes ON gitserver_repos USING btree (repo_size_bytes);

CREATE INDEX gitserver_repos_cloned_status_idx ON gitserver_repos USING btree (repo_id) WHERE (clone_status = 'cloned'::text);

CREATE INDEX gitserver_repos_cloning_status_idx ON gitserver_repos USING btree (repo_id) WHERE (clone_status = 'cloning'::text);

CREATE INDEX gitserver_repos_last_changed_idx ON gitserver_repos USING btree (last_changed, repo_id);

CREATE INDEX gitserver_repos_last_error_idx ON gitserver_repos USING btree (repo_id) WHERE (last_error IS NOT NULL);

CREATE INDEX gitserver_repos_not_cloned_status_idx ON gitserver_repos USING btree (repo_id) WHERE (clone_status = 'not_cloned'::text);

CREATE INDEX gitserver_repos_not_explicitly_cloned_idx ON gitserver_repos USING btree (repo_id) WHERE (clone_status <> 'cloned'::text);

CREATE INDEX gitserver_repos_shard_id ON gitserver_repos USING btree (shard_id, repo_id);

CREATE INDEX insights_query_runner_jobs_cost_idx ON insights_query_runner_jobs USING btree (cost);

CREATE INDEX insights_query_runner_jobs_dependencies_job_id_fk_idx ON insights_query_runner_jobs_dependencies USING btree (job_id);

CREATE INDEX insights_query_runner_jobs_priority_idx ON insights_query_runner_jobs USING btree (priority);

CREATE INDEX insights_query_runner_jobs_processable_priority_id ON insights_query_runner_jobs USING btree (priority, id) WHERE ((state = 'queued'::text) OR (state = 'errored'::text));

CREATE INDEX insights_query_runner_jobs_series_id_state ON insights_query_runner_jobs USING btree (series_id, state);

CREATE INDEX insights_query_runner_jobs_state_btree ON insights_query_runner_jobs USING btree (state);

CREATE UNIQUE INDEX kind_cloud_default ON external_services USING btree (kind, cloud_default) WHERE ((cloud_default = true) AND (deleted_at IS NULL));

CREATE INDEX lsif_configuration_policies_repository_id ON lsif_configuration_policies USING btree (repository_id);

CREATE INDEX lsif_dependency_indexing_jobs_state ON lsif_dependency_indexing_jobs USING btree (state);

CREATE INDEX lsif_dependency_indexing_jobs_upload_id ON lsif_dependency_syncing_jobs USING btree (upload_id);

CREATE INDEX lsif_dependency_repos_name_idx ON lsif_dependency_repos USING btree (name);

CREATE INDEX lsif_dependency_syncing_jobs_state ON lsif_dependency_syncing_jobs USING btree (state);

CREATE INDEX lsif_indexes_commit_last_checked_at ON lsif_indexes USING btree (commit_last_checked_at) WHERE (state <> 'deleted'::text);

CREATE INDEX lsif_indexes_queued_at_id ON lsif_indexes USING btree (queued_at DESC, id);

CREATE INDEX lsif_indexes_repository_id_commit ON lsif_indexes USING btree (repository_id, commit);

CREATE INDEX lsif_indexes_state ON lsif_indexes USING btree (state);

CREATE INDEX lsif_nearest_uploads_links_repository_id_ancestor_commit_bytea ON lsif_nearest_uploads_links USING btree (repository_id, ancestor_commit_bytea);

CREATE INDEX lsif_nearest_uploads_links_repository_id_commit_bytea ON lsif_nearest_uploads_links USING btree (repository_id, commit_bytea);

CREATE INDEX lsif_nearest_uploads_repository_id_commit_bytea ON lsif_nearest_uploads USING btree (repository_id, commit_bytea);

CREATE INDEX lsif_nearest_uploads_uploads ON lsif_nearest_uploads USING gin (uploads);

CREATE INDEX lsif_packages_dump_id ON lsif_packages USING btree (dump_id);

CREATE INDEX lsif_packages_scheme_name_version_dump_id ON lsif_packages USING btree (scheme, name, version, dump_id);

CREATE INDEX lsif_references_dump_id ON lsif_references USING btree (dump_id);

CREATE INDEX lsif_references_scheme_name_version_dump_id ON lsif_references USING btree (scheme, name, version, dump_id);

CREATE INDEX lsif_uploads_associated_index_id ON lsif_uploads USING btree (associated_index_id);

CREATE INDEX lsif_uploads_audit_logs_timestamp ON lsif_uploads_audit_logs USING brin (log_timestamp);

CREATE INDEX lsif_uploads_audit_logs_upload_id ON lsif_uploads_audit_logs USING btree (upload_id);

CREATE INDEX lsif_uploads_commit_last_checked_at ON lsif_uploads USING btree (commit_last_checked_at) WHERE (state <> 'deleted'::text);

CREATE INDEX lsif_uploads_committed_at ON lsif_uploads USING btree (committed_at) WHERE (state = 'completed'::text);

CREATE INDEX lsif_uploads_last_reconcile_at ON lsif_uploads USING btree (last_reconcile_at, id) WHERE (state = 'completed'::text);

CREATE INDEX lsif_uploads_repository_id_commit ON lsif_uploads USING btree (repository_id, commit);

CREATE UNIQUE INDEX lsif_uploads_repository_id_commit_root_indexer ON lsif_uploads USING btree (repository_id, commit, root, indexer) WHERE (state = 'completed'::text);

CREATE INDEX lsif_uploads_state ON lsif_uploads USING btree (state);

CREATE INDEX lsif_uploads_uploaded_at_id ON lsif_uploads USING btree (uploaded_at DESC, id) WHERE (state <> 'deleted'::text);

CREATE INDEX lsif_uploads_visible_at_tip_is_default_branch ON lsif_uploads_visible_at_tip USING btree (upload_id) WHERE is_default_branch;

CREATE INDEX lsif_uploads_visible_at_tip_repository_id_upload_id ON lsif_uploads_visible_at_tip USING btree (repository_id, upload_id);

CREATE INDEX notebook_stars_user_id_idx ON notebook_stars USING btree (user_id);

CREATE INDEX notebooks_blocks_tsvector_idx ON notebooks USING gin (blocks_tsvector);

CREATE INDEX notebooks_namespace_org_id_idx ON notebooks USING btree (namespace_org_id);

CREATE INDEX notebooks_namespace_user_id_idx ON notebooks USING btree (namespace_user_id);

CREATE INDEX notebooks_title_trgm_idx ON notebooks USING gin (title gin_trgm_ops);

CREATE INDEX org_invitations_org_id ON org_invitations USING btree (org_id) WHERE (deleted_at IS NULL);

CREATE INDEX org_invitations_recipient_user_id ON org_invitations USING btree (recipient_user_id) WHERE (deleted_at IS NULL);

CREATE UNIQUE INDEX orgs_name ON orgs USING btree (name) WHERE (deleted_at IS NULL);

CREATE INDEX outbound_webhook_event_types_event_type_idx ON outbound_webhook_event_types USING btree (event_type, scope);

CREATE INDEX outbound_webhook_jobs_state_idx ON outbound_webhook_jobs USING btree (state);

CREATE INDEX outbound_webhook_logs_outbound_webhook_id_idx ON outbound_webhook_logs USING btree (outbound_webhook_id);

CREATE INDEX outbound_webhook_payload_process_after_idx ON outbound_webhook_jobs USING btree (process_after);

CREATE INDEX outbound_webhooks_logs_status_code_idx ON outbound_webhook_logs USING btree (status_code);

CREATE INDEX package_repo_versions_fk_idx ON package_repo_versions USING btree (package_id);

CREATE UNIQUE INDEX package_repo_versions_unique_version_per_package ON package_repo_versions USING btree (package_id, version);

CREATE INDEX permission_sync_jobs_process_after ON permission_sync_jobs USING btree (process_after);

CREATE INDEX permission_sync_jobs_repository_id ON permission_sync_jobs USING btree (repository_id);

CREATE INDEX permission_sync_jobs_state ON permission_sync_jobs USING btree (state);

CREATE UNIQUE INDEX permission_sync_jobs_unique ON permission_sync_jobs USING btree (priority, user_id, repository_id, cancel, process_after) WHERE (state = 'queued'::text);

CREATE INDEX permission_sync_jobs_user_id ON permission_sync_jobs USING btree (user_id);

CREATE UNIQUE INDEX permissions_unique_namespace_action ON permissions USING btree (namespace, action);

CREATE INDEX process_after_insights_query_runner_jobs_idx ON insights_query_runner_jobs USING btree (process_after);

CREATE INDEX registry_extension_releases_registry_extension_id ON registry_extension_releases USING btree (registry_extension_id, release_tag, created_at DESC) WHERE (deleted_at IS NULL);

CREATE INDEX registry_extension_releases_registry_extension_id_created_at ON registry_extension_releases USING btree (registry_extension_id, created_at) WHERE (deleted_at IS NULL);

CREATE UNIQUE INDEX registry_extension_releases_version ON registry_extension_releases USING btree (registry_extension_id, release_version) WHERE (release_version IS NOT NULL);

CREATE UNIQUE INDEX registry_extensions_publisher_name ON registry_extensions USING btree (COALESCE(publisher_user_id, 0), COALESCE(publisher_org_id, 0), name) WHERE (deleted_at IS NULL);

CREATE UNIQUE INDEX registry_extensions_uuid ON registry_extensions USING btree (uuid);

CREATE INDEX repo_archived ON repo USING btree (archived);

CREATE INDEX repo_blocked_idx ON repo USING btree (((blocked IS NOT NULL)));

CREATE INDEX repo_created_at ON repo USING btree (created_at);

CREATE INDEX repo_description_trgm_idx ON repo USING gin (lower(description) gin_trgm_ops);

CREATE INDEX repo_dotcom_indexable_repos_idx ON repo USING btree (stars DESC NULLS LAST) INCLUDE (id, name) WHERE ((deleted_at IS NULL) AND (blocked IS NULL) AND (((stars >= 5) AND (NOT COALESCE(fork, false)) AND (NOT archived)) OR (lower((name)::text) ~ '^(src\.fedoraproject\.org|maven|npm|jdk)'::text)));

CREATE UNIQUE INDEX repo_external_unique_idx ON repo USING btree (external_service_type, external_service_id, external_id);

CREATE INDEX repo_fork ON repo USING btree (fork);

CREATE INDEX repo_hashed_name_idx ON repo USING btree (sha256((lower((name)::text))::bytea)) WHERE (deleted_at IS NULL);

CREATE INDEX repo_is_not_blocked_idx ON repo USING btree (((blocked IS NULL)));

CREATE INDEX repo_metadata_gin_idx ON repo USING gin (metadata);

CREATE INDEX repo_name_case_sensitive_trgm_idx ON repo USING gin (((name)::text) gin_trgm_ops);

CREATE INDEX repo_name_idx ON repo USING btree (lower((name)::text) COLLATE "C");

CREATE INDEX repo_name_trgm ON repo USING gin (lower((name)::text) gin_trgm_ops);

CREATE INDEX repo_non_deleted_id_name_idx ON repo USING btree (id, name) WHERE (deleted_at IS NULL);

CREATE INDEX repo_permissions_unrestricted_true_idx ON repo_permissions USING btree (unrestricted) WHERE unrestricted;

CREATE INDEX repo_private ON repo USING btree (private);

CREATE INDEX repo_stars_desc_id_desc_idx ON repo USING btree (stars DESC NULLS LAST, id DESC) WHERE ((deleted_at IS NULL) AND (blocked IS NULL));

CREATE INDEX repo_stars_idx ON repo USING btree (stars DESC NULLS LAST);

CREATE INDEX repo_uri_idx ON repo USING btree (uri);

CREATE UNIQUE INDEX search_contexts_name_namespace_org_id_unique ON search_contexts USING btree (name, namespace_org_id) WHERE (namespace_org_id IS NOT NULL);

CREATE UNIQUE INDEX search_contexts_name_namespace_user_id_unique ON search_contexts USING btree (name, namespace_user_id) WHERE (namespace_user_id IS NOT NULL);

CREATE UNIQUE INDEX search_contexts_name_without_namespace_unique ON search_contexts USING btree (name) WHERE ((namespace_user_id IS NULL) AND (namespace_org_id IS NULL));

CREATE INDEX search_contexts_query_idx ON search_contexts USING btree (query);

CREATE INDEX security_event_logs_timestamp ON security_event_logs USING btree ("timestamp");

CREATE INDEX settings_global_id ON settings USING btree (id DESC) WHERE ((user_id IS NULL) AND (org_id IS NULL));

CREATE INDEX settings_org_id_idx ON settings USING btree (org_id);

CREATE INDEX settings_user_id_idx ON settings USING btree (user_id);

CREATE UNIQUE INDEX sub_repo_permissions_repo_id_user_id_version_uindex ON sub_repo_permissions USING btree (repo_id, user_id, version);

CREATE INDEX sub_repo_perms_user_id ON sub_repo_permissions USING btree (user_id);

CREATE UNIQUE INDEX teams_name ON teams USING btree (name);

CREATE UNIQUE INDEX unique_resource_permission ON namespace_permissions USING btree (namespace, resource_id, user_id);

CREATE INDEX user_credentials_credential_idx ON user_credentials USING btree (((encryption_key_id = ANY (ARRAY[''::text, 'previously-migrated'::text]))));

CREATE UNIQUE INDEX user_emails_user_id_is_primary_idx ON user_emails USING btree (user_id, is_primary) WHERE (is_primary = true);

CREATE UNIQUE INDEX user_external_accounts_account ON user_external_accounts USING btree (service_type, service_id, client_id, account_id) WHERE (deleted_at IS NULL);

CREATE INDEX user_external_accounts_user_id ON user_external_accounts USING btree (user_id) WHERE (deleted_at IS NULL);

CREATE UNIQUE INDEX user_repo_permissions_perms_unique_idx ON user_repo_permissions USING btree (user_id, user_external_account_id, repo_id);

CREATE INDEX user_repo_permissions_repo_id_idx ON user_repo_permissions USING btree (repo_id);

CREATE INDEX user_repo_permissions_source_idx ON user_repo_permissions USING btree (source);

CREATE INDEX user_repo_permissions_updated_at_idx ON user_repo_permissions USING btree (updated_at);

CREATE INDEX user_repo_permissions_user_external_account_id_idx ON user_repo_permissions USING btree (user_external_account_id);

CREATE INDEX user_repo_permissions_user_id_idx ON user_repo_permissions USING btree (user_id);

CREATE UNIQUE INDEX users_billing_customer_id ON users USING btree (billing_customer_id) WHERE (deleted_at IS NULL);

CREATE INDEX users_created_at_idx ON users USING btree (created_at);

CREATE UNIQUE INDEX users_username ON users USING btree (username) WHERE (deleted_at IS NULL);

CREATE INDEX webhook_logs_external_service_id_idx ON webhook_logs USING btree (external_service_id);

CREATE INDEX webhook_logs_received_at_idx ON webhook_logs USING btree (received_at);

CREATE INDEX webhook_logs_status_code_idx ON webhook_logs USING btree (status_code);

CREATE INDEX zoekt_repos_index_status ON zoekt_repos USING btree (index_status);

CREATE TRIGGER batch_spec_workspace_execution_last_dequeues_insert AFTER INSERT ON batch_spec_workspace_execution_jobs REFERENCING NEW TABLE AS newtab FOR EACH STATEMENT EXECUTE FUNCTION batch_spec_workspace_execution_last_dequeues_upsert();

CREATE TRIGGER batch_spec_workspace_execution_last_dequeues_update AFTER UPDATE ON batch_spec_workspace_execution_jobs REFERENCING NEW TABLE AS newtab FOR EACH STATEMENT EXECUTE FUNCTION batch_spec_workspace_execution_last_dequeues_upsert();

CREATE TRIGGER changesets_update_computed_state BEFORE INSERT OR UPDATE ON changesets FOR EACH ROW EXECUTE FUNCTION changesets_computed_state_ensure();

CREATE TRIGGER lsif_dependency_repos_backfill AFTER INSERT ON lsif_dependency_repos FOR EACH ROW WHEN ((new.version <> '👁️temporary_sentinel_value👁️'::text)) EXECUTE FUNCTION func_lsif_dependency_repos_backfill();

CREATE TRIGGER trig_create_zoekt_repo_on_repo_insert AFTER INSERT ON repo FOR EACH ROW EXECUTE FUNCTION func_insert_zoekt_repo();

CREATE TRIGGER trig_delete_batch_change_reference_on_changesets AFTER DELETE ON batch_changes FOR EACH ROW EXECUTE FUNCTION delete_batch_change_reference_on_changesets();

CREATE TRIGGER trig_delete_repo_ref_on_external_service_repos AFTER UPDATE OF deleted_at ON repo FOR EACH ROW EXECUTE FUNCTION delete_repo_ref_on_external_service_repos();

CREATE TRIGGER trig_invalidate_session_on_password_change BEFORE UPDATE OF passwd ON users FOR EACH ROW EXECUTE FUNCTION invalidate_session_for_userid_on_password_change();

CREATE TRIGGER trig_recalc_gitserver_repos_statistics_on_delete AFTER DELETE ON gitserver_repos REFERENCING OLD TABLE AS oldtab FOR EACH STATEMENT EXECUTE FUNCTION recalc_gitserver_repos_statistics_on_delete();

CREATE TRIGGER trig_recalc_gitserver_repos_statistics_on_insert AFTER INSERT ON gitserver_repos REFERENCING NEW TABLE AS newtab FOR EACH STATEMENT EXECUTE FUNCTION recalc_gitserver_repos_statistics_on_insert();

CREATE TRIGGER trig_recalc_gitserver_repos_statistics_on_update AFTER UPDATE ON gitserver_repos REFERENCING OLD TABLE AS oldtab NEW TABLE AS newtab FOR EACH STATEMENT EXECUTE FUNCTION recalc_gitserver_repos_statistics_on_update();

CREATE TRIGGER trig_recalc_repo_statistics_on_repo_delete AFTER DELETE ON repo REFERENCING OLD TABLE AS oldtab FOR EACH STATEMENT EXECUTE FUNCTION recalc_repo_statistics_on_repo_delete();

CREATE TRIGGER trig_recalc_repo_statistics_on_repo_insert AFTER INSERT ON repo REFERENCING NEW TABLE AS newtab FOR EACH STATEMENT EXECUTE FUNCTION recalc_repo_statistics_on_repo_insert();

CREATE TRIGGER trig_recalc_repo_statistics_on_repo_update AFTER UPDATE ON repo REFERENCING OLD TABLE AS oldtab NEW TABLE AS newtab FOR EACH STATEMENT EXECUTE FUNCTION recalc_repo_statistics_on_repo_update();

CREATE TRIGGER trig_soft_delete_user_reference_on_external_service AFTER UPDATE OF deleted_at ON users FOR EACH ROW EXECUTE FUNCTION soft_delete_user_reference_on_external_service();

CREATE TRIGGER trigger_configuration_policies_delete AFTER DELETE ON lsif_configuration_policies REFERENCING OLD TABLE AS old FOR EACH STATEMENT EXECUTE FUNCTION func_configuration_policies_delete();

CREATE TRIGGER trigger_configuration_policies_insert AFTER INSERT ON lsif_configuration_policies FOR EACH ROW EXECUTE FUNCTION func_configuration_policies_insert();

CREATE TRIGGER trigger_configuration_policies_update BEFORE UPDATE OF name, pattern, retention_enabled, retention_duration_hours, type, retain_intermediate_commits ON lsif_configuration_policies FOR EACH ROW EXECUTE FUNCTION func_configuration_policies_update();

CREATE TRIGGER trigger_gitserver_repo_insert AFTER INSERT ON repo FOR EACH ROW EXECUTE FUNCTION func_insert_gitserver_repo();

CREATE TRIGGER trigger_lsif_uploads_delete AFTER DELETE ON lsif_uploads REFERENCING OLD TABLE AS old FOR EACH STATEMENT EXECUTE FUNCTION func_lsif_uploads_delete();

CREATE TRIGGER trigger_lsif_uploads_insert AFTER INSERT ON lsif_uploads FOR EACH ROW EXECUTE FUNCTION func_lsif_uploads_insert();

CREATE TRIGGER trigger_lsif_uploads_update BEFORE UPDATE OF state, num_resets, num_failures, worker_hostname, expired, committed_at ON lsif_uploads FOR EACH ROW EXECUTE FUNCTION func_lsif_uploads_update();

CREATE TRIGGER update_codeintel_path_ranks_updated_at BEFORE UPDATE ON codeintel_path_ranks FOR EACH ROW WHEN ((new.* IS DISTINCT FROM old.*)) EXECUTE FUNCTION update_codeintel_path_ranks_updated_at_column();

CREATE TRIGGER versions_insert BEFORE INSERT ON versions FOR EACH ROW EXECUTE FUNCTION versions_insert_row_trigger();

ALTER TABLE ONLY access_tokens
    ADD CONSTRAINT access_tokens_creator_user_id_fkey FOREIGN KEY (creator_user_id) REFERENCES users(id);

ALTER TABLE ONLY access_tokens
    ADD CONSTRAINT access_tokens_subject_user_id_fkey FOREIGN KEY (subject_user_id) REFERENCES users(id);

ALTER TABLE ONLY aggregated_user_statistics
    ADD CONSTRAINT aggregated_user_statistics_user_id_fkey FOREIGN KEY (user_id) REFERENCES users(id) ON DELETE CASCADE;

ALTER TABLE ONLY batch_changes
    ADD CONSTRAINT batch_changes_batch_spec_id_fkey FOREIGN KEY (batch_spec_id) REFERENCES batch_specs(id) DEFERRABLE;

ALTER TABLE ONLY batch_changes
    ADD CONSTRAINT batch_changes_initial_applier_id_fkey FOREIGN KEY (creator_id) REFERENCES users(id) ON DELETE SET NULL DEFERRABLE;

ALTER TABLE ONLY batch_changes
    ADD CONSTRAINT batch_changes_last_applier_id_fkey FOREIGN KEY (last_applier_id) REFERENCES users(id) ON DELETE SET NULL DEFERRABLE;

ALTER TABLE ONLY batch_changes
    ADD CONSTRAINT batch_changes_namespace_org_id_fkey FOREIGN KEY (namespace_org_id) REFERENCES orgs(id) ON DELETE CASCADE DEFERRABLE;

ALTER TABLE ONLY batch_changes
    ADD CONSTRAINT batch_changes_namespace_user_id_fkey FOREIGN KEY (namespace_user_id) REFERENCES users(id) ON DELETE CASCADE DEFERRABLE;

ALTER TABLE ONLY batch_spec_execution_cache_entries
    ADD CONSTRAINT batch_spec_execution_cache_entries_user_id_fkey FOREIGN KEY (user_id) REFERENCES users(id) ON DELETE CASCADE DEFERRABLE;

ALTER TABLE ONLY batch_spec_resolution_jobs
    ADD CONSTRAINT batch_spec_resolution_jobs_batch_spec_id_fkey FOREIGN KEY (batch_spec_id) REFERENCES batch_specs(id) ON DELETE CASCADE DEFERRABLE;

ALTER TABLE ONLY batch_spec_resolution_jobs
    ADD CONSTRAINT batch_spec_resolution_jobs_initiator_id_fkey FOREIGN KEY (initiator_id) REFERENCES users(id) ON UPDATE CASCADE ON DELETE CASCADE DEFERRABLE;

ALTER TABLE ONLY batch_spec_workspace_execution_jobs
    ADD CONSTRAINT batch_spec_workspace_execution_job_batch_spec_workspace_id_fkey FOREIGN KEY (batch_spec_workspace_id) REFERENCES batch_spec_workspaces(id) ON DELETE CASCADE DEFERRABLE;

ALTER TABLE ONLY batch_spec_workspace_execution_last_dequeues
    ADD CONSTRAINT batch_spec_workspace_execution_last_dequeues_user_id_fkey FOREIGN KEY (user_id) REFERENCES users(id) ON UPDATE CASCADE ON DELETE CASCADE DEFERRABLE INITIALLY DEFERRED;

ALTER TABLE ONLY batch_spec_workspace_files
    ADD CONSTRAINT batch_spec_workspace_files_batch_spec_id_fkey FOREIGN KEY (batch_spec_id) REFERENCES batch_specs(id) ON DELETE CASCADE;

ALTER TABLE ONLY batch_spec_workspaces
    ADD CONSTRAINT batch_spec_workspaces_batch_spec_id_fkey FOREIGN KEY (batch_spec_id) REFERENCES batch_specs(id) ON DELETE CASCADE DEFERRABLE;

ALTER TABLE ONLY batch_spec_workspaces
    ADD CONSTRAINT batch_spec_workspaces_repo_id_fkey FOREIGN KEY (repo_id) REFERENCES repo(id) DEFERRABLE;

ALTER TABLE ONLY batch_specs
    ADD CONSTRAINT batch_specs_batch_change_id_fkey FOREIGN KEY (batch_change_id) REFERENCES batch_changes(id) ON DELETE SET NULL DEFERRABLE;

ALTER TABLE ONLY batch_specs
    ADD CONSTRAINT batch_specs_user_id_fkey FOREIGN KEY (user_id) REFERENCES users(id) ON DELETE SET NULL DEFERRABLE;

ALTER TABLE ONLY changeset_events
    ADD CONSTRAINT changeset_events_changeset_id_fkey FOREIGN KEY (changeset_id) REFERENCES changesets(id) ON DELETE CASCADE DEFERRABLE;

ALTER TABLE ONLY changeset_jobs
    ADD CONSTRAINT changeset_jobs_batch_change_id_fkey FOREIGN KEY (batch_change_id) REFERENCES batch_changes(id) ON DELETE CASCADE DEFERRABLE;

ALTER TABLE ONLY changeset_jobs
    ADD CONSTRAINT changeset_jobs_changeset_id_fkey FOREIGN KEY (changeset_id) REFERENCES changesets(id) ON DELETE CASCADE DEFERRABLE;

ALTER TABLE ONLY changeset_jobs
    ADD CONSTRAINT changeset_jobs_user_id_fkey FOREIGN KEY (user_id) REFERENCES users(id) ON DELETE CASCADE DEFERRABLE;

ALTER TABLE ONLY changeset_specs
    ADD CONSTRAINT changeset_specs_batch_spec_id_fkey FOREIGN KEY (batch_spec_id) REFERENCES batch_specs(id) ON DELETE CASCADE DEFERRABLE;

ALTER TABLE ONLY changeset_specs
    ADD CONSTRAINT changeset_specs_repo_id_fkey FOREIGN KEY (repo_id) REFERENCES repo(id) DEFERRABLE;

ALTER TABLE ONLY changeset_specs
    ADD CONSTRAINT changeset_specs_user_id_fkey FOREIGN KEY (user_id) REFERENCES users(id) ON DELETE SET NULL DEFERRABLE;

ALTER TABLE ONLY changesets
    ADD CONSTRAINT changesets_changeset_spec_id_fkey FOREIGN KEY (current_spec_id) REFERENCES changeset_specs(id) DEFERRABLE;

ALTER TABLE ONLY changesets
    ADD CONSTRAINT changesets_owned_by_batch_spec_id_fkey FOREIGN KEY (owned_by_batch_change_id) REFERENCES batch_changes(id) ON DELETE SET NULL DEFERRABLE;

ALTER TABLE ONLY changesets
    ADD CONSTRAINT changesets_previous_spec_id_fkey FOREIGN KEY (previous_spec_id) REFERENCES changeset_specs(id) DEFERRABLE;

ALTER TABLE ONLY changesets
    ADD CONSTRAINT changesets_repo_id_fkey FOREIGN KEY (repo_id) REFERENCES repo(id) ON DELETE CASCADE DEFERRABLE;

ALTER TABLE ONLY cm_action_jobs
    ADD CONSTRAINT cm_action_jobs_email_fk FOREIGN KEY (email) REFERENCES cm_emails(id) ON DELETE CASCADE;

ALTER TABLE ONLY cm_action_jobs
    ADD CONSTRAINT cm_action_jobs_slack_webhook_fkey FOREIGN KEY (slack_webhook) REFERENCES cm_slack_webhooks(id) ON DELETE CASCADE;

ALTER TABLE ONLY cm_action_jobs
    ADD CONSTRAINT cm_action_jobs_trigger_event_fk FOREIGN KEY (trigger_event) REFERENCES cm_trigger_jobs(id) ON DELETE CASCADE;

ALTER TABLE ONLY cm_action_jobs
    ADD CONSTRAINT cm_action_jobs_webhook_fkey FOREIGN KEY (webhook) REFERENCES cm_webhooks(id) ON DELETE CASCADE;

ALTER TABLE ONLY cm_emails
    ADD CONSTRAINT cm_emails_changed_by_fk FOREIGN KEY (changed_by) REFERENCES users(id) ON DELETE CASCADE;

ALTER TABLE ONLY cm_emails
    ADD CONSTRAINT cm_emails_created_by_fk FOREIGN KEY (created_by) REFERENCES users(id) ON DELETE CASCADE;

ALTER TABLE ONLY cm_emails
    ADD CONSTRAINT cm_emails_monitor FOREIGN KEY (monitor) REFERENCES cm_monitors(id) ON DELETE CASCADE;

ALTER TABLE ONLY cm_last_searched
    ADD CONSTRAINT cm_last_searched_monitor_id_fkey FOREIGN KEY (monitor_id) REFERENCES cm_monitors(id) ON DELETE CASCADE;

ALTER TABLE ONLY cm_last_searched
    ADD CONSTRAINT cm_last_searched_repo_id_fkey FOREIGN KEY (repo_id) REFERENCES repo(id) ON DELETE CASCADE;

ALTER TABLE ONLY cm_monitors
    ADD CONSTRAINT cm_monitors_changed_by_fk FOREIGN KEY (changed_by) REFERENCES users(id) ON DELETE CASCADE;

ALTER TABLE ONLY cm_monitors
    ADD CONSTRAINT cm_monitors_created_by_fk FOREIGN KEY (created_by) REFERENCES users(id) ON DELETE CASCADE;

ALTER TABLE ONLY cm_monitors
    ADD CONSTRAINT cm_monitors_org_id_fk FOREIGN KEY (namespace_org_id) REFERENCES orgs(id) ON DELETE CASCADE;

ALTER TABLE ONLY cm_monitors
    ADD CONSTRAINT cm_monitors_user_id_fk FOREIGN KEY (namespace_user_id) REFERENCES users(id) ON DELETE CASCADE;

ALTER TABLE ONLY cm_recipients
    ADD CONSTRAINT cm_recipients_emails FOREIGN KEY (email) REFERENCES cm_emails(id) ON DELETE CASCADE;

ALTER TABLE ONLY cm_recipients
    ADD CONSTRAINT cm_recipients_org_id_fk FOREIGN KEY (namespace_org_id) REFERENCES orgs(id) ON DELETE CASCADE;

ALTER TABLE ONLY cm_recipients
    ADD CONSTRAINT cm_recipients_user_id_fk FOREIGN KEY (namespace_user_id) REFERENCES users(id) ON DELETE CASCADE;

ALTER TABLE ONLY cm_slack_webhooks
    ADD CONSTRAINT cm_slack_webhooks_changed_by_fkey FOREIGN KEY (changed_by) REFERENCES users(id) ON DELETE CASCADE;

ALTER TABLE ONLY cm_slack_webhooks
    ADD CONSTRAINT cm_slack_webhooks_created_by_fkey FOREIGN KEY (created_by) REFERENCES users(id) ON DELETE CASCADE;

ALTER TABLE ONLY cm_slack_webhooks
    ADD CONSTRAINT cm_slack_webhooks_monitor_fkey FOREIGN KEY (monitor) REFERENCES cm_monitors(id) ON DELETE CASCADE;

ALTER TABLE ONLY cm_trigger_jobs
    ADD CONSTRAINT cm_trigger_jobs_query_fk FOREIGN KEY (query) REFERENCES cm_queries(id) ON DELETE CASCADE;

ALTER TABLE ONLY cm_queries
    ADD CONSTRAINT cm_triggers_changed_by_fk FOREIGN KEY (changed_by) REFERENCES users(id) ON DELETE CASCADE;

ALTER TABLE ONLY cm_queries
    ADD CONSTRAINT cm_triggers_created_by_fk FOREIGN KEY (created_by) REFERENCES users(id) ON DELETE CASCADE;

ALTER TABLE ONLY cm_queries
    ADD CONSTRAINT cm_triggers_monitor FOREIGN KEY (monitor) REFERENCES cm_monitors(id) ON DELETE CASCADE;

ALTER TABLE ONLY cm_webhooks
    ADD CONSTRAINT cm_webhooks_changed_by_fkey FOREIGN KEY (changed_by) REFERENCES users(id) ON DELETE CASCADE;

ALTER TABLE ONLY cm_webhooks
    ADD CONSTRAINT cm_webhooks_created_by_fkey FOREIGN KEY (created_by) REFERENCES users(id) ON DELETE CASCADE;

ALTER TABLE ONLY cm_webhooks
    ADD CONSTRAINT cm_webhooks_monitor_fkey FOREIGN KEY (monitor) REFERENCES cm_monitors(id) ON DELETE CASCADE;

ALTER TABLE ONLY codeintel_ranking_exports
    ADD CONSTRAINT codeintel_ranking_exports_upload_id_fkey FOREIGN KEY (upload_id) REFERENCES lsif_uploads(id) ON DELETE SET NULL;

ALTER TABLE ONLY discussion_comments
    ADD CONSTRAINT discussion_comments_author_user_id_fkey FOREIGN KEY (author_user_id) REFERENCES users(id) ON DELETE RESTRICT;

ALTER TABLE ONLY discussion_comments
    ADD CONSTRAINT discussion_comments_thread_id_fkey FOREIGN KEY (thread_id) REFERENCES discussion_threads(id) ON DELETE CASCADE;

ALTER TABLE ONLY discussion_mail_reply_tokens
    ADD CONSTRAINT discussion_mail_reply_tokens_thread_id_fkey FOREIGN KEY (thread_id) REFERENCES discussion_threads(id) ON DELETE CASCADE;

ALTER TABLE ONLY discussion_mail_reply_tokens
    ADD CONSTRAINT discussion_mail_reply_tokens_user_id_fkey FOREIGN KEY (user_id) REFERENCES users(id) ON DELETE RESTRICT;

ALTER TABLE ONLY discussion_threads
    ADD CONSTRAINT discussion_threads_author_user_id_fkey FOREIGN KEY (author_user_id) REFERENCES users(id) ON DELETE RESTRICT;

ALTER TABLE ONLY discussion_threads
    ADD CONSTRAINT discussion_threads_target_repo_id_fk FOREIGN KEY (target_repo_id) REFERENCES discussion_threads_target_repo(id) ON DELETE CASCADE;

ALTER TABLE ONLY discussion_threads_target_repo
    ADD CONSTRAINT discussion_threads_target_repo_repo_id_fkey FOREIGN KEY (repo_id) REFERENCES repo(id) ON DELETE CASCADE;

ALTER TABLE ONLY discussion_threads_target_repo
    ADD CONSTRAINT discussion_threads_target_repo_thread_id_fkey FOREIGN KEY (thread_id) REFERENCES discussion_threads(id) ON DELETE CASCADE;

ALTER TABLE ONLY executor_secret_access_logs
    ADD CONSTRAINT executor_secret_access_logs_executor_secret_id_fkey FOREIGN KEY (executor_secret_id) REFERENCES executor_secrets(id) ON DELETE CASCADE;

ALTER TABLE ONLY executor_secret_access_logs
    ADD CONSTRAINT executor_secret_access_logs_user_id_fkey FOREIGN KEY (user_id) REFERENCES users(id) ON DELETE CASCADE;

ALTER TABLE ONLY executor_secrets
    ADD CONSTRAINT executor_secrets_creator_id_fkey FOREIGN KEY (creator_id) REFERENCES users(id) ON DELETE SET NULL;

ALTER TABLE ONLY executor_secrets
    ADD CONSTRAINT executor_secrets_namespace_org_id_fkey FOREIGN KEY (namespace_org_id) REFERENCES orgs(id) ON DELETE CASCADE;

ALTER TABLE ONLY executor_secrets
    ADD CONSTRAINT executor_secrets_namespace_user_id_fkey FOREIGN KEY (namespace_user_id) REFERENCES users(id) ON DELETE CASCADE;

ALTER TABLE ONLY external_service_repos
    ADD CONSTRAINT external_service_repos_external_service_id_fkey FOREIGN KEY (external_service_id) REFERENCES external_services(id) ON DELETE CASCADE DEFERRABLE;

ALTER TABLE ONLY external_service_repos
    ADD CONSTRAINT external_service_repos_org_id_fkey FOREIGN KEY (org_id) REFERENCES orgs(id) ON DELETE CASCADE;

ALTER TABLE ONLY external_service_repos
    ADD CONSTRAINT external_service_repos_repo_id_fkey FOREIGN KEY (repo_id) REFERENCES repo(id) ON DELETE CASCADE DEFERRABLE;

ALTER TABLE ONLY external_service_repos
    ADD CONSTRAINT external_service_repos_user_id_fkey FOREIGN KEY (user_id) REFERENCES users(id) ON DELETE CASCADE DEFERRABLE;

ALTER TABLE ONLY external_service_sync_jobs
    ADD CONSTRAINT external_services_id_fk FOREIGN KEY (external_service_id) REFERENCES external_services(id) ON DELETE CASCADE;

ALTER TABLE ONLY external_services
    ADD CONSTRAINT external_services_namepspace_user_id_fkey FOREIGN KEY (namespace_user_id) REFERENCES users(id) ON DELETE CASCADE DEFERRABLE;

ALTER TABLE ONLY external_services
    ADD CONSTRAINT external_services_namespace_org_id_fkey FOREIGN KEY (namespace_org_id) REFERENCES orgs(id) ON DELETE CASCADE DEFERRABLE;

ALTER TABLE ONLY feature_flag_overrides
    ADD CONSTRAINT feature_flag_overrides_flag_name_fkey FOREIGN KEY (flag_name) REFERENCES feature_flags(flag_name) ON UPDATE CASCADE ON DELETE CASCADE;

ALTER TABLE ONLY feature_flag_overrides
    ADD CONSTRAINT feature_flag_overrides_namespace_org_id_fkey FOREIGN KEY (namespace_org_id) REFERENCES orgs(id) ON DELETE CASCADE;

ALTER TABLE ONLY feature_flag_overrides
    ADD CONSTRAINT feature_flag_overrides_namespace_user_id_fkey FOREIGN KEY (namespace_user_id) REFERENCES users(id) ON DELETE CASCADE;

ALTER TABLE ONLY gitserver_repos
    ADD CONSTRAINT gitserver_repos_repo_id_fkey FOREIGN KEY (repo_id) REFERENCES repo(id) ON DELETE CASCADE;

ALTER TABLE ONLY insights_query_runner_jobs_dependencies
    ADD CONSTRAINT insights_query_runner_jobs_dependencies_fk_job_id FOREIGN KEY (job_id) REFERENCES insights_query_runner_jobs(id) ON DELETE CASCADE;

ALTER TABLE ONLY lsif_dependency_syncing_jobs
    ADD CONSTRAINT lsif_dependency_indexing_jobs_upload_id_fkey FOREIGN KEY (upload_id) REFERENCES lsif_uploads(id) ON DELETE CASCADE;

ALTER TABLE ONLY lsif_dependency_indexing_jobs
    ADD CONSTRAINT lsif_dependency_indexing_jobs_upload_id_fkey1 FOREIGN KEY (upload_id) REFERENCES lsif_uploads(id) ON DELETE CASCADE;

ALTER TABLE ONLY lsif_index_configuration
    ADD CONSTRAINT lsif_index_configuration_repository_id_fkey FOREIGN KEY (repository_id) REFERENCES repo(id) ON DELETE CASCADE;

ALTER TABLE ONLY lsif_packages
    ADD CONSTRAINT lsif_packages_dump_id_fkey FOREIGN KEY (dump_id) REFERENCES lsif_uploads(id) ON DELETE CASCADE;

ALTER TABLE ONLY lsif_references
    ADD CONSTRAINT lsif_references_dump_id_fkey FOREIGN KEY (dump_id) REFERENCES lsif_uploads(id) ON DELETE CASCADE;

ALTER TABLE ONLY lsif_retention_configuration
    ADD CONSTRAINT lsif_retention_configuration_repository_id_fkey FOREIGN KEY (repository_id) REFERENCES repo(id) ON DELETE CASCADE;

ALTER TABLE ONLY lsif_uploads_reference_counts
    ADD CONSTRAINT lsif_uploads_reference_counts_upload_id_fk FOREIGN KEY (upload_id) REFERENCES lsif_uploads(id) ON DELETE CASCADE;

ALTER TABLE ONLY names
    ADD CONSTRAINT names_org_id_fkey FOREIGN KEY (org_id) REFERENCES orgs(id) ON UPDATE CASCADE ON DELETE CASCADE;

ALTER TABLE ONLY names
    ADD CONSTRAINT names_team_id_fkey FOREIGN KEY (team_id) REFERENCES teams(id) ON UPDATE CASCADE ON DELETE CASCADE;

ALTER TABLE ONLY names
    ADD CONSTRAINT names_user_id_fkey FOREIGN KEY (user_id) REFERENCES users(id) ON UPDATE CASCADE ON DELETE CASCADE;

ALTER TABLE ONLY namespace_permissions
    ADD CONSTRAINT namespace_permissions_user_id_fkey FOREIGN KEY (user_id) REFERENCES users(id) ON DELETE CASCADE DEFERRABLE;

ALTER TABLE ONLY notebook_stars
    ADD CONSTRAINT notebook_stars_notebook_id_fkey FOREIGN KEY (notebook_id) REFERENCES notebooks(id) ON DELETE CASCADE DEFERRABLE;

ALTER TABLE ONLY notebook_stars
    ADD CONSTRAINT notebook_stars_user_id_fkey FOREIGN KEY (user_id) REFERENCES users(id) ON DELETE CASCADE DEFERRABLE;

ALTER TABLE ONLY notebooks
    ADD CONSTRAINT notebooks_creator_user_id_fkey FOREIGN KEY (creator_user_id) REFERENCES users(id) ON DELETE SET NULL DEFERRABLE;

ALTER TABLE ONLY notebooks
    ADD CONSTRAINT notebooks_namespace_org_id_fkey FOREIGN KEY (namespace_org_id) REFERENCES orgs(id) ON DELETE SET NULL DEFERRABLE;

ALTER TABLE ONLY notebooks
    ADD CONSTRAINT notebooks_namespace_user_id_fkey FOREIGN KEY (namespace_user_id) REFERENCES users(id) ON DELETE SET NULL DEFERRABLE;

ALTER TABLE ONLY notebooks
    ADD CONSTRAINT notebooks_updater_user_id_fkey FOREIGN KEY (updater_user_id) REFERENCES users(id) ON DELETE SET NULL DEFERRABLE;

ALTER TABLE ONLY org_invitations
    ADD CONSTRAINT org_invitations_org_id_fkey FOREIGN KEY (org_id) REFERENCES orgs(id);

ALTER TABLE ONLY org_invitations
    ADD CONSTRAINT org_invitations_recipient_user_id_fkey FOREIGN KEY (recipient_user_id) REFERENCES users(id);

ALTER TABLE ONLY org_invitations
    ADD CONSTRAINT org_invitations_sender_user_id_fkey FOREIGN KEY (sender_user_id) REFERENCES users(id);

ALTER TABLE ONLY org_members
    ADD CONSTRAINT org_members_references_orgs FOREIGN KEY (org_id) REFERENCES orgs(id) ON DELETE RESTRICT;

ALTER TABLE ONLY org_members
    ADD CONSTRAINT org_members_user_id_fkey FOREIGN KEY (user_id) REFERENCES users(id) ON DELETE RESTRICT;

ALTER TABLE ONLY org_stats
    ADD CONSTRAINT org_stats_org_id_fkey FOREIGN KEY (org_id) REFERENCES orgs(id) ON DELETE CASCADE DEFERRABLE;

ALTER TABLE ONLY out_of_band_migrations_errors
    ADD CONSTRAINT out_of_band_migrations_errors_migration_id_fkey FOREIGN KEY (migration_id) REFERENCES out_of_band_migrations(id) ON DELETE CASCADE;

ALTER TABLE ONLY outbound_webhook_event_types
    ADD CONSTRAINT outbound_webhook_event_types_outbound_webhook_id_fkey FOREIGN KEY (outbound_webhook_id) REFERENCES outbound_webhooks(id) ON UPDATE CASCADE ON DELETE CASCADE;

ALTER TABLE ONLY outbound_webhook_logs
    ADD CONSTRAINT outbound_webhook_logs_job_id_fkey FOREIGN KEY (job_id) REFERENCES outbound_webhook_jobs(id) ON UPDATE CASCADE ON DELETE CASCADE;

ALTER TABLE ONLY outbound_webhook_logs
    ADD CONSTRAINT outbound_webhook_logs_outbound_webhook_id_fkey FOREIGN KEY (outbound_webhook_id) REFERENCES outbound_webhooks(id) ON UPDATE CASCADE ON DELETE CASCADE;

ALTER TABLE ONLY outbound_webhooks
    ADD CONSTRAINT outbound_webhooks_created_by_fkey FOREIGN KEY (created_by) REFERENCES users(id) ON DELETE SET NULL;

ALTER TABLE ONLY outbound_webhooks
    ADD CONSTRAINT outbound_webhooks_updated_by_fkey FOREIGN KEY (updated_by) REFERENCES users(id) ON DELETE SET NULL;

ALTER TABLE ONLY package_repo_versions
    ADD CONSTRAINT package_id_fk FOREIGN KEY (package_id) REFERENCES lsif_dependency_repos(id) ON DELETE CASCADE;

ALTER TABLE ONLY permission_sync_jobs
    ADD CONSTRAINT permission_sync_jobs_repository_id_fkey FOREIGN KEY (repository_id) REFERENCES repo(id) ON DELETE CASCADE;

ALTER TABLE ONLY permission_sync_jobs
    ADD CONSTRAINT permission_sync_jobs_triggered_by_user_id_fkey FOREIGN KEY (triggered_by_user_id) REFERENCES users(id) ON DELETE SET NULL DEFERRABLE;

ALTER TABLE ONLY permission_sync_jobs
    ADD CONSTRAINT permission_sync_jobs_user_id_fkey FOREIGN KEY (user_id) REFERENCES users(id) ON DELETE CASCADE;

ALTER TABLE ONLY product_licenses
    ADD CONSTRAINT product_licenses_product_subscription_id_fkey FOREIGN KEY (product_subscription_id) REFERENCES product_subscriptions(id);

ALTER TABLE ONLY product_subscriptions
    ADD CONSTRAINT product_subscriptions_user_id_fkey FOREIGN KEY (user_id) REFERENCES users(id);

ALTER TABLE ONLY registry_extension_releases
    ADD CONSTRAINT registry_extension_releases_creator_user_id_fkey FOREIGN KEY (creator_user_id) REFERENCES users(id);

ALTER TABLE ONLY registry_extension_releases
    ADD CONSTRAINT registry_extension_releases_registry_extension_id_fkey FOREIGN KEY (registry_extension_id) REFERENCES registry_extensions(id) ON UPDATE CASCADE ON DELETE CASCADE;

ALTER TABLE ONLY registry_extensions
    ADD CONSTRAINT registry_extensions_publisher_org_id_fkey FOREIGN KEY (publisher_org_id) REFERENCES orgs(id);

ALTER TABLE ONLY registry_extensions
    ADD CONSTRAINT registry_extensions_publisher_user_id_fkey FOREIGN KEY (publisher_user_id) REFERENCES users(id);

ALTER TABLE ONLY repo_kvps
    ADD CONSTRAINT repo_kvps_repo_id_fkey FOREIGN KEY (repo_id) REFERENCES repo(id) ON DELETE CASCADE;

ALTER TABLE ONLY role_permissions
    ADD CONSTRAINT role_permissions_permission_id_fkey FOREIGN KEY (permission_id) REFERENCES permissions(id) ON DELETE CASCADE DEFERRABLE;

ALTER TABLE ONLY role_permissions
    ADD CONSTRAINT role_permissions_role_id_fkey FOREIGN KEY (role_id) REFERENCES roles(id) ON DELETE CASCADE DEFERRABLE;

ALTER TABLE ONLY saved_searches
    ADD CONSTRAINT saved_searches_org_id_fkey FOREIGN KEY (org_id) REFERENCES orgs(id);

ALTER TABLE ONLY saved_searches
    ADD CONSTRAINT saved_searches_user_id_fkey FOREIGN KEY (user_id) REFERENCES users(id);

ALTER TABLE ONLY search_context_default
    ADD CONSTRAINT search_context_default_search_context_id_fkey FOREIGN KEY (search_context_id) REFERENCES search_contexts(id) ON DELETE CASCADE DEFERRABLE;

ALTER TABLE ONLY search_context_default
    ADD CONSTRAINT search_context_default_user_id_fkey FOREIGN KEY (user_id) REFERENCES users(id) ON DELETE CASCADE DEFERRABLE;

ALTER TABLE ONLY search_context_repos
    ADD CONSTRAINT search_context_repos_repo_id_fk FOREIGN KEY (repo_id) REFERENCES repo(id) ON DELETE CASCADE;

ALTER TABLE ONLY search_context_repos
    ADD CONSTRAINT search_context_repos_search_context_id_fk FOREIGN KEY (search_context_id) REFERENCES search_contexts(id) ON DELETE CASCADE;

ALTER TABLE ONLY search_context_stars
    ADD CONSTRAINT search_context_stars_search_context_id_fkey FOREIGN KEY (search_context_id) REFERENCES search_contexts(id) ON DELETE CASCADE DEFERRABLE;

ALTER TABLE ONLY search_context_stars
    ADD CONSTRAINT search_context_stars_user_id_fkey FOREIGN KEY (user_id) REFERENCES users(id) ON DELETE CASCADE DEFERRABLE;

ALTER TABLE ONLY search_contexts
    ADD CONSTRAINT search_contexts_namespace_org_id_fk FOREIGN KEY (namespace_org_id) REFERENCES orgs(id) ON DELETE CASCADE;

ALTER TABLE ONLY search_contexts
    ADD CONSTRAINT search_contexts_namespace_user_id_fk FOREIGN KEY (namespace_user_id) REFERENCES users(id) ON DELETE CASCADE;

ALTER TABLE ONLY settings
    ADD CONSTRAINT settings_author_user_id_fkey FOREIGN KEY (author_user_id) REFERENCES users(id) ON DELETE RESTRICT;

ALTER TABLE ONLY settings
    ADD CONSTRAINT settings_references_orgs FOREIGN KEY (org_id) REFERENCES orgs(id) ON DELETE RESTRICT;

ALTER TABLE ONLY settings
    ADD CONSTRAINT settings_user_id_fkey FOREIGN KEY (user_id) REFERENCES users(id) ON DELETE RESTRICT;

ALTER TABLE ONLY sub_repo_permissions
    ADD CONSTRAINT sub_repo_permissions_repo_id_fk FOREIGN KEY (repo_id) REFERENCES repo(id) ON DELETE CASCADE;

ALTER TABLE ONLY sub_repo_permissions
    ADD CONSTRAINT sub_repo_permissions_users_id_fk FOREIGN KEY (user_id) REFERENCES users(id) ON DELETE CASCADE;

ALTER TABLE ONLY survey_responses
    ADD CONSTRAINT survey_responses_user_id_fkey FOREIGN KEY (user_id) REFERENCES users(id);

ALTER TABLE ONLY team_members
    ADD CONSTRAINT team_members_team_id_fkey FOREIGN KEY (team_id) REFERENCES teams(id) ON DELETE CASCADE;

ALTER TABLE ONLY team_members
    ADD CONSTRAINT team_members_user_id_fkey FOREIGN KEY (user_id) REFERENCES users(id) ON DELETE CASCADE;

ALTER TABLE ONLY teams
    ADD CONSTRAINT teams_creator_id_fkey FOREIGN KEY (creator_id) REFERENCES users(id) ON DELETE SET NULL;

ALTER TABLE ONLY teams
    ADD CONSTRAINT teams_parent_team_id_fkey FOREIGN KEY (parent_team_id) REFERENCES teams(id) ON DELETE CASCADE;

ALTER TABLE ONLY temporary_settings
    ADD CONSTRAINT temporary_settings_user_id_fkey FOREIGN KEY (user_id) REFERENCES users(id) ON DELETE CASCADE;

ALTER TABLE ONLY user_credentials
    ADD CONSTRAINT user_credentials_user_id_fkey FOREIGN KEY (user_id) REFERENCES users(id) ON DELETE CASCADE DEFERRABLE;

ALTER TABLE ONLY user_emails
    ADD CONSTRAINT user_emails_user_id_fkey FOREIGN KEY (user_id) REFERENCES users(id);

ALTER TABLE ONLY user_external_accounts
    ADD CONSTRAINT user_external_accounts_user_id_fkey FOREIGN KEY (user_id) REFERENCES users(id);

ALTER TABLE ONLY user_public_repos
    ADD CONSTRAINT user_public_repos_repo_id_fkey FOREIGN KEY (repo_id) REFERENCES repo(id) ON DELETE CASCADE;

ALTER TABLE ONLY user_public_repos
    ADD CONSTRAINT user_public_repos_user_id_fkey FOREIGN KEY (user_id) REFERENCES users(id) ON DELETE CASCADE;

ALTER TABLE ONLY user_repo_permissions
    ADD CONSTRAINT user_repo_permissions_repo_id_fkey FOREIGN KEY (repo_id) REFERENCES repo(id) ON DELETE CASCADE;

ALTER TABLE ONLY user_repo_permissions
    ADD CONSTRAINT user_repo_permissions_user_external_account_id_fkey FOREIGN KEY (user_external_account_id) REFERENCES user_external_accounts(id) ON DELETE CASCADE;

ALTER TABLE ONLY user_repo_permissions
    ADD CONSTRAINT user_repo_permissions_user_id_fkey FOREIGN KEY (user_id) REFERENCES users(id) ON DELETE CASCADE;

ALTER TABLE ONLY user_roles
    ADD CONSTRAINT user_roles_role_id_fkey FOREIGN KEY (role_id) REFERENCES roles(id) ON DELETE CASCADE DEFERRABLE;

ALTER TABLE ONLY user_roles
    ADD CONSTRAINT user_roles_user_id_fkey FOREIGN KEY (user_id) REFERENCES users(id) ON DELETE CASCADE DEFERRABLE;

ALTER TABLE ONLY webhook_logs
    ADD CONSTRAINT webhook_logs_external_service_id_fkey FOREIGN KEY (external_service_id) REFERENCES external_services(id) ON UPDATE CASCADE ON DELETE CASCADE;

ALTER TABLE ONLY webhook_logs
    ADD CONSTRAINT webhook_logs_webhook_id_fkey FOREIGN KEY (webhook_id) REFERENCES webhooks(id) ON DELETE CASCADE;

ALTER TABLE ONLY webhooks
    ADD CONSTRAINT webhooks_created_by_user_id_fkey FOREIGN KEY (created_by_user_id) REFERENCES users(id) ON DELETE SET NULL;

ALTER TABLE ONLY webhooks
    ADD CONSTRAINT webhooks_updated_by_user_id_fkey FOREIGN KEY (updated_by_user_id) REFERENCES users(id) ON DELETE SET NULL;

ALTER TABLE ONLY zoekt_repos
    ADD CONSTRAINT zoekt_repos_repo_id_fkey FOREIGN KEY (repo_id) REFERENCES repo(id) ON DELETE CASCADE;

INSERT INTO lsif_configuration_policies VALUES (1, NULL, 'Default tip-of-branch retention policy', 'GIT_TREE', '*', true, 2016, false, false, 0, false, true, NULL, NULL, false);
INSERT INTO lsif_configuration_policies VALUES (2, NULL, 'Default tag retention policy', 'GIT_TAG', '*', true, 8064, false, false, 0, false, true, NULL, NULL, false);
INSERT INTO lsif_configuration_policies VALUES (3, NULL, 'Default commit retention policy', 'GIT_TREE', '*', true, 168, true, false, 0, false, true, NULL, NULL, false);

SELECT pg_catalog.setval('lsif_configuration_policies_id_seq', 3, true);

INSERT INTO roles VALUES (1, 'USER', '2023-01-04 16:29:41.195966+00', true);
INSERT INTO roles VALUES (2, 'SITE_ADMINISTRATOR', '2023-01-04 16:29:41.195966+00', true);

SELECT pg_catalog.setval('roles_id_seq', 3, true);<|MERGE_RESOLUTION|>--- conflicted
+++ resolved
@@ -1694,10 +1694,7 @@
 );
 
 CREATE TABLE codeintel_ranking_definitions (
-<<<<<<< HEAD
-=======
     id bigint NOT NULL,
->>>>>>> b70e55a5
     upload_id integer NOT NULL,
     symbol_name text NOT NULL,
     repository text NOT NULL,
@@ -1705,8 +1702,6 @@
     graph_key text NOT NULL
 );
 
-<<<<<<< HEAD
-=======
 CREATE SEQUENCE codeintel_ranking_definitions_id_seq
     START WITH 1
     INCREMENT BY 1
@@ -1716,7 +1711,6 @@
 
 ALTER SEQUENCE codeintel_ranking_definitions_id_seq OWNED BY codeintel_ranking_definitions.id;
 
->>>>>>> b70e55a5
 CREATE TABLE codeintel_ranking_exports (
     upload_id integer,
     graph_key text NOT NULL,
